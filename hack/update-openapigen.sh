--- conflicted
+++ resolved
@@ -73,14 +73,10 @@
     (echo -e "ERROR: \n\t API rule check failed. Reported violations in file $CURRENT_VIOLATION_EXCEPTIONS differ from known violations in file $KNOWN_VIOLATION_EXCEPTIONS. \n"; exit 1)
 
 # Generating swagger file
-<<<<<<< HEAD
-go run cmd/spec-gen/main.go 0.1 > pkg/apis/serving/v1beta1/swagger.json
+go run cmd/spec-gen/main.go 0.1 > pkg/openapi/swagger.json
 
 # Return to the original directory
 if [[ "$CURRENT_DIR" != "$TARGET_DIR" ]]; then
     echo "Returning to the original directory: $CURRENT_DIR"
     popd > /dev/null
-fi
-=======
-go run cmd/spec-gen/main.go 0.1 > pkg/openapi/swagger.json
->>>>>>> e7353d19
+fi