--- conflicted
+++ resolved
@@ -131,17 +131,12 @@
 
 # Install KServe built-in servingruntimes and storagecontainers
 kubectl wait --for=condition=ready pod -l control-plane=kserve-controller-manager -n kserve --timeout=300s
-<<<<<<< HEAD
-kubectl apply -f https://github.com/kserve/kserve/releases/download/${KSERVE_VERSION}/kserve-cluster-resouces.yaml
-=======
+
 if [ ${MAJOR_VERSION} -eq 0 ] && [ ${MINOR_VERSION} -le 11 ]; then
     kubectl apply -f https://github.com/kserve/kserve/releases/download/${KSERVE_VERSION}/kserve-runtimes.yaml
 else
     kubectl apply -f https://github.com/kserve/kserve/releases/download/${KSERVE_VERSION}/kserve-cluster-resources.yaml
 fi
-
-echo "😀 Successfully installed KServe"
->>>>>>> 160b83c0
 
 # Patch default deployment mode for raw deployment
 if [ $deploymentMode = kubernetes ]; then
