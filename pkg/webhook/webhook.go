/*
Copyright 2019 kubeflow.org.

Licensed under the Apache License, Version 2.0 (the "License");
you may not use this file except in compliance with the License.
You may obtain a copy of the License at

    http://www.apache.org/licenses/LICENSE-2.0

Unless required by applicable law or agreed to in writing, software
distributed under the License is distributed on an "AS IS" BASIS,
WITHOUT WARRANTIES OR CONDITIONS OF ANY KIND, either express or implied.
See the License for the specific language governing permissions and
limitations under the License.
*/

package webhook

import (
	"github.com/kubeflow/kfserving/pkg/apis/serving/v1alpha1"
	"github.com/kubeflow/kfserving/pkg/constants"
	"github.com/kubeflow/kfserving/pkg/webhook/admission/deployment"
	"github.com/kubeflow/kfserving/pkg/webhook/admission/kfservice"
	"k8s.io/api/admissionregistration/v1beta1"
	v1 "k8s.io/api/apps/v1"
	"k8s.io/apimachinery/pkg/types"

	"sigs.k8s.io/controller-runtime/pkg/manager"
	logf "sigs.k8s.io/controller-runtime/pkg/runtime/log"
	"sigs.k8s.io/controller-runtime/pkg/webhook"
	"sigs.k8s.io/controller-runtime/pkg/webhook/admission"
	webhooktypes "sigs.k8s.io/controller-runtime/pkg/webhook/types"
)

var log = logf.Log.WithName(constants.WebhookServerName)

// AddToManager adds all Controllers to the Manager
// +kubebuilder:rbac:groups=admissionregistration.k8s.io,resources=mutatingwebhookconfigurations;validatingwebhookconfigurations,verbs=get;list;watch;create;update;patch;delete
// +kubebuilder:rbac:groups="",resources=secrets,verbs=get;list;watch;create;update;patch;delete
// +kubebuilder:rbac:groups="",resources=services,verbs=get;list;watch;create;update;patch;delete
func AddToManager(manager manager.Manager) error {
	server, err := webhook.NewServer(constants.WebhookServerName, manager, webhook.ServerOptions{
		Port:    9876,
		CertDir: "/tmp/cert",
		BootstrapOptions: &webhook.BootstrapOptions{
			Secret: &types.NamespacedName{
				Namespace: constants.KFServingNamespace,
				Name:      constants.WebhookServerSecretName,
			},
			Service: &webhook.Service{
				Namespace: constants.KFServingNamespace,
				Name:      constants.WebhookServerServiceName,
				Selectors: map[string]string{
					"control-plane": constants.ControllerLabelName,
				},
			},
			ValidatingWebhookConfigName: constants.KFServiceValidatingWebhookConfigName,
			MutatingWebhookConfigName:   constants.KFServiceMutatingWebhookConfigName,
		},
	})
	if err != nil {
		return err
	}

	if err := register(manager, server); err != nil {
		return err
	}

	return nil
}

// In 1.13, replace with the following webhook generators: ValidatingWebhookFor, DefaultingWebhookFor
// https://github.com/kubernetes-sigs/controller-runtime/blob/master/pkg/webhook/admission/validator.go#L35
// https://github.com/kubernetes-sigs/controller-runtime/blob/master/pkg/webhook/admission/defaulter.go#L34
func register(manager manager.Manager, server *webhook.Server) error {
	return server.Register(&admission.Webhook{
		Name:          constants.KFServiceValidatingWebhookName,
		FailurePolicy: &constants.WebhookFailurePolicy,
		Type:          webhooktypes.WebhookTypeValidating,
		Rules: []v1beta1.RuleWithOperations{{
			Operations: []v1beta1.OperationType{
				v1beta1.Create,
				v1beta1.Update,
			},
			Rule: v1beta1.Rule{
				APIGroups:   []string{constants.KFServingAPIGroupName},
				APIVersions: []string{v1alpha1.APIVersion},
				Resources:   []string{constants.KFServiceAPIName},
			},
		}},
		Handlers: []admission.Handler{
			&kfservice.Validator{
				Client:  manager.GetClient(),
				Decoder: manager.GetAdmissionDecoder(),
			},
		},
	}, &admission.Webhook{
		Name:          constants.KFServiceDefaultingWebhookName,
		FailurePolicy: &constants.WebhookFailurePolicy,
		Type:          webhooktypes.WebhookTypeMutating,
		Rules: []v1beta1.RuleWithOperations{{
			Operations: []v1beta1.OperationType{
				v1beta1.Create,
				v1beta1.Update,
			},
			Rule: v1beta1.Rule{
				APIGroups:   []string{constants.KFServingAPIGroupName},
				APIVersions: []string{v1alpha1.APIVersion},
				Resources:   []string{constants.KFServiceAPIName},
			},
		}},
		Handlers: []admission.Handler{
			&kfservice.Defaulter{
				Client:  manager.GetClient(),
				Decoder: manager.GetAdmissionDecoder(),
			},
		},
	}, &admission.Webhook{
<<<<<<< HEAD
		Name:          constants.KFServiceDefaultingWebhookName,
=======
		Name:          constants.AcceleratorInjectorMutatorWebhookName,
>>>>>>> 5fc020ba
		FailurePolicy: &constants.WebhookFailurePolicy,
		Type:          webhooktypes.WebhookTypeMutating,
		Rules: []v1beta1.RuleWithOperations{{
			Operations: []v1beta1.OperationType{
				v1beta1.Create,
				v1beta1.Update,
			},
			Rule: v1beta1.Rule{
				APIGroups:   []string{v1.GroupName},
				APIVersions: []string{v1.SchemeGroupVersion.Version},
				Resources:   []string{"deployments"},
			},
		}},
		Handlers: []admission.Handler{
<<<<<<< HEAD
			&kfservice.Defaulter{
=======
			&deployment.Mutator{
>>>>>>> 5fc020ba
				Client:  manager.GetClient(),
				Decoder: manager.GetAdmissionDecoder(),
			},
		},
	})
}<|MERGE_RESOLUTION|>--- conflicted
+++ resolved
@@ -116,11 +116,7 @@
 			},
 		},
 	}, &admission.Webhook{
-<<<<<<< HEAD
-		Name:          constants.KFServiceDefaultingWebhookName,
-=======
 		Name:          constants.AcceleratorInjectorMutatorWebhookName,
->>>>>>> 5fc020ba
 		FailurePolicy: &constants.WebhookFailurePolicy,
 		Type:          webhooktypes.WebhookTypeMutating,
 		Rules: []v1beta1.RuleWithOperations{{
@@ -135,11 +131,7 @@
 			},
 		}},
 		Handlers: []admission.Handler{
-<<<<<<< HEAD
-			&kfservice.Defaulter{
-=======
 			&deployment.Mutator{
->>>>>>> 5fc020ba
 				Client:  manager.GetClient(),
 				Decoder: manager.GetAdmissionDecoder(),
 			},
