/*
Copyright 2021 The KServe Authors.

Licensed under the Apache License, Version 2.0 (the "License");
you may not use this file except in compliance with the License.
You may obtain a copy of the License at

    http://www.apache.org/licenses/LICENSE-2.0

Unless required by applicable law or agreed to in writing, software
distributed under the License is distributed on an "AS IS" BASIS,
WITHOUT WARRANTIES OR CONDITIONS OF ANY KIND, either express or implied.
See the License for the specific language governing permissions and
limitations under the License.
*/

package pod

import (
	"context"
	"encoding/json"
	"fmt"
	"path/filepath"
	"strconv"
	"strings"

	"k8s.io/apimachinery/pkg/api/resource"
	"k8s.io/apimachinery/pkg/util/strategicpatch"

	"github.com/kserve/kserve/pkg/apis/serving/v1alpha1"
	"github.com/kserve/kserve/pkg/constants"
	"github.com/kserve/kserve/pkg/credentials"
	"github.com/kserve/kserve/pkg/credentials/s3"
	v1 "k8s.io/api/core/v1"
	"knative.dev/pkg/ptr"
	"sigs.k8s.io/controller-runtime/pkg/client"
)

const (
	StorageInitializerContainerName         = "storage-initializer"
	StorageInitializerConfigMapKeyName      = "storageInitializer"
	StorageInitializerVolumeName            = "kserve-provision-location"
	StorageInitializerContainerImage        = "kserve/storage-initializer"
	StorageInitializerContainerImageVersion = "latest"
	PvcURIPrefix                            = "pvc://"
	PvcSourceMountName                      = "kserve-pvc-source"
	PvcSourceMountPath                      = "/mnt/pvc"
<<<<<<< HEAD
	CaBundleVolumeName                      = "cabundle-cert"
=======
	CaBundleVolumeName                      = "custom-certs"
>>>>>>> e7e1a974
)

type StorageInitializerConfig struct {
	Image                      string `json:"image"`
	CpuRequest                 string `json:"cpuRequest"`
	CpuLimit                   string `json:"cpuLimit"`
	MemoryRequest              string `json:"memoryRequest"`
	MemoryLimit                string `json:"memoryLimit"`
	CaBundleSecretName         string `json:"caBundleSecretName"`
	CaBundleVolumeMountPath    string `json:"caBundleVolumeMountPath"`
	EnableDirectPvcVolumeMount bool   `json:"enableDirectPvcVolumeMount"`
}

type StorageInitializerInjector struct {
	credentialBuilder *credentials.CredentialBuilder
	config            *StorageInitializerConfig
	client            client.Client
}

func getStorageInitializerConfigs(configMap *v1.ConfigMap) (*StorageInitializerConfig, error) {
	storageInitializerConfig := &StorageInitializerConfig{}
	if initializerConfig, ok := configMap.Data[StorageInitializerConfigMapKeyName]; ok {
		err := json.Unmarshal([]byte(initializerConfig), &storageInitializerConfig)
		if err != nil {
			panic(fmt.Errorf("Unable to unmarshall %v json string due to %v ", StorageInitializerConfigMapKeyName, err))
		}
	}
	//Ensure that we set proper values for CPU/Memory Limit/Request
	resourceDefaults := []string{storageInitializerConfig.MemoryRequest,
		storageInitializerConfig.MemoryLimit,
		storageInitializerConfig.CpuRequest,
		storageInitializerConfig.CpuLimit}
	for _, key := range resourceDefaults {
		_, err := resource.ParseQuantity(key)
		if err != nil {
			return storageInitializerConfig, fmt.Errorf("Failed to parse resource configuration for %q: %q", StorageInitializerConfigMapKeyName, err.Error())
		}
	}

	return storageInitializerConfig, nil
}

func GetContainerSpecForStorageUri(storageUri string, client client.Client) (*v1.Container, error) {
	storageContainers := &v1alpha1.ClusterStorageContainerList{}
	if err := client.List(context.TODO(), storageContainers); err != nil {
		return nil, err
	}

	for _, sc := range storageContainers.Items {
		if sc.IsDisabled() {
			continue
		}
		supported, err := sc.Spec.IsStorageUriSupported(storageUri)
		if err != nil {
			return nil, fmt.Errorf("error checking storage container %s: %w", sc.Name, err)
		}
		if supported {
			return &sc.Spec.Container, nil
		}
	}

	return nil, nil
}

// InjectStorageInitializer injects an init container to provision model data
// for the serving container in a unified way across storage tech by injecting
// a provisioning INIT container. This is a work around because KNative does not
// support INIT containers: https://github.com/knative/serving/issues/4307
func (mi *StorageInitializerInjector) InjectStorageInitializer(pod *v1.Pod) error {
	// Only inject if the required annotations are set
	srcURI, ok := pod.ObjectMeta.Annotations[constants.StorageInitializerSourceUriInternalAnnotationKey]
	if !ok {
		return nil
	}

	// Don't inject if model agent is injected
	if _, ok := pod.ObjectMeta.Annotations[constants.AgentShouldInjectAnnotationKey]; ok {
		return nil
	}

	// Don't inject if InitContainer already injected
	for _, container := range pod.Spec.InitContainers {
		if strings.Compare(container.Name, StorageInitializerContainerName) == 0 {
			return nil
		}
	}

	// Find the kserve-container (this is the model inference server) and transformer container
	var userContainer *v1.Container
	var transformerContainer *v1.Container
	for idx, container := range pod.Spec.Containers {
		if strings.Compare(container.Name, constants.InferenceServiceContainerName) == 0 {
			userContainer = &pod.Spec.Containers[idx]
		}
		if container.Name == constants.TransformerContainerName {
			transformerContainer = &pod.Spec.Containers[idx]
		}
	}

	if userContainer == nil {
		return fmt.Errorf("Invalid configuration: cannot find container: %s", constants.InferenceServiceContainerName)
	}

	podVolumes := []v1.Volume{}
	storageInitializerMounts := []v1.VolumeMount{}

	// For PVC source URIs we need to mount the source to be able to access it
	// See design and discussion here: https://github.com/kserve/kserve/issues/148
	if strings.HasPrefix(srcURI, PvcURIPrefix) {
		pvcName, pvcPath, err := parsePvcURI(srcURI)
		if err != nil {
			return err
		}

		// add the PVC volume on the pod
		pvcSourceVolume := v1.Volume{
			Name: PvcSourceMountName,
			VolumeSource: v1.VolumeSource{
				PersistentVolumeClaim: &v1.PersistentVolumeClaimVolumeSource{
					ClaimName: pvcName,
				},
			},
		}
		podVolumes = append(podVolumes, pvcSourceVolume)

		// check if using direct volume mount to mount the pvc
		// if yes, mount the pvc to model local mount path and return
		if mi.config.EnableDirectPvcVolumeMount == true {

			// add a corresponding pvc volume mount to the userContainer
			// pvc will be mount to /mnt/models rather than /mnt/pvc
			// pvcPath will be injected via SubPath, pvcPath must be a root or Dir
			// it is user responsibility to ensure it is a root or Dir
			pvcSourceVolumeMount := v1.VolumeMount{
				Name:      PvcSourceMountName,
				MountPath: constants.DefaultModelLocalMountPath,
				// only path to volume's root ("") or folder is supported
				SubPath:  pvcPath,
				ReadOnly: true,
			}

			// Check if PVC source URIs is already mounted
			// this may occur when mutator is triggered more than once
			if userContainer.VolumeMounts != nil {
				for _, volumeMount := range userContainer.VolumeMounts {
					if strings.Compare(volumeMount.Name, PvcSourceMountName) == 0 {
						return nil
					}
				}
			}

			userContainer.VolumeMounts = append(userContainer.VolumeMounts, pvcSourceVolumeMount)
			if transformerContainer != nil {
				// Check if PVC source URIs is already mounted
				if transformerContainer.VolumeMounts != nil {
					for _, volumeMount := range transformerContainer.VolumeMounts {
						if strings.Compare(volumeMount.Name, PvcSourceMountName) == 0 {
							return nil
						}
					}
				}

				transformerContainer.VolumeMounts = append(transformerContainer.VolumeMounts, pvcSourceVolumeMount)

				// change the CustomSpecStorageUri env variable value
				// to the default model path if present
				for index, envVar := range transformerContainer.Env {
					if envVar.Name == constants.CustomSpecStorageUriEnvVarKey && envVar.Value != "" {
						transformerContainer.Env[index].Value = constants.DefaultModelLocalMountPath
					}
				}
			}
			// change the CustomSpecStorageUri env variable value
			// to the default model path if present
			for index, envVar := range userContainer.Env {
				if envVar.Name == constants.CustomSpecStorageUriEnvVarKey && envVar.Value != "" {
					userContainer.Env[index].Value = constants.DefaultModelLocalMountPath
				}
			}

			// add volumes to the PodSpec
			pod.Spec.Volumes = append(pod.Spec.Volumes, podVolumes...)

			// not inject the storage initializer
			return nil
		}

		// below use storage initializer to handle the pvc
		// add a corresponding PVC volume mount to the INIT container
		pvcSourceVolumeMount := v1.VolumeMount{
			Name:      PvcSourceMountName,
			MountPath: PvcSourceMountPath,
			ReadOnly:  true,
		}
		storageInitializerMounts = append(storageInitializerMounts, pvcSourceVolumeMount)

		// Since the model path is linked from source pvc, userContainer also need to mount the pvc.
		userContainer.VolumeMounts = append(userContainer.VolumeMounts, pvcSourceVolumeMount)
		if transformerContainer != nil {
			transformerContainer.VolumeMounts = append(transformerContainer.VolumeMounts, pvcSourceVolumeMount)
		}
		// modify the sourceURI to point to the PVC path
		srcURI = PvcSourceMountPath + "/" + pvcPath
	}

	// Create a volume that is shared between the storage-initializer and kserve-container
	sharedVolume := v1.Volume{
		Name: StorageInitializerVolumeName,
		VolumeSource: v1.VolumeSource{
			EmptyDir: &v1.EmptyDirVolumeSource{},
		},
	}
	podVolumes = append(podVolumes, sharedVolume)

	// Create a write mount into the shared volume
	sharedVolumeWriteMount := v1.VolumeMount{
		Name:      StorageInitializerVolumeName,
		MountPath: constants.DefaultModelLocalMountPath,
		ReadOnly:  false,
	}
	storageInitializerMounts = append(storageInitializerMounts, sharedVolumeWriteMount)

	storageInitializerImage := StorageInitializerContainerImage + ":" + StorageInitializerContainerImageVersion
	if mi.config != nil && mi.config.Image != "" {
		storageInitializerImage = mi.config.Image
	}

	securityContext := userContainer.SecurityContext.DeepCopy()
	// Add an init container to run provisioning logic to the PodSpec
	initContainer := &v1.Container{
		Name:  StorageInitializerContainerName,
		Image: storageInitializerImage,
		Args: []string{
			srcURI,
			constants.DefaultModelLocalMountPath,
		},
		TerminationMessagePolicy: v1.TerminationMessageFallbackToLogsOnError,
		VolumeMounts:             storageInitializerMounts,
		Resources: v1.ResourceRequirements{
			Limits: map[v1.ResourceName]resource.Quantity{
				v1.ResourceCPU:    resource.MustParse(mi.config.CpuLimit),
				v1.ResourceMemory: resource.MustParse(mi.config.MemoryLimit),
			},
			Requests: map[v1.ResourceName]resource.Quantity{
				v1.ResourceCPU:    resource.MustParse(mi.config.CpuRequest),
				v1.ResourceMemory: resource.MustParse(mi.config.MemoryRequest),
			},
		},
		SecurityContext: securityContext,
	}

	// Add a mount the shared volume on the kserve-container, update the PodSpec
	sharedVolumeReadMount := v1.VolumeMount{
		Name:      StorageInitializerVolumeName,
		MountPath: constants.DefaultModelLocalMountPath,
		ReadOnly:  true,
	}
	userContainer.VolumeMounts = append(userContainer.VolumeMounts, sharedVolumeReadMount)
	if transformerContainer != nil {
		transformerContainer.VolumeMounts = append(transformerContainer.VolumeMounts, sharedVolumeReadMount)
		// Change the CustomSpecStorageUri env variable value to the default model path if present
		for index, envVar := range transformerContainer.Env {
			if envVar.Name == constants.CustomSpecStorageUriEnvVarKey && envVar.Value != "" {
				transformerContainer.Env[index].Value = constants.DefaultModelLocalMountPath
			}
		}
	}
	// Change the CustomSpecStorageUri env variable value to the default model path if present
	for index, envVar := range userContainer.Env {
		if envVar.Name == constants.CustomSpecStorageUriEnvVarKey && envVar.Value != "" {
			userContainer.Env[index].Value = constants.DefaultModelLocalMountPath
		}
	}

	// Add volumes to the PodSpec
	pod.Spec.Volumes = append(pod.Spec.Volumes, podVolumes...)

	// Inject credentials
	hasStorageSpec := pod.ObjectMeta.Annotations[constants.StorageSpecAnnotationKey]
	storageKey := pod.ObjectMeta.Annotations[constants.StorageSpecKeyAnnotationKey]
	// Inject Storage Spec credentials if exist
	if hasStorageSpec == "true" {
		var overrideParams map[string]string
		if storageSpecParam, ok := pod.ObjectMeta.Annotations[constants.StorageSpecParamAnnotationKey]; ok {
			if err := json.Unmarshal([]byte(storageSpecParam), &overrideParams); err != nil {
				return err
			}
		}
		if err := mi.credentialBuilder.CreateStorageSpecSecretEnvs(
			pod.Namespace,
			pod.Annotations,
			storageKey,
			overrideParams,
			initContainer,
		); err != nil {
			return err
		}
		// initContainer.Args[0] is set up in CreateStorageSpecSecretEnvs
		// srcURI is updated here to match storage container CRs below
		srcURI = initContainer.Args[0]
	} else {
		// Inject service account credentials if storage spec doesn't exist
		if err := mi.credentialBuilder.CreateSecretVolumeAndEnv(
			pod.Namespace,
			pod.Annotations,
			pod.Spec.ServiceAccountName,
			initContainer,
			&pod.Spec.Volumes,
		); err != nil {
			return err
		}
	}
	
	// Inject CA bundle secret if set
	caBundleSecretName := mi.config.CaBundleSecretName
	if caBundleSecretName != "" {
		caBundleVolumeMountPath := mi.config.CaBundleVolumeMountPath
		if caBundleVolumeMountPath == "" {
			caBundleVolumeMountPath = constants.DefaultCaBundleVolumeMountPath
		}
		
		caBundleVolume := v1.Volume{
			Name: CaBundleVolumeName,
			VolumeSource: v1.VolumeSource{
				Secret: &v1.SecretVolumeSource{
					SecretName: caBundleSecretName,
				},
			},
		}

		caBundleVolumeMount := v1.VolumeMount{
			Name:      CaBundleVolumeName,
			MountPath: caBundleVolumeMountPath,
			ReadOnly:  true,
		}
		
		pod.Spec.Volumes = append(pod.Spec.Volumes, caBundleVolume)
		initContainer.VolumeMounts = append(initContainer.VolumeMounts, caBundleVolumeMount)
	}

	// Inject CA bundle secret if caBundleSecretName or  constants.DefaultGlobalCaBundleSecretName annotation set
	caBundleSecretName := mi.config.CaBundleSecretName
	if ok := needCaBundelMount(caBundleSecretName, initContainer); ok {
		if pod.Namespace != constants.KServeNamespace {
			caBundleSecretName = constants.DefaultGlobalCaBundleSecretName
		}

		for _, envVar := range initContainer.Env {
			if envVar.Name == s3.AWSCABundleSecret {
				caBundleSecretName = envVar.Value
				break
			}
		}

		initContainer.Env = append(initContainer.Env, v1.EnvVar{
			Name:  constants.GlobalCaBundleSecretNametEnvVarKey,
			Value: caBundleSecretName,
		})

		caBundleVolumeMountPath := mi.config.CaBundleVolumeMountPath
		if caBundleVolumeMountPath == "" {
			caBundleVolumeMountPath = constants.DefaultCaBundleVolumeMountPath
		}

		for _, envVar := range initContainer.Env {
			if envVar.Name == s3.AWSCABundle {
				caBundleVolumeMountPath = filepath.Dir(envVar.Value)
				break
			}
		}

		initContainer.Env = append(initContainer.Env, v1.EnvVar{
			Name:  constants.GlobalCaBundleVolumeMountPathtEnvVarKey,
			Value: caBundleVolumeMountPath,
		})

		caBundleVolume := v1.Volume{
			Name: CaBundleVolumeName,
			VolumeSource: v1.VolumeSource{
				Secret: &v1.SecretVolumeSource{
					SecretName: caBundleSecretName,
				},
			},
		}

		caBundleVolumeMount := v1.VolumeMount{
			Name:      CaBundleVolumeName,
			MountPath: caBundleVolumeMountPath,
			ReadOnly:  true,
		}

		pod.Spec.Volumes = append(pod.Spec.Volumes, caBundleVolume)
		initContainer.VolumeMounts = append(initContainer.VolumeMounts, caBundleVolumeMount)
	}

	// Update initContainer (container spec) from a storage container CR if there is a match,
	// otherwise initContainer is not updated.
	// Priority: CR > configMap
	storageContainerSpec, err := GetContainerSpecForStorageUri(srcURI, mi.client)
	if err != nil {
		return err
	}
	if storageContainerSpec != nil {
		initContainer, err = mergeContainerSpecs(initContainer, storageContainerSpec)
		if err != nil {
			return err
		}
	}

	// Allow to override the uid for the case where ISTIO CNI with DNS proxy is enabled
	// See for more: https://istio.io/latest/docs/setup/additional-setup/cni/#compatibility-with-application-init-containers.
	if value, ok := pod.GetAnnotations()[constants.IstioSidecarUIDAnnotationKey]; ok {
		if uid, err := strconv.ParseInt(value, 10, 64); err == nil {
			initContainer.SecurityContext.RunAsUser = ptr.Int64(uid)
		}
	}

	// Add init container to the spec
	pod.Spec.InitContainers = append(pod.Spec.InitContainers, *initContainer)

	return nil
}

// Use JSON Marshal/Unmarshal to merge Container structs using strategic merge patch.
// Use container name from defaultContainer spec, crdContainer takes precedence for other fields.
func mergeContainerSpecs(defaultContainer *v1.Container, crdContainer *v1.Container) (*v1.Container, error) {
	if defaultContainer == nil {
		return nil, fmt.Errorf("defaultContainer is nil")
	}

	containerName := defaultContainer.Name

	defaultContainerJson, err := json.Marshal(*defaultContainer)
	if err != nil {
		return nil, err
	}

	overrides, err := json.Marshal(*crdContainer)
	if err != nil {
		return nil, err
	}

	mergedContainer := v1.Container{}
	jsonResult, err := strategicpatch.StrategicMergePatch(defaultContainerJson, overrides, mergedContainer)
	if err != nil {
		return nil, err
	}

	if err := json.Unmarshal(jsonResult, &mergedContainer); err != nil {
		return nil, err
	}

	if mergedContainer.Name == "" {
		mergedContainer.Name = containerName
	}

	return &mergedContainer, nil
}

func parsePvcURI(srcURI string) (pvcName string, pvcPath string, err error) {
	parts := strings.Split(strings.TrimPrefix(srcURI, PvcURIPrefix), "/")
	if len(parts) > 1 {
		pvcName = parts[0]
		pvcPath = strings.Join(parts[1:], "/")
	} else if len(parts) == 1 {
		pvcName = parts[0]
		pvcPath = ""
	} else {
		return "", "", fmt.Errorf("Invalid URI must be pvc://<pvcname>/[path]: %s", srcURI)
	}

	return pvcName, pvcPath, nil
}

func needCaBundelMount(caBundleSecretName string, initContainer *v1.Container) bool {
	result := false
	if caBundleSecretName != "" {
		result = true
	}
	for _, envVar := range initContainer.Env {
		if envVar.Name == s3.AWSCABundleSecret {
			result = true
			break
		}
	}
	return result
}<|MERGE_RESOLUTION|>--- conflicted
+++ resolved
@@ -45,11 +45,7 @@
 	PvcURIPrefix                            = "pvc://"
 	PvcSourceMountName                      = "kserve-pvc-source"
 	PvcSourceMountPath                      = "/mnt/pvc"
-<<<<<<< HEAD
 	CaBundleVolumeName                      = "cabundle-cert"
-=======
-	CaBundleVolumeName                      = "custom-certs"
->>>>>>> e7e1a974
 )
 
 type StorageInitializerConfig struct {
