--- conflicted
+++ resolved
@@ -184,7 +184,6 @@
 		}
 	}
 
-<<<<<<< HEAD
 	if len(params.StorageURIs) > 1 {
 		if params.StorageContainerSpec != nil && !*params.StorageContainerSpec.SupportsMultiModelDownload {
 			return fmt.Errorf("the specified storage container '%s' does not support multi-model download. Use the default storage initializer or a compatible storage container",
@@ -285,22 +284,14 @@
 			if mountErr := utils.AddModelPvcMount(srcURI, userContainer.Name, isvcReadonlyStringFlag, &pod.Spec); mountErr != nil {
 				return mountErr
 			}
-			if transformerContainer != nil {
-				if mountErr := utils.AddModelPvcMount(srcURI, transformerContainer.Name, isvcReadonlyStringFlag, &pod.Spec); mountErr != nil {
-					return mountErr
-				}
-			}
-
-			// change the CustomSpecStorageUri env variable value
-			// to the default model path if present
-			for index, envVar := range userContainer.Env {
-				if envVar.Name == constants.CustomSpecStorageUriEnvVarKey && envVar.Value != "" {
-					userContainer.Env[index].Value = constants.DefaultModelLocalMountPath
-				}
-			}
-
-			// not inject the storage initializer
-			return nil
+		}
+
+		// change the CustomSpecStorageUri env variable value
+		// to the default model path if present
+		for index, envVar := range userContainer.Env {
+			if envVar.Name == constants.CustomSpecStorageUriEnvVarKey && envVar.Value != "" {
+				userContainer.Env[index].Value = constants.DefaultModelLocalMountPath
+			}
 		}
 
 		for index, envVar := range userContainer.Env {
@@ -331,82 +322,16 @@
 			params.IsvcAnnotations,
 			*params.StorageSpec.StorageKey,
 			*params.StorageSpec.Parameters,
-=======
-	// For PVC source URIs we need to mount the source to be able to access it
-	// See design and discussion here: https://github.com/kserve/kserve/issues/148
-	if strings.HasPrefix(srcURI, constants.PvcURIPrefix) {
-		// add a corresponding pvc volume mount to the userContainer and transformerContainer.
-		// Pvc will be mount to /mnt/models rather than /mnt/pvc.
-		// PvcPath will be injected via SubPath, pvcPath must be a root or Dir.
-		// It is user responsibility to ensure it is a root or Dir
-		if mountErr := utils.AddModelPvcMount(srcURI, userContainer.Name, isvcReadonlyStringFlag, &pod.Spec); mountErr != nil {
-			return mountErr
-		}
-		if transformerContainer != nil {
-			if mountErr := utils.AddModelPvcMount(srcURI, transformerContainer.Name, isvcReadonlyStringFlag, &pod.Spec); mountErr != nil {
-				return mountErr
-			}
-		}
-
-		// change the CustomSpecStorageUri env variable value
-		// to the default model path if present
-		for index, envVar := range userContainer.Env {
-			if envVar.Name == constants.CustomSpecStorageUriEnvVarKey && envVar.Value != "" {
-				userContainer.Env[index].Value = constants.DefaultModelLocalMountPath
-			}
-		}
-
-		// not inject the storage initializer
-		return nil
-	}
-
-	initContainer := utils.AddStorageInitializerContainer(&pod.Spec, userContainer.Name, srcURI, isvcReadonlyStringFlag, mi.config)
-	if transformerContainer != nil {
-		initContainer = utils.AddStorageInitializerContainer(&pod.Spec, transformerContainer.Name, srcURI, isvcReadonlyStringFlag, mi.config)
-	}
-
-	// Change the CustomSpecStorageUri env variable value to the default model path if present
-	for index, envVar := range userContainer.Env {
-		if envVar.Name == constants.CustomSpecStorageUriEnvVarKey && envVar.Value != "" {
-			userContainer.Env[index].Value = constants.DefaultModelLocalMountPath
-		}
-	}
-
-	// Inject credentials
-	hasStorageSpec := pod.ObjectMeta.Annotations[constants.StorageSpecAnnotationKey]
-	storageKey := pod.ObjectMeta.Annotations[constants.StorageSpecKeyAnnotationKey]
-	// Inject Storage Spec credentials if exist
-	if hasStorageSpec == "true" {
-		var overrideParams map[string]string
-		if storageSpecParam, ok := pod.ObjectMeta.Annotations[constants.StorageSpecParamAnnotationKey]; ok {
-			if err := json.Unmarshal([]byte(storageSpecParam), &overrideParams); err != nil {
-				return err
-			}
-		}
-		if err := mi.credentialBuilder.CreateStorageSpecSecretEnvs(
-			pod.Namespace,
-			pod.Annotations,
-			storageKey,
-			overrideParams,
->>>>>>> fcf8e3e3
 			initContainer,
 		); err != nil {
 			return err
 		}
 	} else {
 		// Inject service account credentials if storage spec doesn't exist
-<<<<<<< HEAD
 		if err := params.CredentialBuilder.CreateSecretVolumeAndEnv(
 			params.Namespace,
 			params.IsvcAnnotations,
 			params.PodSpec.ServiceAccountName,
-=======
-		if err := mi.credentialBuilder.CreateSecretVolumeAndEnv(
-			context.TODO(),
-			pod.Namespace,
-			pod.Annotations,
-			pod.Spec.ServiceAccountName,
->>>>>>> fcf8e3e3
 			initContainer,
 			&params.PodSpec.Volumes,
 		); err != nil {
