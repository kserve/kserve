/*
Copyright 2021 The KServe Authors.

Licensed under the Apache License, Version 2.0 (the "License");
you may not use this file except in compliance with the License.
You may obtain a copy of the License at

    http://www.apache.org/licenses/LICENSE-2.0

Unless required by applicable law or agreed to in writing, software
distributed under the License is distributed on an "AS IS" BASIS,
WITHOUT WARRANTIES OR CONDITIONS OF ANY KIND, either express or implied.
See the License for the specific language governing permissions and
limitations under the License.
*/

package pod

import (
	"encoding/json"
	"fmt"
	"strconv"
	"strings"

	"k8s.io/apimachinery/pkg/util/intstr"
	"k8s.io/klog/v2"

	corev1 "k8s.io/api/core/v1"
	"k8s.io/apimachinery/pkg/api/resource"

	"github.com/kserve/kserve/pkg/apis/serving/v1beta1"
	"github.com/kserve/kserve/pkg/constants"
	"github.com/kserve/kserve/pkg/credentials"
)

const (
	LoggerConfigMapKeyName            = "logger"
	LoggerArgumentLogUrl              = "--log-url"
	LoggerArgumentStorePath           = "--log-store-path"
	LoggerArgumentStoreFormat         = "--log-store-format"
	LoggerArgumentSourceUri           = "--source-uri"
	LoggerArgumentMode                = "--log-mode"
	LoggerArgumentInferenceService    = "--inference-service"
	LoggerArgumentNamespace           = "--namespace"
	LoggerArgumentEndpoint            = "--endpoint"
	LoggerArgumentComponent           = "--component"
	LoggerArgumentCaCertFile          = "--logger-ca-cert-file"
	LoggerArgumentTlsSkipVerify       = "--logger-tls-skip-verify"
	LoggerArgumentMetadataHeaders     = "--metadata-headers"
	LoggerArgumentMetadataAnnotations = "--metadata-annotations"

	LoggerDefaultServiceAccountName = "logger-sa"
)

type AgentConfig struct {
	Image         string `json:"image"`
	CpuRequest    string `json:"cpuRequest"`
	CpuLimit      string `json:"cpuLimit"`
	MemoryRequest string `json:"memoryRequest"`
	MemoryLimit   string `json:"memoryLimit"`
}

type LoggerStorageSpec struct {
	*v1beta1.StorageSpec
	ServiceAccountName *string `json:"serviceAccountName,omitempty"`
}

type LoggerConfig struct {
	Image         string             `json:"image"`
	CpuRequest    string             `json:"cpuRequest"`
	CpuLimit      string             `json:"cpuLimit"`
	MemoryRequest string             `json:"memoryRequest"`
	MemoryLimit   string             `json:"memoryLimit"`
	DefaultUrl    string             `json:"defaultUrl"`
	CaBundle      string             `json:"caBundle"`
	CaCertFile    string             `json:"caCertFile"`
	TlsSkipVerify bool               `json:"tlsSkipVerify"`
	Store         *LoggerStorageSpec `json:"storage"`
}

type AgentInjector struct {
	credentialBuilder *credentials.CredentialBuilder
	agentConfig       *AgentConfig
	loggerConfig      *LoggerConfig
	batcherConfig     *BatcherConfig
}

// TODO agent config
func getAgentConfigs(configMap *corev1.ConfigMap) (*AgentConfig, error) {
	agentConfig := &AgentConfig{}
	if agentConfigValue, ok := configMap.Data[constants.AgentConfigMapKeyName]; ok {
		err := json.Unmarshal([]byte(agentConfigValue), &agentConfig)
		if err != nil {
			panic(fmt.Errorf("unable to unmarshall agent json string due to %w", err))
		}
	}

	// Ensure that we set proper values
	resourceDefaults := []string{
		agentConfig.MemoryRequest,
		agentConfig.MemoryLimit,
		agentConfig.CpuRequest,
		agentConfig.CpuLimit,
	}
	for _, key := range resourceDefaults {
		_, err := resource.ParseQuantity(key)
		if err != nil {
			return agentConfig, fmt.Errorf("failed to parse resource configuration for %q: %s",
				constants.AgentConfigMapKeyName, err.Error())
		}
	}

	return agentConfig, nil
}

func getLoggerConfigs(configMap *corev1.ConfigMap) (*LoggerConfig, error) {
	loggerConfig := &LoggerConfig{}
	if loggerConfigValue, ok := configMap.Data[LoggerConfigMapKeyName]; ok {
		err := json.Unmarshal([]byte(loggerConfigValue), &loggerConfig)
		if err != nil {
			panic(fmt.Errorf("Unable to unmarshall logger json string due to %w ", err))
		}
	}

	// Ensure that we set proper values for CPU/Memory Limit/Request
	resourceDefaults := []string{
		loggerConfig.MemoryRequest,
		loggerConfig.MemoryLimit,
		loggerConfig.CpuRequest,
		loggerConfig.CpuLimit,
	}
	for _, key := range resourceDefaults {
		_, err := resource.ParseQuantity(key)
		if err != nil {
			return loggerConfig, fmt.Errorf("Failed to parse resource configuration for %q: %q", LoggerConfigMapKeyName, err.Error())
		}
	}
	if loggerConfig.Store != nil {
		log.Info("Using inference-service logger store configuration", "Store", loggerConfig.Store)
		if loggerConfig.Store.StorageKey == nil || *loggerConfig.Store.StorageKey == "" {
			storageKey := constants.LoggerDefaultStorageKey
			loggerConfig.Store.StorageKey = &storageKey
		}
		if loggerConfig.Store.ServiceAccountName == nil || *loggerConfig.Store.ServiceAccountName == "" {
			saName := constants.LoggerDefaultServiceAccountName
			loggerConfig.Store.ServiceAccountName = &saName
		}
<<<<<<< HEAD
		if loggerConfig.Store.ServiceAccountName == "" {
			return loggerConfig, fmt.Errorf("Logger storage is configured but storage service accout name is not set")
		}
=======
>>>>>>> 4deaea03
	}
	return loggerConfig, nil
}

func (ag *AgentInjector) InjectAgent(pod *corev1.Pod) error {
	// Only inject the model agent sidecar if the required annotations are set
	_, injectLogger := pod.ObjectMeta.Annotations[constants.LoggerInternalAnnotationKey]
	_, injectPuller := pod.ObjectMeta.Annotations[constants.AgentShouldInjectAnnotationKey]
	_, injectBatcher := pod.ObjectMeta.Annotations[constants.BatcherInternalAnnotationKey]

	if !injectLogger && !injectPuller && !injectBatcher {
		return nil
	}

	// Don't inject if Container already injected
	for _, container := range pod.Spec.Containers {
		if strings.Compare(container.Name, constants.AgentContainerName) == 0 {
			return nil
		}
	}

	var args []string
	if injectPuller {
		args = append(args, constants.AgentEnableFlag)
		modelConfig, ok := pod.ObjectMeta.Annotations[constants.AgentModelConfigMountPathAnnotationKey]
		if ok {
			args = append(args, constants.AgentConfigDirArgName)
			args = append(args, modelConfig)
		}

		modelDir, ok := pod.ObjectMeta.Annotations[constants.AgentModelDirAnnotationKey]
		if ok {
			args = append(args, constants.AgentModelDirArgName)
			args = append(args, modelDir)
		}
	}
	// Only inject if the batcher required annotations are set
	if injectBatcher {
		args = append(args, BatcherEnableFlag)
		maxBatchSize, ok := pod.ObjectMeta.Annotations[constants.BatcherMaxBatchSizeInternalAnnotationKey]
		if ok {
			args = append(args, BatcherArgumentMaxBatchSize)
			args = append(args, maxBatchSize)
		}

		maxLatency, ok := pod.ObjectMeta.Annotations[constants.BatcherMaxLatencyInternalAnnotationKey]
		if ok {
			args = append(args, BatcherArgumentMaxLatency)
			args = append(args, maxLatency)
		}
	}
	// Only inject if the logger required annotations are set
	if injectLogger {
		log.Info("Injecting logger configuration")
		logUrl, ok := pod.ObjectMeta.Annotations[constants.LoggerSinkUrlInternalAnnotationKey]
		if !ok {
			logUrl = ag.loggerConfig.DefaultUrl
		}

		logMode, ok := pod.ObjectMeta.Annotations[constants.LoggerModeInternalAnnotationKey]
		if !ok {
			logMode = string(v1beta1.LogAll)
		}

		inferenceServiceName := pod.ObjectMeta.Labels[constants.InferenceServiceLabel]
		namespace := pod.ObjectMeta.Namespace
		endpoint := pod.ObjectMeta.Labels[constants.KServiceEndpointLabel]
		component := pod.ObjectMeta.Labels[constants.KServiceComponentLabel]

		storagePath := ""
		if ag.loggerConfig.Store != nil {
			if ag.loggerConfig.Store.Path != nil {
				storagePath = *ag.loggerConfig.Store.Path
			}
		}
		storageFormat := ""
		if ag.loggerConfig.Store != nil {
			if ag.loggerConfig.Store.Parameters != nil {
				format, ok := (*ag.loggerConfig.Store.Parameters)[constants.LoggerFormatKey]
				if ok {
					storageFormat = format
				}
			}
		}

		loggerArgs := []string{
			LoggerArgumentLogUrl,
			logUrl,
			LoggerArgumentSourceUri,
			pod.ObjectMeta.Name,
			LoggerArgumentMode,
			logMode,
			LoggerArgumentInferenceService,
			inferenceServiceName,
			LoggerArgumentNamespace,
			namespace,
			LoggerArgumentEndpoint,
			endpoint,
			LoggerArgumentComponent,
			component,
		}
		if storagePath != "" {
			loggerArgs = append(loggerArgs, LoggerArgumentStorePath)
			loggerArgs = append(loggerArgs, storagePath)
		}
		if storageFormat != "" {
			loggerArgs = append(loggerArgs, LoggerArgumentStoreFormat)
			loggerArgs = append(loggerArgs, storageFormat)
		}
		logHeaderMetadata, ok := pod.ObjectMeta.Annotations[constants.LoggerMetadataHeadersInternalAnnotationKey]
		if ok {
			loggerArgs = append(loggerArgs, LoggerArgumentMetadataHeaders)
			loggerArgs = append(loggerArgs, logHeaderMetadata)
		}
		logMetadataAnnotations, ok := pod.ObjectMeta.Annotations[constants.LoggerMetadataAnnotationsInternalAnnotationKey]
		if ok {
			annotationKeys := strings.Split(logMetadataAnnotations, ",")
			kvPairs := []string{}
			for _, metadataAnnotation := range annotationKeys {
				val, exists := pod.ObjectMeta.Annotations[metadataAnnotation]
				if exists {
					kvPairs = append(kvPairs, fmt.Sprintf("%s=%s", metadataAnnotation, val))
				} else {
					klog.Warningf("failed to find matching annotation %s on inference service", metadataAnnotation)
				}
			}
			loggerArgs = append(loggerArgs, LoggerArgumentMetadataAnnotations, strings.Join(kvPairs, ","))
		}
		args = append(args, loggerArgs...)

		// Add TLS cert name if specified. If not specified it will fall back to the arg's default.
		if ag.loggerConfig.CaCertFile != "" {
			args = append(args, LoggerArgumentCaCertFile, ag.loggerConfig.CaCertFile)
		}
		// Whether to skip TLS verification. If not present in the ConfigMap, this will default to `false`
		args = append(args, LoggerArgumentTlsSkipVerify, strconv.FormatBool(ag.loggerConfig.TlsSkipVerify))
	}

	var queueProxyEnvs []corev1.EnvVar
	var agentEnvs []corev1.EnvVar

	queueProxyAvailable := false
	transformerContainerIdx := -1
	componentPort := constants.InferenceServiceDefaultHttpPort
	for idx, container := range pod.Spec.Containers {
		if container.Name == "queue-proxy" {
			agentEnvs = make([]corev1.EnvVar, 0, len(container.Env))
			agentEnvs = append(agentEnvs, container.Env...)
			queueProxyEnvs = container.Env
			queueProxyAvailable = true
		}

		if container.Name == constants.TransformerContainerName {
			transformerContainerIdx = idx
		}

		if container.Name == constants.InferenceServiceContainerName {
			if len(container.Ports) > 0 {
				componentPort = strconv.Itoa(int(container.Ports[0].ContainerPort))
			}
		}
	}
	// If the transformer container is present, use its port as the component port
	if transformerContainerIdx != -1 {
		transContainer := pod.Spec.Containers[transformerContainerIdx]
		if len(transContainer.Ports) == 0 {
			componentPort = constants.InferenceServiceDefaultHttpPort
		} else {
			componentPort = strconv.Itoa(int(transContainer.Ports[0].ContainerPort))
		}
	}
	args = append(args, constants.AgentComponentPortArgName, componentPort)

	if !queueProxyAvailable {
		readinessProbe := pod.Spec.Containers[0].ReadinessProbe
		// If the transformer container is present, use its readiness probe
		if transformerContainerIdx != -1 {
			readinessProbe = pod.Spec.Containers[transformerContainerIdx].ReadinessProbe
		}

		// Check if the readiness probe exists
		if readinessProbe != nil {
			if readinessProbe.HTTPGet != nil || readinessProbe.TCPSocket != nil {
				// Marshal the readiness probe into JSON format
				readinessProbeJson, err := json.Marshal(readinessProbe)
				if err != nil {
					klog.Errorf("Failed to marshal readiness probe for pod %s/%s: %v", pod.Namespace, pod.Name, err)
					return fmt.Errorf("failed to marshal readiness probe: %w", err)
				}

				// Log successful addition of readiness probe
				klog.Infof("Readiness probe marshaled and added as environment variable for pod %s/%s", pod.Namespace, pod.Name)

				// Append the marshaled readiness probe as an environment variable for the agent container
				agentEnvs = append(agentEnvs, corev1.EnvVar{Name: "SERVING_READINESS_PROBE", Value: string(readinessProbeJson)})
			} else if readinessProbe.Exec != nil {
				// Log the skipping of ExecAction readiness probes
				klog.Infof("Exec readiness probe skipped for pod %s/%s", pod.Namespace, pod.Name)
			}
		}
	} else {
		// Adjust USER_PORT when queueProxy is available
		for i, envVar := range queueProxyEnvs {
			if envVar.Name == "USER_PORT" {
				klog.Infof("Adjusting USER_PORT to %s for pod %s/%s", constants.InferenceServiceDefaultAgentPortStr, pod.Namespace, pod.Name)
				envVar.Value = constants.InferenceServiceDefaultAgentPortStr
				queueProxyEnvs[i] = envVar // Update the environment variable in the list
			}
		}
	}

	// Make sure securityContext is initialized and valid
	securityContext := pod.Spec.Containers[0].SecurityContext.DeepCopy()

	agentContainer := &corev1.Container{
		Name:  constants.AgentContainerName,
		Image: ag.agentConfig.Image,
		Args:  args,
		Resources: corev1.ResourceRequirements{
			Limits: map[corev1.ResourceName]resource.Quantity{
				corev1.ResourceCPU:    resource.MustParse(ag.agentConfig.CpuLimit),
				corev1.ResourceMemory: resource.MustParse(ag.agentConfig.MemoryLimit),
			},
			Requests: map[corev1.ResourceName]resource.Quantity{
				corev1.ResourceCPU:    resource.MustParse(ag.agentConfig.CpuRequest),
				corev1.ResourceMemory: resource.MustParse(ag.agentConfig.MemoryRequest),
			},
		},
		Ports: []corev1.ContainerPort{
			{
				Name:          "agent-port",
				ContainerPort: constants.InferenceServiceDefaultAgentPort,
				Protocol:      "TCP",
			},
		},
		SecurityContext: securityContext,
		Env:             agentEnvs,
		ReadinessProbe: &corev1.Probe{
			ProbeHandler: corev1.ProbeHandler{
				HTTPGet: &corev1.HTTPGetAction{
					HTTPHeaders: []corev1.HTTPHeader{
						{
							Name:  "K-Network-Probe",
							Value: "queue",
						},
					},
					Port:   intstr.FromInt(constants.InferenceServiceDefaultAgentPort),
					Path:   "/",
					Scheme: "HTTP",
				},
			},
		},
	}

	// If the Logger TLS bundle ConfigMap is specified, mount it
	if injectLogger && ag.loggerConfig.CaBundle != "" {
		// Optional. If the ConfigMap is not found, this will not make the Pod fail
		optionalVolume := true
		configMapVolume := corev1.VolumeSource{
			ConfigMap: &corev1.ConfigMapVolumeSource{
				LocalObjectReference: corev1.LocalObjectReference{
					Name: ag.loggerConfig.CaBundle,
				},
				Optional: &optionalVolume,
			},
		}

		pod.Spec.Volumes = append(pod.Spec.Volumes, corev1.Volume{
			Name:         constants.LoggerCaBundleVolume,
			VolumeSource: configMapVolume,
		})

		agentContainer.VolumeMounts = append(agentContainer.VolumeMounts, corev1.VolumeMount{
			Name:      constants.LoggerCaBundleVolume,
			MountPath: constants.LoggerCaCertMountPath,
			ReadOnly:  true,
		})
	}

	// Inject credentials
	if err := ag.credentialBuilder.CreateSecretVolumeAndEnv(
		pod.Namespace,
		pod.Annotations,
		pod.Spec.ServiceAccountName,
		agentContainer,
		&pod.Spec.Volumes,
	); err != nil {
		return err
	}

	if injectLogger && ag.loggerConfig.Store != nil {
		saName := LoggerDefaultServiceAccountName
		if ag.loggerConfig.Store.ServiceAccountName != nil {
			saName = *ag.loggerConfig.Store.ServiceAccountName
		}
		if err := ag.credentialBuilder.CreateSecretVolumeAndEnv(
			pod.Namespace,
			pod.Annotations,
			saName,
			agentContainer,
			&pod.Spec.Volumes,
		); err != nil {
			return err
		}
	}

	// Add container to the spec
	pod.Spec.Containers = append(pod.Spec.Containers, *agentContainer)

	if _, ok := pod.ObjectMeta.Annotations[constants.AgentShouldInjectAnnotationKey]; ok {
		// Mount the modelDir volume to the pod and model agent container
		err := mountModelDir(pod)
		if err != nil {
			return err
		}
		// Mount the modelConfig volume to the pod and model agent container
		err = mountModelConfig(pod)
		if err != nil {
			return err
		}
	}

	return nil
}

func mountModelDir(pod *corev1.Pod) error {
	if _, ok := pod.ObjectMeta.Annotations[constants.AgentModelDirAnnotationKey]; ok {
		modelDirVolume := corev1.Volume{
			Name: constants.ModelDirVolumeName,
			VolumeSource: corev1.VolumeSource{
				EmptyDir: &corev1.EmptyDirVolumeSource{},
			},
		}
		// Mount the model dir into agent container
		mountVolumeToContainer(constants.AgentContainerName, pod, modelDirVolume, constants.ModelDir)
		// Mount the model dir into model server container
		mountVolumeToContainer(constants.InferenceServiceContainerName, pod, modelDirVolume, constants.ModelDir)
		return nil
	}
	return fmt.Errorf("can not find %v label", constants.AgentModelConfigVolumeNameAnnotationKey)
}

func mountModelConfig(pod *corev1.Pod) error {
	if modelConfigName, ok := pod.ObjectMeta.Annotations[constants.AgentModelConfigVolumeNameAnnotationKey]; ok {
		modelConfigVolume := corev1.Volume{
			Name: constants.ModelConfigVolumeName,
			VolumeSource: corev1.VolumeSource{
				ConfigMap: &corev1.ConfigMapVolumeSource{
					LocalObjectReference: corev1.LocalObjectReference{
						Name: modelConfigName,
					},
				},
			},
		}
		mountVolumeToContainer(constants.AgentContainerName, pod, modelConfigVolume, constants.ModelConfigDir)
		return nil
	}
	return fmt.Errorf("can not find %v label", constants.AgentModelConfigVolumeNameAnnotationKey)
}

func mountVolumeToContainer(containerName string, pod *corev1.Pod, additionalVolume corev1.Volume, mountPath string) {
	pod.Spec.Volumes = appendVolume(pod.Spec.Volumes, additionalVolume)
	mountedContainers := make([]corev1.Container, 0, len(pod.Spec.Containers))
	for _, container := range pod.Spec.Containers {
		if container.Name == containerName {
			if container.VolumeMounts == nil {
				container.VolumeMounts = []corev1.VolumeMount{}
			}
			container.VolumeMounts = append(container.VolumeMounts, corev1.VolumeMount{
				Name:      additionalVolume.Name,
				ReadOnly:  false,
				MountPath: mountPath,
			})
		}
		mountedContainers = append(mountedContainers, container)
	}
	pod.Spec.Containers = mountedContainers
}

func appendVolume(existingVolumes []corev1.Volume, additionalVolume corev1.Volume) []corev1.Volume {
	if existingVolumes == nil {
		existingVolumes = []corev1.Volume{}
	}
	for _, volume := range existingVolumes {
		if volume.Name == additionalVolume.Name {
			return existingVolumes
		}
	}
	existingVolumes = append(existingVolumes, additionalVolume)
	return existingVolumes
}<|MERGE_RESOLUTION|>--- conflicted
+++ resolved
@@ -145,12 +145,6 @@
 			saName := constants.LoggerDefaultServiceAccountName
 			loggerConfig.Store.ServiceAccountName = &saName
 		}
-<<<<<<< HEAD
-		if loggerConfig.Store.ServiceAccountName == "" {
-			return loggerConfig, fmt.Errorf("Logger storage is configured but storage service accout name is not set")
-		}
-=======
->>>>>>> 4deaea03
 	}
 	return loggerConfig, nil
 }
