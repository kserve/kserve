/*
Copyright 2021 The KServe Authors.

Licensed under the Apache License, Version 2.0 (the "License");
you may not use this file except in compliance with the License.
You may obtain a copy of the License at

    http://www.apache.org/licenses/LICENSE-2.0

Unless required by applicable law or agreed to in writing, software
distributed under the License is distributed on an "AS IS" BASIS,
WITHOUT WARRANTIES OR CONDITIONS OF ANY KIND, either express or implied.
See the License for the specific language governing permissions and
limitations under the License.
*/

package pod

import (
	"encoding/json"
	"fmt"
	"sort"
	"strconv"
	"strings"

	"k8s.io/apimachinery/pkg/util/intstr"
	"k8s.io/klog/v2"

	corev1 "k8s.io/api/core/v1"
	"k8s.io/apimachinery/pkg/api/resource"

	"github.com/kserve/kserve/pkg/apis/serving/v1beta1"
	"github.com/kserve/kserve/pkg/constants"
	"github.com/kserve/kserve/pkg/credentials"
)

const (
<<<<<<< HEAD
	LoggerConfigMapKeyName         = "logger"
	LoggerArgumentLogUrl           = "--log-url"
	LoggerArgumentStorePath        = "--log-store-path"
	LoggerArgumentStoreParameters  = "--log-store-parameters"
	LoggerArgumentStoreKey         = "--log-store-key"
	LoggerArgumentSourceUri        = "--source-uri"
	LoggerArgumentMode             = "--log-mode"
	LoggerArgumentInferenceService = "--inference-service"
	LoggerArgumentNamespace        = "--namespace"
	LoggerArgumentEndpoint         = "--endpoint"
	LoggerArgumentComponent        = "--component"
	LoggerArgumentCaCertFile       = "--logger-ca-cert-file"
	LoggerArgumentTlsSkipVerify    = "--logger-tls-skip-verify"
	LoggerArgumentMetadataHeaders  = "--metadata-headers"
=======
	LoggerConfigMapKeyName            = "logger"
	LoggerArgumentLogUrl              = "--log-url"
	LoggerArgumentSourceUri           = "--source-uri"
	LoggerArgumentMode                = "--log-mode"
	LoggerArgumentInferenceService    = "--inference-service"
	LoggerArgumentNamespace           = "--namespace"
	LoggerArgumentEndpoint            = "--endpoint"
	LoggerArgumentComponent           = "--component"
	LoggerArgumentCaCertFile          = "--logger-ca-cert-file"
	LoggerArgumentTlsSkipVerify       = "--logger-tls-skip-verify"
	LoggerArgumentMetadataHeaders     = "--metadata-headers"
	LoggerArgumentMetadataAnnotations = "--metadata-annotations"
>>>>>>> 998a95c8
)

type AgentConfig struct {
	Image         string `json:"image"`
	CpuRequest    string `json:"cpuRequest"`
	CpuLimit      string `json:"cpuLimit"`
	MemoryRequest string `json:"memoryRequest"`
	MemoryLimit   string `json:"memoryLimit"`
}

type LoggerStorageSpec struct {
	*v1beta1.StorageSpec
	ServiceAccountName string `json:"serviceAccountName,omitempty"`
}

type LoggerConfig struct {
	Image         string             `json:"image"`
	CpuRequest    string             `json:"cpuRequest"`
	CpuLimit      string             `json:"cpuLimit"`
	MemoryRequest string             `json:"memoryRequest"`
	MemoryLimit   string             `json:"memoryLimit"`
	DefaultUrl    string             `json:"defaultUrl"`
	CaBundle      string             `json:"caBundle"`
	CaCertFile    string             `json:"caCertFile"`
	TlsSkipVerify bool               `json:"tlsSkipVerify"`
	Store         *LoggerStorageSpec `json:"storage"`
}

type AgentInjector struct {
	credentialBuilder *credentials.CredentialBuilder
	agentConfig       *AgentConfig
	loggerConfig      *LoggerConfig
	batcherConfig     *BatcherConfig
}

// TODO agent config
func getAgentConfigs(configMap *corev1.ConfigMap) (*AgentConfig, error) {
	agentConfig := &AgentConfig{}
	if agentConfigValue, ok := configMap.Data[constants.AgentConfigMapKeyName]; ok {
		err := json.Unmarshal([]byte(agentConfigValue), &agentConfig)
		if err != nil {
			panic(fmt.Errorf("unable to unmarshall agent json string due to %w", err))
		}
	}

	// Ensure that we set proper values
	resourceDefaults := []string{
		agentConfig.MemoryRequest,
		agentConfig.MemoryLimit,
		agentConfig.CpuRequest,
		agentConfig.CpuLimit,
	}
	for _, key := range resourceDefaults {
		_, err := resource.ParseQuantity(key)
		if err != nil {
			return agentConfig, fmt.Errorf("failed to parse resource configuration for %q: %s",
				constants.AgentConfigMapKeyName, err.Error())
		}
	}

	return agentConfig, nil
}

func getLoggerConfigs(configMap *corev1.ConfigMap) (*LoggerConfig, error) {
	loggerConfig := &LoggerConfig{}
	if loggerConfigValue, ok := configMap.Data[LoggerConfigMapKeyName]; ok {
		err := json.Unmarshal([]byte(loggerConfigValue), &loggerConfig)
		if err != nil {
			panic(fmt.Errorf("Unable to unmarshall logger json string due to %w ", err))
		}
	}

	// Ensure that we set proper values for CPU/Memory Limit/Request
	resourceDefaults := []string{
		loggerConfig.MemoryRequest,
		loggerConfig.MemoryLimit,
		loggerConfig.CpuRequest,
		loggerConfig.CpuLimit,
	}
	for _, key := range resourceDefaults {
		_, err := resource.ParseQuantity(key)
		if err != nil {
			return loggerConfig, fmt.Errorf("Failed to parse resource configuration for %q: %q", LoggerConfigMapKeyName, err.Error())
		}
	}
	if loggerConfig.Store != nil {
		if loggerConfig.Store.StorageKey == nil {
			return loggerConfig, fmt.Errorf("Logger storage is configured but storage key is not set")
		}
	}
	return loggerConfig, nil
}

func (ag *AgentInjector) InjectAgent(pod *corev1.Pod) error {
	// Only inject the model agent sidecar if the required annotations are set
	_, injectLogger := pod.ObjectMeta.Annotations[constants.LoggerInternalAnnotationKey]
	_, injectPuller := pod.ObjectMeta.Annotations[constants.AgentShouldInjectAnnotationKey]
	_, injectBatcher := pod.ObjectMeta.Annotations[constants.BatcherInternalAnnotationKey]

	if !injectLogger && !injectPuller && !injectBatcher {
		return nil
	}

	// Don't inject if Container already injected
	for _, container := range pod.Spec.Containers {
		if strings.Compare(container.Name, constants.AgentContainerName) == 0 {
			return nil
		}
	}

	var args []string
	if injectPuller {
		args = append(args, constants.AgentEnableFlag)
		modelConfig, ok := pod.ObjectMeta.Annotations[constants.AgentModelConfigMountPathAnnotationKey]
		if ok {
			args = append(args, constants.AgentConfigDirArgName)
			args = append(args, modelConfig)
		}

		modelDir, ok := pod.ObjectMeta.Annotations[constants.AgentModelDirAnnotationKey]
		if ok {
			args = append(args, constants.AgentModelDirArgName)
			args = append(args, modelDir)
		}
	}
	// Only inject if the batcher required annotations are set
	if injectBatcher {
		args = append(args, BatcherEnableFlag)
		maxBatchSize, ok := pod.ObjectMeta.Annotations[constants.BatcherMaxBatchSizeInternalAnnotationKey]
		if ok {
			args = append(args, BatcherArgumentMaxBatchSize)
			args = append(args, maxBatchSize)
		}

		maxLatency, ok := pod.ObjectMeta.Annotations[constants.BatcherMaxLatencyInternalAnnotationKey]
		if ok {
			args = append(args, BatcherArgumentMaxLatency)
			args = append(args, maxLatency)
		}
	}
	// Only inject if the logger required annotations are set
	if injectLogger {
		log.Info("Injecting logger configuration")
		logUrl, ok := pod.ObjectMeta.Annotations[constants.LoggerSinkUrlInternalAnnotationKey]
		if !ok {
			logUrl = ag.loggerConfig.DefaultUrl
		}

		logMode, ok := pod.ObjectMeta.Annotations[constants.LoggerModeInternalAnnotationKey]
		if !ok {
			logMode = string(v1beta1.LogAll)
		}

		inferenceServiceName := pod.ObjectMeta.Labels[constants.InferenceServiceLabel]
		namespace := pod.ObjectMeta.Namespace
		endpoint := pod.ObjectMeta.Labels[constants.KServiceEndpointLabel]
		component := pod.ObjectMeta.Labels[constants.KServiceComponentLabel]

		storagePath := ""
		if ag.loggerConfig.Store != nil {
			if ag.loggerConfig.Store.Path != nil {
				storagePath = *ag.loggerConfig.Store.Path
			} else {
				log.Error(nil, "Logger storage is configured but path is not set")
			}
		}
		storageParameters := ""
		if ag.loggerConfig.Store != nil {
			if ag.loggerConfig.Store.Parameters != nil {
				params := make([]string, 0)
				for key, value := range *ag.loggerConfig.Store.Parameters {
					params = append(params, fmt.Sprintf("%s=%s", key, value))
				}
				sort.Strings(params)
				storageParameters = strings.Join(params, ",")
			} else {
				log.Error(nil, "Logger storage is configured but parameters are not set")
			}
		}
		storageKey := ""
		if ag.loggerConfig.Store != nil {
			if ag.loggerConfig.Store.StorageKey != nil {
				storageKey = *ag.loggerConfig.Store.StorageKey
			} else {
				log.Error(nil, "Logger storage is configured but storage key is not set")
			}
		}

		loggerArgs := []string{
			LoggerArgumentLogUrl,
			logUrl,
			LoggerArgumentSourceUri,
			pod.ObjectMeta.Name,
			LoggerArgumentMode,
			logMode,
			LoggerArgumentStorePath,
			storagePath,
			LoggerArgumentStoreParameters,
			storageParameters,
			LoggerArgumentStoreKey,
			storageKey,
			LoggerArgumentInferenceService,
			inferenceServiceName,
			LoggerArgumentNamespace,
			namespace,
			LoggerArgumentEndpoint,
			endpoint,
			LoggerArgumentComponent,
			component,
		}
		logHeaderMetadata, ok := pod.ObjectMeta.Annotations[constants.LoggerMetadataHeadersInternalAnnotationKey]
		if ok {
			loggerArgs = append(loggerArgs, LoggerArgumentMetadataHeaders)
			loggerArgs = append(loggerArgs, logHeaderMetadata)
		}
		logMetadataAnnotations, ok := pod.ObjectMeta.Annotations[constants.LoggerMetadataAnnotationsInternalAnnotationKey]
		if ok {
			annotationKeys := strings.Split(logMetadataAnnotations, ",")
			kvPairs := []string{}
			for _, metadataAnnotation := range annotationKeys {
				val, exists := pod.ObjectMeta.Annotations[metadataAnnotation]
				if exists {
					kvPairs = append(kvPairs, fmt.Sprintf("%s=%s", metadataAnnotation, val))
				} else {
					klog.Warningf("failed to find matching annotation %s on inference service", metadataAnnotation)
				}
			}
			loggerArgs = append(loggerArgs, LoggerArgumentMetadataAnnotations, strings.Join(kvPairs, ","))
		}
		args = append(args, loggerArgs...)

		// Add TLS cert name if specified. If not specified it will fall back to the arg's default.
		if ag.loggerConfig.CaCertFile != "" {
			args = append(args, LoggerArgumentCaCertFile, ag.loggerConfig.CaCertFile)
		}
		// Whether to skip TLS verification. If not present in the ConfigMap, this will default to `false`
		args = append(args, LoggerArgumentTlsSkipVerify, strconv.FormatBool(ag.loggerConfig.TlsSkipVerify))
	}

	var queueProxyEnvs []corev1.EnvVar
	var agentEnvs []corev1.EnvVar

	queueProxyAvailable := false
	transformerContainerIdx := -1
	componentPort := constants.InferenceServiceDefaultHttpPort
	for idx, container := range pod.Spec.Containers {
		if container.Name == "queue-proxy" {
			agentEnvs = make([]corev1.EnvVar, 0, len(container.Env))
			agentEnvs = append(agentEnvs, container.Env...)
			queueProxyEnvs = container.Env
			queueProxyAvailable = true
		}

		if container.Name == constants.TransformerContainerName {
			transformerContainerIdx = idx
		}

		if container.Name == constants.InferenceServiceContainerName {
			if len(container.Ports) > 0 {
				componentPort = strconv.Itoa(int(container.Ports[0].ContainerPort))
			}
		}
	}
	// If the transformer container is present, use its port as the component port
	if transformerContainerIdx != -1 {
		transContainer := pod.Spec.Containers[transformerContainerIdx]
		if len(transContainer.Ports) == 0 {
			componentPort = constants.InferenceServiceDefaultHttpPort
		} else {
			componentPort = strconv.Itoa(int(transContainer.Ports[0].ContainerPort))
		}
	}
	args = append(args, constants.AgentComponentPortArgName, componentPort)

	if !queueProxyAvailable {
		readinessProbe := pod.Spec.Containers[0].ReadinessProbe
		// If the transformer container is present, use its readiness probe
		if transformerContainerIdx != -1 {
			readinessProbe = pod.Spec.Containers[transformerContainerIdx].ReadinessProbe
		}

		// Check if the readiness probe exists
		if readinessProbe != nil {
			if readinessProbe.HTTPGet != nil || readinessProbe.TCPSocket != nil {
				// Marshal the readiness probe into JSON format
				readinessProbeJson, err := json.Marshal(readinessProbe)
				if err != nil {
					klog.Errorf("Failed to marshal readiness probe for pod %s/%s: %v", pod.Namespace, pod.Name, err)
					return fmt.Errorf("failed to marshal readiness probe: %w", err)
				}

				// Log successful addition of readiness probe
				klog.Infof("Readiness probe marshaled and added as environment variable for pod %s/%s", pod.Namespace, pod.Name)

				// Append the marshaled readiness probe as an environment variable for the agent container
				agentEnvs = append(agentEnvs, corev1.EnvVar{Name: "SERVING_READINESS_PROBE", Value: string(readinessProbeJson)})
			} else if readinessProbe.Exec != nil {
				// Log the skipping of ExecAction readiness probes
				klog.Infof("Exec readiness probe skipped for pod %s/%s", pod.Namespace, pod.Name)
			}
		}
	} else {
		// Adjust USER_PORT when queueProxy is available
		for i, envVar := range queueProxyEnvs {
			if envVar.Name == "USER_PORT" {
				klog.Infof("Adjusting USER_PORT to %s for pod %s/%s", constants.InferenceServiceDefaultAgentPortStr, pod.Namespace, pod.Name)
				envVar.Value = constants.InferenceServiceDefaultAgentPortStr
				queueProxyEnvs[i] = envVar // Update the environment variable in the list
			}
		}
	}

	// Make sure securityContext is initialized and valid
	securityContext := pod.Spec.Containers[0].SecurityContext.DeepCopy()

	agentContainer := &corev1.Container{
		Name:  constants.AgentContainerName,
		Image: ag.agentConfig.Image,
		Args:  args,
		Resources: corev1.ResourceRequirements{
			Limits: map[corev1.ResourceName]resource.Quantity{
				corev1.ResourceCPU:    resource.MustParse(ag.agentConfig.CpuLimit),
				corev1.ResourceMemory: resource.MustParse(ag.agentConfig.MemoryLimit),
			},
			Requests: map[corev1.ResourceName]resource.Quantity{
				corev1.ResourceCPU:    resource.MustParse(ag.agentConfig.CpuRequest),
				corev1.ResourceMemory: resource.MustParse(ag.agentConfig.MemoryRequest),
			},
		},
		Ports: []corev1.ContainerPort{
			{
				Name:          "agent-port",
				ContainerPort: constants.InferenceServiceDefaultAgentPort,
				Protocol:      "TCP",
			},
		},
		SecurityContext: securityContext,
		Env:             agentEnvs,
		ReadinessProbe: &corev1.Probe{
			ProbeHandler: corev1.ProbeHandler{
				HTTPGet: &corev1.HTTPGetAction{
					HTTPHeaders: []corev1.HTTPHeader{
						{
							Name:  "K-Network-Probe",
							Value: "queue",
						},
					},
					Port:   intstr.FromInt(constants.InferenceServiceDefaultAgentPort),
					Path:   "/",
					Scheme: "HTTP",
				},
			},
		},
	}

	// If the Logger TLS bundle ConfigMap is specified, mount it
	if injectLogger && ag.loggerConfig.CaBundle != "" {
		// Optional. If the ConfigMap is not found, this will not make the Pod fail
		optionalVolume := true
		configMapVolume := corev1.VolumeSource{
			ConfigMap: &corev1.ConfigMapVolumeSource{
				LocalObjectReference: corev1.LocalObjectReference{
					Name: ag.loggerConfig.CaBundle,
				},
				Optional: &optionalVolume,
			},
		}

		pod.Spec.Volumes = append(pod.Spec.Volumes, corev1.Volume{
			Name:         constants.LoggerCaBundleVolume,
			VolumeSource: configMapVolume,
		})

		agentContainer.VolumeMounts = append(agentContainer.VolumeMounts, corev1.VolumeMount{
			Name:      constants.LoggerCaBundleVolume,
			MountPath: constants.LoggerCaCertMountPath,
			ReadOnly:  true,
		})
	}

	// Inject credentials
	if err := ag.credentialBuilder.CreateSecretVolumeAndEnv(
		pod.Namespace,
		pod.Annotations,
		pod.Spec.ServiceAccountName,
		agentContainer,
		&pod.Spec.Volumes,
	); err != nil {
		return err
	}

	if injectLogger && ag.loggerConfig.Store != nil {
		saName := "logger-sa"
		if ag.loggerConfig.Store.ServiceAccountName != "" {
			saName = ag.loggerConfig.Store.ServiceAccountName
		}
		if err := ag.credentialBuilder.CreateSecretVolumeAndEnv(
			pod.Namespace,
			pod.Annotations,
			saName,
			agentContainer,
			&pod.Spec.Volumes,
		); err != nil {
			return err
		}
	}

	// Add container to the spec
	pod.Spec.Containers = append(pod.Spec.Containers, *agentContainer)

	if _, ok := pod.ObjectMeta.Annotations[constants.AgentShouldInjectAnnotationKey]; ok {
		// Mount the modelDir volume to the pod and model agent container
		err := mountModelDir(pod)
		if err != nil {
			return err
		}
		// Mount the modelConfig volume to the pod and model agent container
		err = mountModelConfig(pod)
		if err != nil {
			return err
		}
	}

	return nil
}

func mountModelDir(pod *corev1.Pod) error {
	if _, ok := pod.ObjectMeta.Annotations[constants.AgentModelDirAnnotationKey]; ok {
		modelDirVolume := corev1.Volume{
			Name: constants.ModelDirVolumeName,
			VolumeSource: corev1.VolumeSource{
				EmptyDir: &corev1.EmptyDirVolumeSource{},
			},
		}
		// Mount the model dir into agent container
		mountVolumeToContainer(constants.AgentContainerName, pod, modelDirVolume, constants.ModelDir)
		// Mount the model dir into model server container
		mountVolumeToContainer(constants.InferenceServiceContainerName, pod, modelDirVolume, constants.ModelDir)
		return nil
	}
	return fmt.Errorf("can not find %v label", constants.AgentModelConfigVolumeNameAnnotationKey)
}

func mountModelConfig(pod *corev1.Pod) error {
	if modelConfigName, ok := pod.ObjectMeta.Annotations[constants.AgentModelConfigVolumeNameAnnotationKey]; ok {
		modelConfigVolume := corev1.Volume{
			Name: constants.ModelConfigVolumeName,
			VolumeSource: corev1.VolumeSource{
				ConfigMap: &corev1.ConfigMapVolumeSource{
					LocalObjectReference: corev1.LocalObjectReference{
						Name: modelConfigName,
					},
				},
			},
		}
		mountVolumeToContainer(constants.AgentContainerName, pod, modelConfigVolume, constants.ModelConfigDir)
		return nil
	}
	return fmt.Errorf("can not find %v label", constants.AgentModelConfigVolumeNameAnnotationKey)
}

func mountVolumeToContainer(containerName string, pod *corev1.Pod, additionalVolume corev1.Volume, mountPath string) {
	pod.Spec.Volumes = appendVolume(pod.Spec.Volumes, additionalVolume)
	mountedContainers := make([]corev1.Container, 0, len(pod.Spec.Containers))
	for _, container := range pod.Spec.Containers {
		if container.Name == containerName {
			if container.VolumeMounts == nil {
				container.VolumeMounts = []corev1.VolumeMount{}
			}
			container.VolumeMounts = append(container.VolumeMounts, corev1.VolumeMount{
				Name:      additionalVolume.Name,
				ReadOnly:  false,
				MountPath: mountPath,
			})
		}
		mountedContainers = append(mountedContainers, container)
	}
	pod.Spec.Containers = mountedContainers
}

func appendVolume(existingVolumes []corev1.Volume, additionalVolume corev1.Volume) []corev1.Volume {
	if existingVolumes == nil {
		existingVolumes = []corev1.Volume{}
	}
	for _, volume := range existingVolumes {
		if volume.Name == additionalVolume.Name {
			return existingVolumes
		}
	}
	existingVolumes = append(existingVolumes, additionalVolume)
	return existingVolumes
}<|MERGE_RESOLUTION|>--- conflicted
+++ resolved
@@ -35,24 +35,11 @@
 )
 
 const (
-<<<<<<< HEAD
-	LoggerConfigMapKeyName         = "logger"
-	LoggerArgumentLogUrl           = "--log-url"
-	LoggerArgumentStorePath        = "--log-store-path"
-	LoggerArgumentStoreParameters  = "--log-store-parameters"
-	LoggerArgumentStoreKey         = "--log-store-key"
-	LoggerArgumentSourceUri        = "--source-uri"
-	LoggerArgumentMode             = "--log-mode"
-	LoggerArgumentInferenceService = "--inference-service"
-	LoggerArgumentNamespace        = "--namespace"
-	LoggerArgumentEndpoint         = "--endpoint"
-	LoggerArgumentComponent        = "--component"
-	LoggerArgumentCaCertFile       = "--logger-ca-cert-file"
-	LoggerArgumentTlsSkipVerify    = "--logger-tls-skip-verify"
-	LoggerArgumentMetadataHeaders  = "--metadata-headers"
-=======
 	LoggerConfigMapKeyName            = "logger"
 	LoggerArgumentLogUrl              = "--log-url"
+	LoggerArgumentStorePath           = "--log-store-path"
+	LoggerArgumentStoreParameters     = "--log-store-parameters"
+	LoggerArgumentStoreKey            = "--log-store-key"
 	LoggerArgumentSourceUri           = "--source-uri"
 	LoggerArgumentMode                = "--log-mode"
 	LoggerArgumentInferenceService    = "--inference-service"
@@ -63,7 +50,6 @@
 	LoggerArgumentTlsSkipVerify       = "--logger-tls-skip-verify"
 	LoggerArgumentMetadataHeaders     = "--metadata-headers"
 	LoggerArgumentMetadataAnnotations = "--metadata-annotations"
->>>>>>> 998a95c8
 )
 
 type AgentConfig struct {
