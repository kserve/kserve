--- conflicted
+++ resolved
@@ -104,11 +104,6 @@
 		loggerInjector.InjectLogger,
 	}
 
-<<<<<<< HEAD
-
-
-=======
->>>>>>> 6bf487ac
 	for _, mutator := range mutators {
 		if err := mutator(pod); err != nil {
 			return err
