--- conflicted
+++ resolved
@@ -18,6 +18,7 @@
 import (
 	"context"
 	"encoding/json"
+	"fmt"
 	v1 "k8s.io/api/core/v1"
 	k8types "k8s.io/apimachinery/pkg/types"
 	"k8s.io/klog"
@@ -69,19 +70,10 @@
 
 func (mutator *Mutator) mutate(pod *v1.Pod, configMap *v1.ConfigMap) error {
 	credentialBuilder := credentials.NewCredentialBulder(mutator.Client, configMap)
-<<<<<<< HEAD
-	var storageInitializerConfig StorageInitializerConfig
-	if initializerConfig, ok := configMap.Data[StorageInitializerConfigMapKeyName]; ok {
-		err := json.Unmarshal([]byte(initializerConfig), &storageInitializerConfig)
-		if err != nil {
-			panic(fmt.Errorf("Unable to unmarshall storage initializer json string due to %v ", err))
-		}
-=======
 
 	storageInitializerConfig, err := getStorageInitializerConfigs(configMap)
 	if err != nil {
 		return err
->>>>>>> 1f2dbd64
 	}
 
 	storageInitializer := &StorageInitializerInjector{
