/*
Copyright 2021 The KServe Authors.

Licensed under the Apache License, Version 2.0 (the "License");
you may not use this file except in compliance with the License.
You may obtain a copy of the License at

	http://www.apache.org/licenses/LICENSE-2.0

Unless required by applicable law or agreed to in writing, software
distributed under the License is distributed on an "AS IS" BASIS,
WITHOUT WARRANTIES OR CONDITIONS OF ANY KIND, either express or implied.
See the License for the specific language governing permissions and
limitations under the License.
*/

package pod

import (
	"reflect"
	"strings"
	"testing"

	"github.com/onsi/gomega"
	"github.com/onsi/gomega/types"
	"github.com/stretchr/testify/assert"
	"github.com/stretchr/testify/require"
	corev1 "k8s.io/api/core/v1"
	"k8s.io/apimachinery/pkg/api/resource"
	metav1 "k8s.io/apimachinery/pkg/apis/meta/v1"
	"knative.dev/pkg/kmp"
	"knative.dev/pkg/ptr"

	"github.com/kserve/kserve/pkg/apis/serving/v1alpha1"
	"github.com/kserve/kserve/pkg/apis/serving/v1beta1"
	"github.com/kserve/kserve/pkg/constants"
	"github.com/kserve/kserve/pkg/credentials"
	"github.com/kserve/kserve/pkg/credentials/gcs"
	"github.com/kserve/kserve/pkg/credentials/s3"
	kserveTypes "github.com/kserve/kserve/pkg/types"
	"github.com/kserve/kserve/pkg/utils"
)

const (
	StorageInitializerDefaultCPURequest                 = "100m"
	StorageInitializerDefaultCPULimit                   = "1"
	StorageInitializerDefaultMemoryRequest              = "200Mi"
	StorageInitializerDefaultMemoryLimit                = "1Gi"
	StorageInitializerDefaultCaBundleConfigMapName      = ""
	StorageInitializerDefaultCaBundleVolumeMountPath    = "/etc/ssl/custom-certs"
	StorageInitializerDefaultEnableDirectPvcVolumeMount = false
)

var (
	storageInitializerConfig = &kserveTypes.StorageInitializerConfig{
		CpuRequest:                 StorageInitializerDefaultCPURequest,
		CpuLimit:                   StorageInitializerDefaultCPULimit,
		MemoryRequest:              StorageInitializerDefaultMemoryRequest,
		MemoryLimit:                StorageInitializerDefaultMemoryLimit,
		CaBundleConfigMapName:      StorageInitializerDefaultCaBundleConfigMapName,
		CaBundleVolumeMountPath:    StorageInitializerDefaultCaBundleVolumeMountPath,
		EnableDirectPvcVolumeMount: StorageInitializerDefaultEnableDirectPvcVolumeMount,
	}

	resourceRequirement = corev1.ResourceRequirements{
		Limits: map[corev1.ResourceName]resource.Quantity{
			corev1.ResourceCPU:    resource.MustParse(StorageInitializerDefaultCPULimit),
			corev1.ResourceMemory: resource.MustParse(StorageInitializerDefaultMemoryLimit),
		},
		Requests: map[corev1.ResourceName]resource.Quantity{
			corev1.ResourceCPU:    resource.MustParse(StorageInitializerDefaultCPURequest),
			corev1.ResourceMemory: resource.MustParse(StorageInitializerDefaultMemoryRequest),
		},
	}
)

func TestStorageInitializerInjector(t *testing.T) {
	scenarios := map[string]struct {
		original *corev1.Pod
		expected *corev1.Pod
	}{
		"MissingAnnotations": {
			original: &corev1.Pod{
				ObjectMeta: metav1.ObjectMeta{
					Annotations: map[string]string{},
				},
				Spec: corev1.PodSpec{
					Containers: []corev1.Container{
						{
							Name: constants.InferenceServiceContainerName,
						},
					},
				},
			},
			expected: &corev1.Pod{
				ObjectMeta: metav1.ObjectMeta{
					Annotations: map[string]string{},
				},
				Spec: corev1.PodSpec{
					Containers: []corev1.Container{
						{
							Name: constants.InferenceServiceContainerName,
						},
					},
				},
			},
		},
		"AlreadyInjected": {
			original: &corev1.Pod{
				ObjectMeta: metav1.ObjectMeta{
					Annotations: map[string]string{
						constants.StorageInitializerSourceUriInternalAnnotationKey: "gs://foo",
					},
				},
				Spec: corev1.PodSpec{
					Containers: []corev1.Container{
						{
							Name: constants.InferenceServiceContainerName,
						},
					},
					InitContainers: []corev1.Container{
						{
							Name: "storage-initializer",
						},
					},
				},
			},
			expected: &corev1.Pod{
				ObjectMeta: metav1.ObjectMeta{
					Annotations: map[string]string{
						constants.StorageInitializerSourceUriInternalAnnotationKey: "gs://foo",
					},
				},
				Spec: corev1.PodSpec{
					Containers: []corev1.Container{
						{
							Name: constants.InferenceServiceContainerName,
						},
					},
					InitContainers: []corev1.Container{
						{
							Name: "storage-initializer",
						},
					},
				},
			},
		},
		"StorageInitializerInjected": {
			original: &corev1.Pod{
				ObjectMeta: metav1.ObjectMeta{
					Annotations: map[string]string{
						constants.StorageInitializerSourceUriInternalAnnotationKey: "gs://foo",
					},
				},
				Spec: corev1.PodSpec{
					Containers: []corev1.Container{
						{
							Name: constants.InferenceServiceContainerName,
						},
					},
				},
			},
			expected: &corev1.Pod{
				ObjectMeta: metav1.ObjectMeta{
					Annotations: map[string]string{
						constants.StorageInitializerSourceUriInternalAnnotationKey: "gs://foo",
					},
				},
				Spec: corev1.PodSpec{
					Containers: []corev1.Container{
						{
							Name: constants.InferenceServiceContainerName,
							VolumeMounts: []corev1.VolumeMount{
								{
									Name:      "kserve-provision-location",
									MountPath: constants.DefaultModelLocalMountPath,
									ReadOnly:  true,
								},
							},
						},
					},
					InitContainers: []corev1.Container{
						{
							Name:                     "storage-initializer",
							Image:                    constants.StorageInitializerContainerImage + ":" + constants.StorageInitializerContainerImageVersion,
							Args:                     []string{"gs://foo", constants.DefaultModelLocalMountPath},
							Resources:                resourceRequirement,
							TerminationMessagePolicy: "FallbackToLogsOnError",
							VolumeMounts: []corev1.VolumeMount{
								{
									Name:      "kserve-provision-location",
									MountPath: constants.DefaultModelLocalMountPath,
								},
							},
						},
					},
					Volumes: []corev1.Volume{
						{
							Name: "kserve-provision-location",
							VolumeSource: corev1.VolumeSource{
								EmptyDir: &corev1.EmptyDirVolumeSource{},
							},
						},
					},
				},
			},
		},

		"StorageInitializerInjectedReadOnlyUnset": {
			original: &corev1.Pod{
				ObjectMeta: metav1.ObjectMeta{
					Annotations: map[string]string{
						constants.StorageInitializerSourceUriInternalAnnotationKey: "gs://foo",
					},
				},
				Spec: corev1.PodSpec{
					Containers: []corev1.Container{
						{
							Name: constants.InferenceServiceContainerName,
						},
					},
				},
			},
			expected: &corev1.Pod{
				ObjectMeta: metav1.ObjectMeta{
					Annotations: map[string]string{
						constants.StorageInitializerSourceUriInternalAnnotationKey: "gs://foo",
					},
				},
				Spec: corev1.PodSpec{
					Containers: []corev1.Container{
						{
							Name: constants.InferenceServiceContainerName,
							VolumeMounts: []corev1.VolumeMount{
								{
									Name:      constants.StorageInitializerVolumeName,
									MountPath: constants.DefaultModelLocalMountPath,
									ReadOnly:  true,
								},
							},
						},
					},
					InitContainers: []corev1.Container{
						{
							Name:                     "storage-initializer",
							Image:                    constants.StorageInitializerContainerImage + ":" + constants.StorageInitializerContainerImageVersion,
							Args:                     []string{"gs://foo", constants.DefaultModelLocalMountPath},
							Resources:                resourceRequirement,
							TerminationMessagePolicy: "FallbackToLogsOnError",
							VolumeMounts: []corev1.VolumeMount{
								{
									Name:      constants.StorageInitializerVolumeName,
									MountPath: constants.DefaultModelLocalMountPath,
								},
							},
						},
					},
					Volumes: []corev1.Volume{
						{
							Name: constants.StorageInitializerVolumeName,
							VolumeSource: corev1.VolumeSource{
								EmptyDir: &corev1.EmptyDirVolumeSource{},
							},
						},
					},
				},
			},
		},

		"StorageInitializerInjectedReadOnlyFalse": {
			original: &corev1.Pod{
				ObjectMeta: metav1.ObjectMeta{
					Annotations: map[string]string{
						constants.StorageInitializerSourceUriInternalAnnotationKey: "gs://foo",
						constants.StorageReadonlyAnnotationKey:                     "false",
					},
				},
				Spec: corev1.PodSpec{
					Containers: []corev1.Container{
						{
							Name: constants.InferenceServiceContainerName,
						},
					},
				},
			},
			expected: &corev1.Pod{
				ObjectMeta: metav1.ObjectMeta{
					Annotations: map[string]string{
						constants.StorageInitializerSourceUriInternalAnnotationKey: "gs://foo",
					},
				},
				Spec: corev1.PodSpec{
					Containers: []corev1.Container{
						{
							Name: constants.InferenceServiceContainerName,
							VolumeMounts: []corev1.VolumeMount{
								{
									Name:      constants.StorageInitializerVolumeName,
									MountPath: constants.DefaultModelLocalMountPath,
									ReadOnly:  false,
								},
							},
						},
					},
					InitContainers: []corev1.Container{
						{
							Name:                     "storage-initializer",
							Image:                    constants.StorageInitializerContainerImage + ":" + constants.StorageInitializerContainerImageVersion,
							Args:                     []string{"gs://foo", constants.DefaultModelLocalMountPath},
							Resources:                resourceRequirement,
							TerminationMessagePolicy: "FallbackToLogsOnError",
							VolumeMounts: []corev1.VolumeMount{
								{
									Name:      constants.StorageInitializerVolumeName,
									MountPath: constants.DefaultModelLocalMountPath,
								},
							},
						},
					},
					Volumes: []corev1.Volume{
						{
							Name: constants.StorageInitializerVolumeName,
							VolumeSource: corev1.VolumeSource{
								EmptyDir: &corev1.EmptyDirVolumeSource{},
							},
						},
					},
				},
			},
		},

		"StorageInitializerInjectedReadOnlyTrue": {
			original: &corev1.Pod{
				ObjectMeta: metav1.ObjectMeta{
					Annotations: map[string]string{
						constants.StorageInitializerSourceUriInternalAnnotationKey: "gs://foo",
						constants.StorageReadonlyAnnotationKey:                     "true",
					},
				},
				Spec: corev1.PodSpec{
					Containers: []corev1.Container{
						{
							Name: constants.InferenceServiceContainerName,
						},
					},
				},
			},
			expected: &corev1.Pod{
				ObjectMeta: metav1.ObjectMeta{
					Annotations: map[string]string{
						constants.StorageInitializerSourceUriInternalAnnotationKey: "gs://foo",
					},
				},
				Spec: corev1.PodSpec{
					Containers: []corev1.Container{
						{
							Name: constants.InferenceServiceContainerName,
							VolumeMounts: []corev1.VolumeMount{
								{
									Name:      constants.StorageInitializerVolumeName,
									MountPath: constants.DefaultModelLocalMountPath,
									ReadOnly:  true,
								},
							},
						},
					},
					InitContainers: []corev1.Container{
						{
							Name:                     "storage-initializer",
							Image:                    constants.StorageInitializerContainerImage + ":" + constants.StorageInitializerContainerImageVersion,
							Args:                     []string{"gs://foo", constants.DefaultModelLocalMountPath},
							Resources:                resourceRequirement,
							TerminationMessagePolicy: "FallbackToLogsOnError",
							VolumeMounts: []corev1.VolumeMount{
								{
									Name:      constants.StorageInitializerVolumeName,
									MountPath: constants.DefaultModelLocalMountPath,
								},
							},
						},
					},
					Volumes: []corev1.Volume{
						{
							Name: constants.StorageInitializerVolumeName,
							VolumeSource: corev1.VolumeSource{
								EmptyDir: &corev1.EmptyDirVolumeSource{},
							},
						},
					},
				},
			},
		},

		"StorageInitializerInjectedAndMountsPvc": {
			original: &corev1.Pod{
				ObjectMeta: metav1.ObjectMeta{
					Annotations: map[string]string{
						constants.StorageInitializerSourceUriInternalAnnotationKey: "pvc://mypvcname/some/path/on/pvc",
					},
				},
				Spec: corev1.PodSpec{
					Containers: []corev1.Container{
						{
							Name: constants.InferenceServiceContainerName,
						},
					},
				},
			},
			expected: &corev1.Pod{
				ObjectMeta: metav1.ObjectMeta{
					Annotations: map[string]string{
						constants.StorageInitializerSourceUriInternalAnnotationKey: "pvc://mypvcname/some/path/on/pvc",
					},
				},
				Spec: corev1.PodSpec{
					Containers: []corev1.Container{
						{
							Name: constants.InferenceServiceContainerName,
							VolumeMounts: []corev1.VolumeMount{
								{
									Name:      "kserve-pvc-source",
									MountPath: "/mnt/pvc",
									ReadOnly:  true,
								},
								{
									Name:      "kserve-provision-location",
									MountPath: constants.DefaultModelLocalMountPath,
									ReadOnly:  true,
								},
							},
						},
					},
					InitContainers: []corev1.Container{
						{
							Name:                     "storage-initializer",
							Image:                    constants.StorageInitializerContainerImage + ":" + constants.StorageInitializerContainerImageVersion,
							Args:                     []string{"/mnt/pvc/some/path/on/pvc", constants.DefaultModelLocalMountPath},
							Resources:                resourceRequirement,
							TerminationMessagePolicy: "FallbackToLogsOnError",
							VolumeMounts: []corev1.VolumeMount{
								{
									Name:      "kserve-provision-location",
									MountPath: constants.DefaultModelLocalMountPath,
								},
								{
									Name:      "kserve-pvc-source",
									MountPath: "/mnt/pvc",
									ReadOnly:  true,
								},
							},
						},
					},
					Volumes: []corev1.Volume{
						{
							Name: "kserve-provision-location",
							VolumeSource: corev1.VolumeSource{
								EmptyDir: &corev1.EmptyDirVolumeSource{},
							},
						},
						{
							Name: "kserve-pvc-source",
							VolumeSource: corev1.VolumeSource{
								PersistentVolumeClaim: &corev1.PersistentVolumeClaimVolumeSource{
									ClaimName: "mypvcname",
									ReadOnly:  false,
								},
							},
						},
					},
				},
			},
		},
		"StorageSpecInjected": {
			original: &corev1.Pod{
				ObjectMeta: metav1.ObjectMeta{
					Namespace: "default",
					Annotations: map[string]string{
						constants.StorageInitializerSourceUriInternalAnnotationKey: "<scheme-placeholder>://foo/bar",
						constants.StorageSpecAnnotationKey:                         "true",
						constants.StorageSpecParamAnnotationKey:                    `{"type": "s3", "bucket": "my-bucket"}`,
					},
				},
				Spec: corev1.PodSpec{
					Containers: []corev1.Container{
						{
							Name: constants.InferenceServiceContainerName,
						},
					},
				},
			},
			expected: &corev1.Pod{
				ObjectMeta: metav1.ObjectMeta{
					Annotations: map[string]string{
						constants.StorageInitializerSourceUriInternalAnnotationKey: "<scheme-placeholder>://foo/bar",
						constants.StorageSpecAnnotationKey:                         "true",
						constants.StorageSpecParamAnnotationKey:                    `{"type": "s3", "bucket": "my-bucket"}`,
					},
				},
				Spec: corev1.PodSpec{
					Containers: []corev1.Container{
						{
							Name: constants.InferenceServiceContainerName,
							VolumeMounts: []corev1.VolumeMount{
								{
									Name:      "kserve-provision-location",
									MountPath: constants.DefaultModelLocalMountPath,
									ReadOnly:  true,
								},
							},
						},
					},
					InitContainers: []corev1.Container{
						{
							Name:  "storage-initializer",
							Image: constants.StorageInitializerContainerImage + ":" + constants.StorageInitializerContainerImageVersion,
							Args:  []string{"s3://my-bucket/foo/bar", constants.DefaultModelLocalMountPath},
							Env: []corev1.EnvVar{
								{
									Name:  credentials.StorageOverrideConfigEnvKey,
									Value: `{"bucket":"my-bucket","type":"s3"}`,
								},
							},
							Resources:                resourceRequirement,
							TerminationMessagePolicy: "FallbackToLogsOnError",
							VolumeMounts: []corev1.VolumeMount{
								{
									Name:      "kserve-provision-location",
									MountPath: constants.DefaultModelLocalMountPath,
								},
							},
						},
					},
					Volumes: []corev1.Volume{
						{
							Name: "kserve-provision-location",
							VolumeSource: corev1.VolumeSource{
								EmptyDir: &corev1.EmptyDirVolumeSource{},
							},
						},
					},
				},
			},
		},
	}

	for name, scenario := range scenarios {
		injector := &StorageInitializerInjector{
			credentialBuilder: credentials.NewCredentialBuilder(c, clientset, &corev1.ConfigMap{
				Data: map[string]string{},
			}),
			config: storageInitializerConfig,
			client: c,
		}
		if err := injector.InjectStorageInitializer(scenario.original); err != nil {
			t.Errorf("Test %q unexpected result: %s", name, err)
		}
		if diff, _ := kmp.SafeDiff(scenario.expected.Spec, scenario.original.Spec); diff != "" {
			t.Errorf("Test %q unexpected result (-want +got): %v", name, diff)
		}
	}
}

func TestStorageInitializerFailureCases(t *testing.T) {
	scenarios := map[string]struct {
		original            *corev1.Pod
		expectedErrorPrefix string
	}{
		"MissingUserContainer": {
			original: &corev1.Pod{
				ObjectMeta: metav1.ObjectMeta{
					Annotations: map[string]string{
						constants.StorageInitializerSourceUriInternalAnnotationKey: "pvc://mypvcname/some/path/on/pvc",
					},
				},
				Spec: corev1.PodSpec{
					Containers: []corev1.Container{
						{
							Name: "random-container",
						},
					},
				},
			},
			expectedErrorPrefix: "Invalid configuration: cannot find container",
		},
	}

	for name, scenario := range scenarios {
		injector := &StorageInitializerInjector{
			credentialBuilder: credentials.NewCredentialBuilder(c, clientset, &corev1.ConfigMap{
				Data: map[string]string{},
			}),
			config: storageInitializerConfig,
			client: c,
		}
		if err := injector.InjectStorageInitializer(scenario.original); err != nil {
			if !strings.HasPrefix(err.Error(), scenario.expectedErrorPrefix) {
				t.Errorf("Test %q unexpected failure [%s], expected: %s", name, err.Error(), scenario.expectedErrorPrefix)
			}
		} else {
			t.Errorf("Test %q should have failed with: %s", name, scenario.expectedErrorPrefix)
		}
	}
}

func TestCustomSpecStorageUriInjection(t *testing.T) {
	scenarios := map[string]struct {
		original                      *corev1.Pod
		expectedStorageUriEnvVariable *corev1.EnvVar
	}{
		"CustomSpecStorageUriSet": {
			original: &corev1.Pod{
				ObjectMeta: metav1.ObjectMeta{
					Annotations: map[string]string{
						constants.StorageInitializerSourceUriInternalAnnotationKey: "pvc://mypvcname/some/path/on/pvc",
					},
				},
				Spec: corev1.PodSpec{
					Containers: []corev1.Container{
						{
							Name: constants.InferenceServiceContainerName,
							Env: []corev1.EnvVar{
								{
									Name:  constants.CustomSpecStorageUriEnvVarKey,
									Value: "pvc://mypvcname/some/path/on/pvc",
								},
							},
						},
					},
				},
			},
			expectedStorageUriEnvVariable: &corev1.EnvVar{
				Name:  constants.CustomSpecStorageUriEnvVarKey,
				Value: constants.DefaultModelLocalMountPath,
			},
		},
		"CustomSpecStorageUriEmpty": {
			original: &corev1.Pod{
				ObjectMeta: metav1.ObjectMeta{
					Annotations: map[string]string{
						constants.StorageInitializerSourceUriInternalAnnotationKey: "pvc://mypvcname/some/path/on/pvc",
					},
				},
				Spec: corev1.PodSpec{
					Containers: []corev1.Container{
						{
							Name: constants.InferenceServiceContainerName,
							Env: []corev1.EnvVar{
								{
									Name:  constants.CustomSpecStorageUriEnvVarKey,
									Value: "",
								},
							},
						},
					},
				},
			},
			expectedStorageUriEnvVariable: &corev1.EnvVar{
				Name:  constants.CustomSpecStorageUriEnvVarKey,
				Value: "",
			},
		},
		"CustomSpecStorageUriNotSet": {
			original: &corev1.Pod{
				ObjectMeta: metav1.ObjectMeta{
					Annotations: map[string]string{
						constants.StorageInitializerSourceUriInternalAnnotationKey: "pvc://mypvcname/some/path/on/pvc",
					},
				},
				Spec: corev1.PodSpec{
					Containers: []corev1.Container{
						{
							Name: constants.InferenceServiceContainerName,
							Env: []corev1.EnvVar{
								{
									Name:  "TestRandom",
									Value: "val",
								},
							},
						},
					},
				},
			},
			expectedStorageUriEnvVariable: nil,
		},
	}

	for name, scenario := range scenarios {
		injector := &StorageInitializerInjector{
			credentialBuilder: credentials.NewCredentialBuilder(c, clientset, &corev1.ConfigMap{
				Data: map[string]string{},
			}),
			config: storageInitializerConfig,
			client: c,
		}
		if err := injector.InjectStorageInitializer(scenario.original); err != nil {
			t.Errorf("Test %q unexpected result: %s", name, err)
		}

		var originalEnvVar *corev1.EnvVar
		for _, envVar := range scenario.original.Spec.Containers[0].Env {
			if envVar.Name == constants.CustomSpecStorageUriEnvVarKey {
				originalEnvVar = &envVar
			}
		}
		if diff, _ := kmp.SafeDiff(scenario.expectedStorageUriEnvVariable, originalEnvVar); diff != "" {
			t.Errorf("Test %q unexpected result (-want +got): %v", name, diff)
		}
	}
}

func makePod() *corev1.Pod {
	return &corev1.Pod{
		ObjectMeta: metav1.ObjectMeta{
			Name:      "test",
			Namespace: "default",
			Annotations: map[string]string{
				constants.StorageInitializerSourceUriInternalAnnotationKey: "gs://foo",
			},
		},
		Spec: corev1.PodSpec{
			Containers: []corev1.Container{
				{
					Name: constants.InferenceServiceContainerName,
				},
			},
		},
	}
}

func TestCredentialInjection(t *testing.T) {
	g := gomega.NewGomegaWithT(t)
	scenarios := map[string]struct {
		sa       *corev1.ServiceAccount
		secret   *corev1.Secret
		original *corev1.Pod
		expected *corev1.Pod
	}{
		"Test s3 secrets injection": {
			sa: &corev1.ServiceAccount{
				ObjectMeta: metav1.ObjectMeta{
					Name:      "default",
					Namespace: "default",
				},
				Secrets: []corev1.ObjectReference{
					{
						Name:      "s3-secret",
						Namespace: "default",
					},
				},
			},
			secret: &corev1.Secret{
				ObjectMeta: metav1.ObjectMeta{
					Name:      "s3-secret",
					Namespace: "default",
					Annotations: map[string]string{
						s3.InferenceServiceS3SecretEndpointAnnotation: "s3.aws.com",
					},
				},
				Data: map[string][]byte{
					"awsAccessKeyID":     {},
					"awsSecretAccessKey": {},
				},
			},
			original: makePod(),
			expected: &corev1.Pod{
				ObjectMeta: metav1.ObjectMeta{
					Name:      "test",
					Namespace: "default",
					Annotations: map[string]string{
						constants.StorageInitializerSourceUriInternalAnnotationKey: "gs://foo",
					},
				},
				Spec: corev1.PodSpec{
					Containers: []corev1.Container{
						{
							Name: constants.InferenceServiceContainerName,
							VolumeMounts: []corev1.VolumeMount{
								{
									Name:      "kserve-provision-location",
									MountPath: constants.DefaultModelLocalMountPath,
									ReadOnly:  true,
								},
							},
						},
					},
					InitContainers: []corev1.Container{
						{
							Name:                     "storage-initializer",
							Image:                    constants.StorageInitializerContainerImage + ":" + constants.StorageInitializerContainerImageVersion,
							Args:                     []string{"gs://foo", constants.DefaultModelLocalMountPath},
							Resources:                resourceRequirement,
							TerminationMessagePolicy: "FallbackToLogsOnError",
							VolumeMounts: []corev1.VolumeMount{
								{
									Name:      "kserve-provision-location",
									MountPath: constants.DefaultModelLocalMountPath,
								},
							},
							Env: []corev1.EnvVar{
								{
									Name: s3.AWSAccessKeyId,
									ValueFrom: &corev1.EnvVarSource{
										SecretKeyRef: &corev1.SecretKeySelector{
											LocalObjectReference: corev1.LocalObjectReference{
												Name: "s3-secret",
											},
											Key: "awsAccessKeyID",
										},
									},
								},
								{
									Name: s3.AWSSecretAccessKey,
									ValueFrom: &corev1.EnvVarSource{
										SecretKeyRef: &corev1.SecretKeySelector{
											LocalObjectReference: corev1.LocalObjectReference{
												Name: "s3-secret",
											},
											Key: "awsSecretAccessKey",
										},
									},
								},
								{
									Name:  s3.S3Endpoint,
									Value: "s3.aws.com",
								},
								{
									Name:  s3.AWSEndpointUrl,
									Value: "https://s3.aws.com",
								},
							},
						},
					},
					Volumes: []corev1.Volume{
						{
							Name: "kserve-provision-location",
							VolumeSource: corev1.VolumeSource{
								EmptyDir: &corev1.EmptyDirVolumeSource{},
							},
						},
					},
				},
			},
		},
		"Test GCS secrets injection": {
			sa: &corev1.ServiceAccount{
				ObjectMeta: metav1.ObjectMeta{
					Name:      "default",
					Namespace: "default",
				},
				Secrets: []corev1.ObjectReference{
					{
						Name:      "user-gcp-sa",
						Namespace: "default",
					},
				},
			},
			secret: &corev1.Secret{
				ObjectMeta: metav1.ObjectMeta{
					Name:      "user-gcp-sa",
					Namespace: "default",
				},
				Data: map[string][]byte{
					"gcloud-application-credentials.json": {},
				},
			},
			original: makePod(),
			expected: &corev1.Pod{
				ObjectMeta: metav1.ObjectMeta{
					Annotations: map[string]string{
						constants.StorageInitializerSourceUriInternalAnnotationKey: "gs://foo",
					},
				},
				Spec: corev1.PodSpec{
					Containers: []corev1.Container{
						{
							Name: constants.InferenceServiceContainerName,
							VolumeMounts: []corev1.VolumeMount{
								{
									Name:      "kserve-provision-location",
									MountPath: constants.DefaultModelLocalMountPath,
									ReadOnly:  true,
								},
							},
						},
					},
					InitContainers: []corev1.Container{
						{
							Name:                     "storage-initializer",
							Image:                    constants.StorageInitializerContainerImage + ":" + constants.StorageInitializerContainerImageVersion,
							Args:                     []string{"gs://foo", constants.DefaultModelLocalMountPath},
							Resources:                resourceRequirement,
							TerminationMessagePolicy: "FallbackToLogsOnError",
							VolumeMounts: []corev1.VolumeMount{
								{
									Name:      "kserve-provision-location",
									MountPath: constants.DefaultModelLocalMountPath,
								},
								{
									Name:      gcs.GCSCredentialVolumeName,
									ReadOnly:  true,
									MountPath: gcs.GCSCredentialVolumeMountPath,
								},
							},
							Env: []corev1.EnvVar{
								{
									Name:  gcs.GCSCredentialEnvKey,
									Value: gcs.GCSCredentialVolumeMountPath + "gcloud-application-credentials.json",
								},
							},
						},
					},
					Volumes: []corev1.Volume{
						{
							Name: "kserve-provision-location",
							VolumeSource: corev1.VolumeSource{
								EmptyDir: &corev1.EmptyDirVolumeSource{},
							},
						},
						{
							Name: gcs.GCSCredentialVolumeName,
							VolumeSource: corev1.VolumeSource{
								Secret: &corev1.SecretVolumeSource{
									SecretName: "user-gcp-sa",
								},
							},
						},
					},
				},
			},
		},
		"TestStorageSpecSecretInjection": {
			sa: &corev1.ServiceAccount{
				ObjectMeta: metav1.ObjectMeta{ // Service account not used
					Name:      "default",
					Namespace: "default",
				},
			},
			secret: &corev1.Secret{
				ObjectMeta: metav1.ObjectMeta{
					Name:      "storage-config",
					Namespace: "default",
				},
				StringData: map[string]string{
					"my-storage": `{"type": "s3", "bucket": "my-bucket", "region": "na"}`,
				},
			},
			original: &corev1.Pod{
				ObjectMeta: metav1.ObjectMeta{
					Namespace: "default",
					Annotations: map[string]string{
						constants.StorageInitializerSourceUriInternalAnnotationKey: "<scheme-placeholder>://foo/bar",
						constants.StorageSpecAnnotationKey:                         "true",
						constants.StorageSpecParamAnnotationKey:                    `{"some-param": "some-val"}`,
						constants.StorageSpecKeyAnnotationKey:                      "my-storage",
					},
				},
				Spec: corev1.PodSpec{
					Containers: []corev1.Container{
						{
							Name: constants.InferenceServiceContainerName,
						},
					},
				},
			},
			expected: &corev1.Pod{
				ObjectMeta: metav1.ObjectMeta{
					Annotations: map[string]string{
						constants.StorageInitializerSourceUriInternalAnnotationKey: "<scheme-placeholder>://foo/bar",
						constants.StorageSpecAnnotationKey:                         "true",
						constants.StorageSpecParamAnnotationKey:                    `{"some-param":"some-val"}`,
						constants.StorageSpecKeyAnnotationKey:                      "my-storage",
					},
				},
				Spec: corev1.PodSpec{
					Containers: []corev1.Container{
						{
							Name: constants.InferenceServiceContainerName,
							VolumeMounts: []corev1.VolumeMount{
								{
									Name:      "kserve-provision-location",
									MountPath: constants.DefaultModelLocalMountPath,
									ReadOnly:  true,
								},
							},
						},
					},
					InitContainers: []corev1.Container{
						{
							Name:  "storage-initializer",
							Image: constants.StorageInitializerContainerImage + ":" + constants.StorageInitializerContainerImageVersion,
							Args:  []string{"s3://my-bucket/foo/bar", constants.DefaultModelLocalMountPath},
							Env: []corev1.EnvVar{
								{
									Name: credentials.StorageConfigEnvKey,
									ValueFrom: &corev1.EnvVarSource{
										SecretKeyRef: &corev1.SecretKeySelector{
											LocalObjectReference: corev1.LocalObjectReference{Name: "storage-config"},
											Key:                  "my-storage",
										},
									},
								},
								{
									Name:  credentials.StorageOverrideConfigEnvKey,
									Value: `{"some-param":"some-val"}`,
								},
							},
							Resources:                resourceRequirement,
							TerminationMessagePolicy: "FallbackToLogsOnError",
							VolumeMounts: []corev1.VolumeMount{
								{
									Name:      "kserve-provision-location",
									MountPath: constants.DefaultModelLocalMountPath,
								},
							},
						},
					},
					Volumes: []corev1.Volume{
						{
							Name: "kserve-provision-location",
							VolumeSource: corev1.VolumeSource{
								EmptyDir: &corev1.EmptyDirVolumeSource{},
							},
						},
					},
				},
			},
		},
		"TestStorageSpecDefaultSecretInjection": {
			sa: &corev1.ServiceAccount{
				ObjectMeta: metav1.ObjectMeta{ // Service account not used
					Name:      "default",
					Namespace: "default",
				},
			},
			secret: &corev1.Secret{
				ObjectMeta: metav1.ObjectMeta{
					Name:      "storage-config",
					Namespace: "default",
				},
				StringData: map[string]string{
					credentials.DefaultStorageSecretKey: `{"type": "s3", "bucket": "my-bucket", "region": "na"}`,
				},
			},
			original: &corev1.Pod{
				ObjectMeta: metav1.ObjectMeta{
					Namespace: "default",
					Annotations: map[string]string{
						constants.StorageInitializerSourceUriInternalAnnotationKey: "<scheme-placeholder>://foo/bar",
						constants.StorageSpecAnnotationKey:                         "true",
						constants.StorageSpecParamAnnotationKey:                    `{"some-param": "some-val"}`,
					},
				},
				Spec: corev1.PodSpec{
					Containers: []corev1.Container{
						{
							Name: constants.InferenceServiceContainerName,
						},
					},
				},
			},
			expected: &corev1.Pod{
				ObjectMeta: metav1.ObjectMeta{
					Annotations: map[string]string{
						constants.StorageInitializerSourceUriInternalAnnotationKey: "<scheme-placeholder>://foo/bar",
						constants.StorageSpecAnnotationKey:                         "true",
						constants.StorageSpecParamAnnotationKey:                    `{"some-param":"some-val"}`,
					},
				},
				Spec: corev1.PodSpec{
					Containers: []corev1.Container{
						{
							Name: constants.InferenceServiceContainerName,
							VolumeMounts: []corev1.VolumeMount{
								{
									Name:      "kserve-provision-location",
									MountPath: constants.DefaultModelLocalMountPath,
									ReadOnly:  true,
								},
							},
						},
					},
					InitContainers: []corev1.Container{
						{
							Name:  "storage-initializer",
							Image: constants.StorageInitializerContainerImage + ":" + constants.StorageInitializerContainerImageVersion,
							Args:  []string{"s3://my-bucket/foo/bar", constants.DefaultModelLocalMountPath},
							Env: []corev1.EnvVar{
								{
									Name: credentials.StorageConfigEnvKey,
									ValueFrom: &corev1.EnvVarSource{
										SecretKeyRef: &corev1.SecretKeySelector{
											LocalObjectReference: corev1.LocalObjectReference{Name: "storage-config"},
											Key:                  credentials.DefaultStorageSecretKey,
										},
									},
								},
								{
									Name:  credentials.StorageOverrideConfigEnvKey,
									Value: `{"some-param":"some-val"}`,
								},
							},
							Resources:                resourceRequirement,
							TerminationMessagePolicy: "FallbackToLogsOnError",
							VolumeMounts: []corev1.VolumeMount{
								{
									Name:      "kserve-provision-location",
									MountPath: constants.DefaultModelLocalMountPath,
								},
							},
						},
					},
					Volumes: []corev1.Volume{
						{
							Name: "kserve-provision-location",
							VolumeSource: corev1.VolumeSource{
								EmptyDir: &corev1.EmptyDirVolumeSource{},
							},
						},
					},
				},
			},
		},
	}

	configMap := &corev1.ConfigMap{
		Data: map[string]string{
			"credentials": `{
				"gcs" : {"gcsCredentialFileName": "gcloud-application-credentials.json"},
				"s3" : {
					"s3AccessKeyIDName": "awsAccessKeyID",
					"s3SecretAccessKeyName": "awsSecretAccessKey"
				}
			}`,
		},
	}

	builder := credentials.NewCredentialBuilder(c, clientset, configMap)
	for name, scenario := range scenarios {
		g.Expect(c.Create(t.Context(), scenario.sa)).NotTo(gomega.HaveOccurred())
		g.Expect(c.Create(t.Context(), scenario.secret)).NotTo(gomega.HaveOccurred())

		injector := &StorageInitializerInjector{
			credentialBuilder: builder,
			config:            storageInitializerConfig,
			client:            c,
		}
		if err := injector.InjectStorageInitializer(scenario.original); err != nil {
			t.Errorf("Test %q unexpected failure [%s]", name, err.Error())
		}
		if diff, _ := kmp.SafeDiff(scenario.expected.Spec, scenario.original.Spec); diff != "" {
			t.Errorf("Test %q unexpected result (-want +got): %v", name, diff)
		}

		g.Expect(c.Delete(t.Context(), scenario.sa)).NotTo(gomega.HaveOccurred())
		g.Expect(c.Delete(t.Context(), scenario.secret)).NotTo(gomega.HaveOccurred())
	}
}

func TestStorageInitializerConfigmap(t *testing.T) {
	scenarios := map[string]struct {
		original *corev1.Pod
		expected *corev1.Pod
	}{
		"StorageInitializerConfig": {
			original: &corev1.Pod{
				ObjectMeta: metav1.ObjectMeta{
					Annotations: map[string]string{
						constants.StorageInitializerSourceUriInternalAnnotationKey: "gs://foo",
					},
				},
				Spec: corev1.PodSpec{
					Containers: []corev1.Container{
						{
							Name: constants.InferenceServiceContainerName,
						},
					},
				},
			},
			expected: &corev1.Pod{
				ObjectMeta: metav1.ObjectMeta{
					Annotations: map[string]string{
						constants.StorageInitializerSourceUriInternalAnnotationKey: "gs://foo",
					},
				},
				Spec: corev1.PodSpec{
					Containers: []corev1.Container{
						{
							Name: constants.InferenceServiceContainerName,
							VolumeMounts: []corev1.VolumeMount{
								{
									Name:      "kserve-provision-location",
									MountPath: constants.DefaultModelLocalMountPath,
									ReadOnly:  true,
								},
							},
						},
					},
					InitContainers: []corev1.Container{
						{
							Name:                     "storage-initializer",
							Image:                    "kserve/storage-initializer@sha256:xxx",
							Args:                     []string{"gs://foo", constants.DefaultModelLocalMountPath},
							Resources:                resourceRequirement,
							TerminationMessagePolicy: "FallbackToLogsOnError",
							VolumeMounts: []corev1.VolumeMount{
								{
									Name:      "kserve-provision-location",
									MountPath: constants.DefaultModelLocalMountPath,
								},
							},
						},
					},
					Volumes: []corev1.Volume{
						{
							Name: "kserve-provision-location",
							VolumeSource: corev1.VolumeSource{
								EmptyDir: &corev1.EmptyDirVolumeSource{},
							},
						},
					},
				},
			},
		},
	}

	for name, scenario := range scenarios {
		injector := &StorageInitializerInjector{
			credentialBuilder: credentials.NewCredentialBuilder(c, clientset, &corev1.ConfigMap{
				Data: map[string]string{},
			}),
			config: &kserveTypes.StorageInitializerConfig{
				Image:                   "kserve/storage-initializer@sha256:xxx",
				CpuRequest:              StorageInitializerDefaultCPURequest,
				CpuLimit:                StorageInitializerDefaultCPULimit,
				MemoryRequest:           StorageInitializerDefaultMemoryRequest,
				MemoryLimit:             StorageInitializerDefaultMemoryLimit,
				CaBundleConfigMapName:   StorageInitializerDefaultCaBundleConfigMapName,
				CaBundleVolumeMountPath: StorageInitializerDefaultCaBundleVolumeMountPath,
			},
			client: c,
		}
		if err := injector.InjectStorageInitializer(scenario.original); err != nil {
			t.Errorf("Test %q unexpected result: %s", name, err)
		}
		if diff, _ := kmp.SafeDiff(scenario.expected.Spec, scenario.original.Spec); diff != "" {
			t.Errorf("Test %q unexpected result (-want +got): %v", name, diff)
		}
	}
}

func TestGetStorageInitializerConfigs(t *testing.T) {
	g := gomega.NewGomegaWithT(t)
	cases := []struct {
		name      string
		configMap *corev1.ConfigMap
		matchers  []types.GomegaMatcher
	}{
		{
			name: "Valid Storage Initializer Config",
			configMap: &corev1.ConfigMap{
				TypeMeta:   metav1.TypeMeta{},
				ObjectMeta: metav1.ObjectMeta{},
				Data: map[string]string{
					v1beta1.StorageInitializerConfigMapKeyName: `{
						"Image":        		 "gcr.io/kserve/storage-initializer:latest",
						"CpuRequest":   		 "100m",
						"CpuLimit":      		 "1",
						"MemoryRequest": 		 "200Mi",
						"MemoryLimit":   		 "1Gi",
						"CpuModelcar": 			 "100m",
						"MemoryModelcar": 		 "50Mi",
						"CaBundleConfigMapName": "",
						"CaBundleVolumeMountPath": "/etc/ssl/custom-certs"
					}`,
				},
				BinaryData: map[string][]byte{},
			},
			matchers: []types.GomegaMatcher{
				gomega.Equal(&kserveTypes.StorageInitializerConfig{
					Image:                   "gcr.io/kserve/storage-initializer:latest",
					CpuRequest:              "100m",
					CpuLimit:                "1",
					MemoryRequest:           "200Mi",
					MemoryLimit:             "1Gi",
					CpuModelcar:             "100m",
					MemoryModelcar:          "50Mi",
					CaBundleConfigMapName:   "",
					CaBundleVolumeMountPath: "/etc/ssl/custom-certs",
				}),
				gomega.BeNil(),
			},
		},
		{
			name: "Invalid Resource Value",
			configMap: &corev1.ConfigMap{
				TypeMeta:   metav1.TypeMeta{},
				ObjectMeta: metav1.ObjectMeta{},
				Data: map[string]string{
					v1beta1.StorageInitializerConfigMapKeyName: `{
						"Image":        		 "gcr.io/kserve/storage-initializer:latest",
						"CpuRequest":   		 "100m",
						"CpuLimit":      		 "1",
						"MemoryRequest": 		 "200MC",
						"MemoryLimit":   		 "1Gi",
						"CpuModelcar": 			 "100m",
						"MemoryModelcar": 		 "50Mi",
						"CaBundleConfigMapName":      "",
						"CaBundleVolumeMountPath": "/etc/ssl/custom-certs"
					}`,
				},
				BinaryData: map[string][]byte{},
			},
			matchers: []types.GomegaMatcher{
				gomega.Equal(&kserveTypes.StorageInitializerConfig{
					Image:                   "gcr.io/kserve/storage-initializer:latest",
					CpuRequest:              "100m",
					CpuLimit:                "1",
					MemoryRequest:           "200MC",
					MemoryLimit:             "1Gi",
					CpuModelcar:             "100m",
					MemoryModelcar:          "50Mi",
					CaBundleConfigMapName:   "",
					CaBundleVolumeMountPath: "/etc/ssl/custom-certs",
				}),
				gomega.HaveOccurred(),
			},
		},
	}

	for _, tc := range cases {
<<<<<<< HEAD
		loggerConfigs, err := GetStorageInitializerConfigs(tc.configMap)
=======
		loggerConfigs, err := v1beta1.GetStorageInitializerConfigs(tc.configMap)
>>>>>>> ecd1de89
		g.Expect(err).Should(tc.matchers[1])
		g.Expect(loggerConfigs).Should(tc.matchers[0])
	}
}

func TestParsePvcURI(t *testing.T) {
	g := gomega.NewGomegaWithT(t)
	cases := []struct {
		name     string
		uri      string
		matchers []types.GomegaMatcher
	}{
		{
			name: "Valid PVC URI",
			uri:  "pvc://test/model/model1",
			matchers: []types.GomegaMatcher{
				gomega.Equal("test"),
				gomega.Equal("model/model1"),
				gomega.BeNil(),
			},
		},
		{
			name: "Valid PVC URI with Shortest Path",
			uri:  "pvc://test",
			matchers: []types.GomegaMatcher{
				gomega.Equal("test"),
				gomega.Equal(""),
				gomega.BeNil(),
			},
		},
	}

	for _, tc := range cases {
		t.Run(tc.name, func(t *testing.T) {
			pvcName, pvcPath, err := utils.ParsePvcURI(tc.uri)
			g.Expect(pvcName).Should(tc.matchers[0])
			g.Expect(pvcPath).Should(tc.matchers[1])
			g.Expect(err).Should(tc.matchers[2])
		})
	}
}

func TestCaBundleConfigMapVolumeMountInStorageInitializer(t *testing.T) {
	g := gomega.NewGomegaWithT(t)
	configMap := &corev1.ConfigMap{
		Data: map[string]string{
			"credentials": `{
				"gcs" : {"gcsCredentialFileName": "gcloud-application-credentials.json"},
				"s3" : {
					"s3AccessKeyIDName": "awsAccessKeyID",
					"s3SecretAccessKeyName": "awsSecretAccessKey"
				}
			}`,
		},
	}
	scenarios := map[string]struct {
		storageConfig *kserveTypes.StorageInitializerConfig
		secret        *corev1.Secret
		sa            *corev1.ServiceAccount
		original      *corev1.Pod
		expected      *corev1.Pod
	}{
		"DoNotMountWithCaBundleConfigMapVolumeWhenCaBundleConfigMapNameNotSet": {
			storageConfig: storageInitializerConfig,
			secret: &corev1.Secret{
				ObjectMeta: metav1.ObjectMeta{
					Name:      "s3-secret",
					Namespace: "default",
				},
				Data: map[string][]byte{
					"awsAccessKeyID":     {},
					"awsSecretAccessKey": {},
				},
			},
			sa: &corev1.ServiceAccount{
				ObjectMeta: metav1.ObjectMeta{
					Name:      "default",
					Namespace: "default",
				},
				Secrets: []corev1.ObjectReference{
					{
						Name:      "s3-secret",
						Namespace: "default",
					},
				},
			},
			original: makePod(),
			expected: &corev1.Pod{
				ObjectMeta: metav1.ObjectMeta{
					Annotations: map[string]string{
						constants.StorageInitializerSourceUriInternalAnnotationKey: "gs://foo",
					},
				},
				Spec: corev1.PodSpec{
					Containers: []corev1.Container{
						{
							Name: constants.InferenceServiceContainerName,
							VolumeMounts: []corev1.VolumeMount{
								{
									Name:      "kserve-provision-location",
									MountPath: constants.DefaultModelLocalMountPath,
									ReadOnly:  true,
								},
							},
						},
					},
					InitContainers: []corev1.Container{
						{
							Name:  "storage-initializer",
							Image: constants.StorageInitializerContainerImage + ":" + constants.StorageInitializerContainerImageVersion,
							Args:  []string{"gs://foo", constants.DefaultModelLocalMountPath},
							Env: []corev1.EnvVar{
								{
									Name: s3.AWSAccessKeyId,
									ValueFrom: &corev1.EnvVarSource{
										SecretKeyRef: &corev1.SecretKeySelector{
											LocalObjectReference: corev1.LocalObjectReference{
												Name: "s3-secret",
											},
											Key: "awsAccessKeyID",
										},
									},
								},
								{
									Name: s3.AWSSecretAccessKey,
									ValueFrom: &corev1.EnvVarSource{
										SecretKeyRef: &corev1.SecretKeySelector{
											LocalObjectReference: corev1.LocalObjectReference{
												Name: "s3-secret",
											},
											Key: "awsSecretAccessKey",
										},
									},
								},
							},
							Resources:                resourceRequirement,
							TerminationMessagePolicy: "FallbackToLogsOnError",
							VolumeMounts: []corev1.VolumeMount{
								{
									Name:      "kserve-provision-location",
									MountPath: constants.DefaultModelLocalMountPath,
								},
							},
						},
					},
					Volumes: []corev1.Volume{
						{
							Name: "kserve-provision-location",
							VolumeSource: corev1.VolumeSource{
								EmptyDir: &corev1.EmptyDirVolumeSource{},
							},
						},
					},
				},
			},
		},
		"MountsCaBundleConfigMapVolumeWhenCaBundleConfigMapNameSet": {
			storageConfig: &kserveTypes.StorageInitializerConfig{
				Image:                 "kserve/storage-initializer:latest",
				CpuRequest:            "100m",
				CpuLimit:              "1",
				MemoryRequest:         "200Mi",
				MemoryLimit:           "1Gi",
				CaBundleConfigMapName: "custom-certs", // enable CA bundle config volume mount
			},
			secret: &corev1.Secret{
				ObjectMeta: metav1.ObjectMeta{
					Name:      "s3-secret",
					Namespace: "default",
				},
				Data: map[string][]byte{
					"awsAccessKeyID":     {},
					"awsSecretAccessKey": {},
				},
			},
			sa: &corev1.ServiceAccount{
				ObjectMeta: metav1.ObjectMeta{
					Name:      "default",
					Namespace: "default",
				},
				Secrets: []corev1.ObjectReference{
					{
						Name:      "s3-secret",
						Namespace: "default",
					},
				},
			},
			original: makePod(),
			expected: &corev1.Pod{
				ObjectMeta: metav1.ObjectMeta{
					Annotations: map[string]string{
						constants.StorageInitializerSourceUriInternalAnnotationKey: "gs://foo",
					},
				},
				Spec: corev1.PodSpec{
					Containers: []corev1.Container{
						{
							Name: constants.InferenceServiceContainerName,
							VolumeMounts: []corev1.VolumeMount{
								{
									Name:      "kserve-provision-location",
									MountPath: constants.DefaultModelLocalMountPath,
									ReadOnly:  true,
								},
							},
						},
					},
					InitContainers: []corev1.Container{
						{
							Name:  "storage-initializer",
							Image: constants.StorageInitializerContainerImage + ":" + constants.StorageInitializerContainerImageVersion,
							Args:  []string{"gs://foo", constants.DefaultModelLocalMountPath},
							Env: []corev1.EnvVar{
								{
									Name: s3.AWSAccessKeyId,
									ValueFrom: &corev1.EnvVarSource{
										SecretKeyRef: &corev1.SecretKeySelector{
											LocalObjectReference: corev1.LocalObjectReference{
												Name: "s3-secret",
											},
											Key: "awsAccessKeyID",
										},
									},
								},
								{
									Name: s3.AWSSecretAccessKey,
									ValueFrom: &corev1.EnvVarSource{
										SecretKeyRef: &corev1.SecretKeySelector{
											LocalObjectReference: corev1.LocalObjectReference{
												Name: "s3-secret",
											},
											Key: "awsSecretAccessKey",
										},
									},
								},
								{Name: "CA_BUNDLE_CONFIGMAP_NAME", Value: constants.DefaultGlobalCaBundleConfigMapName},
								{Name: "CA_BUNDLE_VOLUME_MOUNT_POINT", Value: "/etc/ssl/custom-certs"},
							},
							Resources:                resourceRequirement,
							TerminationMessagePolicy: "FallbackToLogsOnError",
							VolumeMounts: []corev1.VolumeMount{
								{
									Name:      "kserve-provision-location",
									MountPath: constants.DefaultModelLocalMountPath,
								},
								{
									Name:      CaBundleVolumeName,
									MountPath: constants.DefaultCaBundleVolumeMountPath,
									ReadOnly:  true,
								},
							},
						},
					},
					Volumes: []corev1.Volume{
						{
							Name: "kserve-provision-location",
							VolumeSource: corev1.VolumeSource{
								EmptyDir: &corev1.EmptyDirVolumeSource{},
							},
						},
						{
							Name: CaBundleVolumeName,
							VolumeSource: corev1.VolumeSource{
								ConfigMap: &corev1.ConfigMapVolumeSource{
									LocalObjectReference: corev1.LocalObjectReference{
										Name: constants.DefaultGlobalCaBundleConfigMapName,
									},
								},
							},
						},
					},
				},
			},
		},
		"MountsCaBundleConfigMapVolumeByAnnotation": {
			storageConfig: &kserveTypes.StorageInitializerConfig{
				Image:         "kserve/storage-initializer:latest",
				CpuRequest:    "100m",
				CpuLimit:      "1",
				MemoryRequest: "200Mi",
				MemoryLimit:   "1Gi",
			},
			secret: &corev1.Secret{
				ObjectMeta: metav1.ObjectMeta{
					Name:      "s3-secret",
					Namespace: "default",
					Annotations: map[string]string{
						s3.InferenceServiceS3CABundleConfigMapAnnotation: "cabundle-annotation",
					},
				},
				Data: map[string][]byte{
					"awsAccessKeyID":     {},
					"awsSecretAccessKey": {},
				},
			},
			sa: &corev1.ServiceAccount{
				ObjectMeta: metav1.ObjectMeta{
					Name:      "default",
					Namespace: "default",
				},
				Secrets: []corev1.ObjectReference{
					{
						Name:      "s3-secret",
						Namespace: "default",
					},
				},
			},
			original: makePod(),
			expected: &corev1.Pod{
				ObjectMeta: metav1.ObjectMeta{
					Annotations: map[string]string{
						constants.StorageInitializerSourceUriInternalAnnotationKey: "gs://foo",
					},
				},
				Spec: corev1.PodSpec{
					Containers: []corev1.Container{
						{
							Name: constants.InferenceServiceContainerName,
							VolumeMounts: []corev1.VolumeMount{
								{
									Name:      "kserve-provision-location",
									MountPath: constants.DefaultModelLocalMountPath,
									ReadOnly:  true,
								},
							},
						},
					},
					InitContainers: []corev1.Container{
						{
							Name:  "storage-initializer",
							Image: constants.StorageInitializerContainerImage + ":" + constants.StorageInitializerContainerImageVersion,
							Args:  []string{"gs://foo", constants.DefaultModelLocalMountPath},
							Env: []corev1.EnvVar{
								{
									Name: s3.AWSAccessKeyId,
									ValueFrom: &corev1.EnvVarSource{
										SecretKeyRef: &corev1.SecretKeySelector{
											LocalObjectReference: corev1.LocalObjectReference{
												Name: "s3-secret",
											},
											Key: "awsAccessKeyID",
										},
									},
								},
								{
									Name: s3.AWSSecretAccessKey,
									ValueFrom: &corev1.EnvVarSource{
										SecretKeyRef: &corev1.SecretKeySelector{
											LocalObjectReference: corev1.LocalObjectReference{
												Name: "s3-secret",
											},
											Key: "awsSecretAccessKey",
										},
									},
								},
								{Name: "AWS_CA_BUNDLE_CONFIGMAP", Value: "cabundle-annotation"},
								{Name: "CA_BUNDLE_CONFIGMAP_NAME", Value: "cabundle-annotation"},
								{Name: "CA_BUNDLE_VOLUME_MOUNT_POINT", Value: "/etc/ssl/custom-certs"},
							},
							Resources:                resourceRequirement,
							TerminationMessagePolicy: "FallbackToLogsOnError",
							VolumeMounts: []corev1.VolumeMount{
								{
									Name:      "kserve-provision-location",
									MountPath: constants.DefaultModelLocalMountPath,
								},
								{
									Name:      CaBundleVolumeName,
									MountPath: constants.DefaultCaBundleVolumeMountPath,
									ReadOnly:  true,
								},
							},
						},
					},
					Volumes: []corev1.Volume{
						{
							Name: "kserve-provision-location",
							VolumeSource: corev1.VolumeSource{
								EmptyDir: &corev1.EmptyDirVolumeSource{},
							},
						},
						{
							Name: CaBundleVolumeName,
							VolumeSource: corev1.VolumeSource{
								ConfigMap: &corev1.ConfigMapVolumeSource{
									LocalObjectReference: corev1.LocalObjectReference{
										Name: "cabundle-annotation",
									},
								},
							},
						},
					},
				},
			},
		},
		"MountsCaBundleConfigMapVolumeByAnnotationInstreadOfConfigMap": {
			storageConfig: &kserveTypes.StorageInitializerConfig{
				Image:                 "kserve/storage-initializer:latest",
				CpuRequest:            "100m",
				CpuLimit:              "1",
				MemoryRequest:         "200Mi",
				MemoryLimit:           "1Gi",
				CaBundleConfigMapName: "custom-certs", // enable CA bundle configmap volume mount
			},
			secret: &corev1.Secret{
				ObjectMeta: metav1.ObjectMeta{
					Name:      "s3-secret",
					Namespace: "default",
					Annotations: map[string]string{
						s3.InferenceServiceS3CABundleConfigMapAnnotation: "cabundle-annotation",
					},
				},
				Data: map[string][]byte{
					"awsAccessKeyID":     {},
					"awsSecretAccessKey": {},
				},
			},
			sa: &corev1.ServiceAccount{
				ObjectMeta: metav1.ObjectMeta{
					Name:      "default",
					Namespace: "default",
				},
				Secrets: []corev1.ObjectReference{
					{
						Name:      "s3-secret",
						Namespace: "default",
					},
				},
			},
			original: makePod(),
			expected: &corev1.Pod{
				ObjectMeta: metav1.ObjectMeta{
					Annotations: map[string]string{
						constants.StorageInitializerSourceUriInternalAnnotationKey: "gs://foo",
					},
				},
				Spec: corev1.PodSpec{
					Containers: []corev1.Container{
						{
							Name: constants.InferenceServiceContainerName,
							VolumeMounts: []corev1.VolumeMount{
								{
									Name:      "kserve-provision-location",
									MountPath: constants.DefaultModelLocalMountPath,
									ReadOnly:  true,
								},
							},
						},
					},
					InitContainers: []corev1.Container{
						{
							Name:  "storage-initializer",
							Image: constants.StorageInitializerContainerImage + ":" + constants.StorageInitializerContainerImageVersion,
							Args:  []string{"gs://foo", constants.DefaultModelLocalMountPath},
							Env: []corev1.EnvVar{
								{
									Name: s3.AWSAccessKeyId,
									ValueFrom: &corev1.EnvVarSource{
										SecretKeyRef: &corev1.SecretKeySelector{
											LocalObjectReference: corev1.LocalObjectReference{
												Name: "s3-secret",
											},
											Key: "awsAccessKeyID",
										},
									},
								},
								{
									Name: s3.AWSSecretAccessKey,
									ValueFrom: &corev1.EnvVarSource{
										SecretKeyRef: &corev1.SecretKeySelector{
											LocalObjectReference: corev1.LocalObjectReference{
												Name: "s3-secret",
											},
											Key: "awsSecretAccessKey",
										},
									},
								},
								{Name: "AWS_CA_BUNDLE_CONFIGMAP", Value: "cabundle-annotation"},
								{Name: "CA_BUNDLE_CONFIGMAP_NAME", Value: "cabundle-annotation"},
								{Name: "CA_BUNDLE_VOLUME_MOUNT_POINT", Value: "/etc/ssl/custom-certs"},
							},
							Resources:                resourceRequirement,
							TerminationMessagePolicy: "FallbackToLogsOnError",
							VolumeMounts: []corev1.VolumeMount{
								{
									Name:      "kserve-provision-location",
									MountPath: constants.DefaultModelLocalMountPath,
								},
								{
									Name:      CaBundleVolumeName,
									MountPath: constants.DefaultCaBundleVolumeMountPath,
									ReadOnly:  true,
								},
							},
						},
					},
					Volumes: []corev1.Volume{
						{
							Name: "kserve-provision-location",
							VolumeSource: corev1.VolumeSource{
								EmptyDir: &corev1.EmptyDirVolumeSource{},
							},
						},
						{
							Name: CaBundleVolumeName,
							VolumeSource: corev1.VolumeSource{
								ConfigMap: &corev1.ConfigMapVolumeSource{
									LocalObjectReference: corev1.LocalObjectReference{
										Name: "cabundle-annotation",
									},
								},
							},
						},
					},
				},
			},
		},
		"DoNotSetMountsCaBundleConfigMapVolumePathByAnnotationIfCaBundleConfigMapNameDidNotSet": {
			storageConfig: storageInitializerConfig,
			secret: &corev1.Secret{
				ObjectMeta: metav1.ObjectMeta{
					Name:      "s3-secret",
					Namespace: "default",
					Annotations: map[string]string{
						s3.InferenceServiceS3CABundleAnnotation: "/path/to/ca.crt",
					},
				},
				Data: map[string][]byte{
					"awsAccessKeyID":     {},
					"awsSecretAccessKey": {},
				},
			},
			sa: &corev1.ServiceAccount{
				ObjectMeta: metav1.ObjectMeta{
					Name:      "default",
					Namespace: "default",
				},
				Secrets: []corev1.ObjectReference{
					{
						Name:      "s3-secret",
						Namespace: "default",
					},
				},
			},
			original: makePod(),
			expected: &corev1.Pod{
				ObjectMeta: metav1.ObjectMeta{
					Annotations: map[string]string{
						constants.StorageInitializerSourceUriInternalAnnotationKey: "gs://foo",
					},
				},
				Spec: corev1.PodSpec{
					Containers: []corev1.Container{
						{
							Name: constants.InferenceServiceContainerName,
							VolumeMounts: []corev1.VolumeMount{
								{
									Name:      "kserve-provision-location",
									MountPath: constants.DefaultModelLocalMountPath,
									ReadOnly:  true,
								},
							},
						},
					},
					InitContainers: []corev1.Container{
						{
							Name:  "storage-initializer",
							Image: constants.StorageInitializerContainerImage + ":" + constants.StorageInitializerContainerImageVersion,
							Args:  []string{"gs://foo", constants.DefaultModelLocalMountPath},
							Env: []corev1.EnvVar{
								{
									Name: s3.AWSAccessKeyId,
									ValueFrom: &corev1.EnvVarSource{
										SecretKeyRef: &corev1.SecretKeySelector{
											LocalObjectReference: corev1.LocalObjectReference{
												Name: "s3-secret",
											},
											Key: "awsAccessKeyID",
										},
									},
								},
								{
									Name: s3.AWSSecretAccessKey,
									ValueFrom: &corev1.EnvVarSource{
										SecretKeyRef: &corev1.SecretKeySelector{
											LocalObjectReference: corev1.LocalObjectReference{
												Name: "s3-secret",
											},
											Key: "awsSecretAccessKey",
										},
									},
								},
								{Name: "AWS_CA_BUNDLE", Value: "/path/to/ca.crt"},
							},
							Resources:                resourceRequirement,
							TerminationMessagePolicy: "FallbackToLogsOnError",
							VolumeMounts: []corev1.VolumeMount{
								{
									Name:      "kserve-provision-location",
									MountPath: constants.DefaultModelLocalMountPath,
								},
							},
						},
					},
					Volumes: []corev1.Volume{
						{
							Name: "kserve-provision-location",
							VolumeSource: corev1.VolumeSource{
								EmptyDir: &corev1.EmptyDirVolumeSource{},
							},
						},
					},
				},
			},
		},
		"SetMountsCaBundleConfigMapVolumePathByAnnotationInstreadOfConfigMap": {
			storageConfig: &kserveTypes.StorageInitializerConfig{
				Image:                   "kserve/storage-initializer:latest",
				CpuRequest:              "100m",
				CpuLimit:                "1",
				MemoryRequest:           "200Mi",
				MemoryLimit:             "1Gi",
				CaBundleConfigMapName:   "custom-certs", // enable CA bundle configmap volume mount
				CaBundleVolumeMountPath: "/path/to",     // set CA bundle configmap volume mount path
			},
			secret: &corev1.Secret{
				ObjectMeta: metav1.ObjectMeta{
					Name:      "s3-secret",
					Namespace: "default",
					Annotations: map[string]string{
						s3.InferenceServiceS3CABundleAnnotation: "/annotation/path/to/annotation-ca.crt",
					},
				},
				Data: map[string][]byte{
					"awsAccessKeyID":     {},
					"awsSecretAccessKey": {},
				},
			},
			sa: &corev1.ServiceAccount{
				ObjectMeta: metav1.ObjectMeta{
					Name:      "default",
					Namespace: "default",
				},
				Secrets: []corev1.ObjectReference{
					{
						Name:      "s3-secret",
						Namespace: "default",
					},
				},
			},
			original: makePod(),
			expected: &corev1.Pod{
				ObjectMeta: metav1.ObjectMeta{
					Annotations: map[string]string{
						constants.StorageInitializerSourceUriInternalAnnotationKey: "gs://foo",
					},
				},
				Spec: corev1.PodSpec{
					Containers: []corev1.Container{
						{
							Name: constants.InferenceServiceContainerName,
							VolumeMounts: []corev1.VolumeMount{
								{
									Name:      "kserve-provision-location",
									MountPath: constants.DefaultModelLocalMountPath,
									ReadOnly:  true,
								},
							},
						},
					},
					InitContainers: []corev1.Container{
						{
							Name:  "storage-initializer",
							Image: constants.StorageInitializerContainerImage + ":" + constants.StorageInitializerContainerImageVersion,
							Args:  []string{"gs://foo", constants.DefaultModelLocalMountPath},
							Env: []corev1.EnvVar{
								{
									Name: s3.AWSAccessKeyId,
									ValueFrom: &corev1.EnvVarSource{
										SecretKeyRef: &corev1.SecretKeySelector{
											LocalObjectReference: corev1.LocalObjectReference{
												Name: "s3-secret",
											},
											Key: "awsAccessKeyID",
										},
									},
								},
								{
									Name: s3.AWSSecretAccessKey,
									ValueFrom: &corev1.EnvVarSource{
										SecretKeyRef: &corev1.SecretKeySelector{
											LocalObjectReference: corev1.LocalObjectReference{
												Name: "s3-secret",
											},
											Key: "awsSecretAccessKey",
										},
									},
								},
								{Name: "AWS_CA_BUNDLE", Value: "/annotation/path/to/annotation-ca.crt"},
								{Name: "CA_BUNDLE_CONFIGMAP_NAME", Value: constants.DefaultGlobalCaBundleConfigMapName},
								{Name: "CA_BUNDLE_VOLUME_MOUNT_POINT", Value: "/annotation/path/to"},
							},
							Resources:                resourceRequirement,
							TerminationMessagePolicy: "FallbackToLogsOnError",
							VolumeMounts: []corev1.VolumeMount{
								{
									Name:      "kserve-provision-location",
									MountPath: constants.DefaultModelLocalMountPath,
								},
								{
									Name:      CaBundleVolumeName,
									MountPath: "/annotation/path/to",
									ReadOnly:  true,
								},
							},
						},
					},
					Volumes: []corev1.Volume{
						{
							Name: "kserve-provision-location",
							VolumeSource: corev1.VolumeSource{
								EmptyDir: &corev1.EmptyDirVolumeSource{},
							},
						},
						{
							Name: CaBundleVolumeName,
							VolumeSource: corev1.VolumeSource{
								ConfigMap: &corev1.ConfigMapVolumeSource{
									LocalObjectReference: corev1.LocalObjectReference{
										Name: constants.DefaultGlobalCaBundleConfigMapName,
									},
								},
							},
						},
					},
				},
			},
		},
	}

	builder := credentials.NewCredentialBuilder(c, clientset, configMap)
	for name, scenario := range scenarios {
		g.Expect(c.Create(t.Context(), scenario.sa)).NotTo(gomega.HaveOccurred())
		g.Expect(c.Create(t.Context(), scenario.secret)).NotTo(gomega.HaveOccurred())

		injector := &StorageInitializerInjector{
			credentialBuilder: builder,
			config:            scenario.storageConfig,
			client:            c,
		}
		if err := injector.InjectStorageInitializer(scenario.original); err != nil {
			t.Errorf("Test %q unexpected failure [%s]", name, err.Error())
		}
		if diff, _ := kmp.SafeDiff(scenario.expected.Spec, scenario.original.Spec); diff != "" {
			t.Errorf("Test %q unexpected result (-want +got): %v", name, diff)
		}

		g.Expect(c.Delete(t.Context(), scenario.secret)).NotTo(gomega.HaveOccurred())
		g.Expect(c.Delete(t.Context(), scenario.sa)).NotTo(gomega.HaveOccurred())
	}
}

func TestDirectVolumeMountForPvc(t *testing.T) {
	scenarios := map[string]struct {
		original *corev1.Pod
		expected *corev1.Pod
	}{
		"StorageInitializerNotInjectedAndMountsPvcViaVolumeMount": {
			original: &corev1.Pod{
				ObjectMeta: metav1.ObjectMeta{
					Annotations: map[string]string{
						constants.StorageInitializerSourceUriInternalAnnotationKey: "pvc://mypvcname/some/path/on/pvc",
					},
				},
				Spec: corev1.PodSpec{
					Containers: []corev1.Container{
						{
							Name: constants.InferenceServiceContainerName,
						},
					},
				},
			},
			expected: &corev1.Pod{
				ObjectMeta: metav1.ObjectMeta{
					Annotations: map[string]string{
						constants.StorageInitializerSourceUriInternalAnnotationKey: "pvc://mypvcname/some/path/on/pvc",
					},
				},
				Spec: corev1.PodSpec{
					Containers: []corev1.Container{
						{
							Name: constants.InferenceServiceContainerName,
							VolumeMounts: []corev1.VolumeMount{
								{
									Name:      "kserve-pvc-source",
									MountPath: "/mnt/models",
									SubPath:   "some/path/on/pvc",
									ReadOnly:  true,
								},
							},
						},
					},
					Volumes: []corev1.Volume{
						{
							Name: "kserve-pvc-source",
							VolumeSource: corev1.VolumeSource{
								PersistentVolumeClaim: &corev1.PersistentVolumeClaimVolumeSource{
									ClaimName: "mypvcname",
									ReadOnly:  false,
								},
							},
						},
					},
				},
			},
		},
		"StorageInitializerNotInjectedAndMountsPvcViaVolumeMountShortestPath": {
			original: &corev1.Pod{
				ObjectMeta: metav1.ObjectMeta{
					Annotations: map[string]string{
						constants.StorageInitializerSourceUriInternalAnnotationKey: "pvc://mypvcname",
					},
				},
				Spec: corev1.PodSpec{
					Containers: []corev1.Container{
						{
							Name: constants.InferenceServiceContainerName,
						},
					},
				},
			},
			expected: &corev1.Pod{
				ObjectMeta: metav1.ObjectMeta{
					Annotations: map[string]string{
						constants.StorageInitializerSourceUriInternalAnnotationKey: "pvc://mypvcname",
					},
				},
				Spec: corev1.PodSpec{
					Containers: []corev1.Container{
						{
							Name: constants.InferenceServiceContainerName,
							VolumeMounts: []corev1.VolumeMount{
								{
									Name:      "kserve-pvc-source",
									MountPath: "/mnt/models",
									SubPath:   "", // volume's root
									ReadOnly:  true,
								},
							},
						},
					},
					Volumes: []corev1.Volume{
						{
							Name: "kserve-pvc-source",
							VolumeSource: corev1.VolumeSource{
								PersistentVolumeClaim: &corev1.PersistentVolumeClaimVolumeSource{
									ClaimName: "mypvcname",
									ReadOnly:  false,
								},
							},
						},
					},
				},
			},
		},
		"StorageInitializerNotInjectedAndMountsPvcViaVolumeMountReadOnlyFalse": {
			original: &corev1.Pod{
				ObjectMeta: metav1.ObjectMeta{
					Annotations: map[string]string{
						constants.StorageInitializerSourceUriInternalAnnotationKey: "pvc://mypvcname/some/path/on/pvc",
						constants.StorageReadonlyAnnotationKey:                     "false",
					},
				},
				Spec: corev1.PodSpec{
					Containers: []corev1.Container{
						{
							Name: constants.InferenceServiceContainerName,
						},
					},
				},
			},
			expected: &corev1.Pod{
				ObjectMeta: metav1.ObjectMeta{
					Annotations: map[string]string{
						constants.StorageInitializerSourceUriInternalAnnotationKey: "pvc://mypvcname/some/path/on/pvc",
					},
				},
				Spec: corev1.PodSpec{
					Containers: []corev1.Container{
						{
							Name: constants.InferenceServiceContainerName,
							VolumeMounts: []corev1.VolumeMount{
								{
									Name:      "kserve-pvc-source",
									MountPath: "/mnt/models",
									SubPath:   "some/path/on/pvc",
									ReadOnly:  false,
								},
							},
						},
					},
					Volumes: []corev1.Volume{
						{
							Name: "kserve-pvc-source",
							VolumeSource: corev1.VolumeSource{
								PersistentVolumeClaim: &corev1.PersistentVolumeClaimVolumeSource{
									ClaimName: "mypvcname",
									ReadOnly:  false,
								},
							},
						},
					},
				},
			},
		},
		"StorageInitializerNotInjectedAndMountsPvcViaVolumeMountReadOnlyTrue": {
			original: &corev1.Pod{
				ObjectMeta: metav1.ObjectMeta{
					Annotations: map[string]string{
						constants.StorageInitializerSourceUriInternalAnnotationKey: "pvc://mypvcname/some/path/on/pvc",
						constants.StorageReadonlyAnnotationKey:                     "true",
					},
				},
				Spec: corev1.PodSpec{
					Containers: []corev1.Container{
						{
							Name: constants.InferenceServiceContainerName,
						},
					},
				},
			},
			expected: &corev1.Pod{
				ObjectMeta: metav1.ObjectMeta{
					Annotations: map[string]string{
						constants.StorageInitializerSourceUriInternalAnnotationKey: "pvc://mypvcname/some/path/on/pvc",
					},
				},
				Spec: corev1.PodSpec{
					Containers: []corev1.Container{
						{
							Name: constants.InferenceServiceContainerName,
							VolumeMounts: []corev1.VolumeMount{
								{
									Name:      "kserve-pvc-source",
									MountPath: "/mnt/models",
									SubPath:   "some/path/on/pvc",
									ReadOnly:  true,
								},
							},
						},
					},
					Volumes: []corev1.Volume{
						{
							Name: "kserve-pvc-source",
							VolumeSource: corev1.VolumeSource{
								PersistentVolumeClaim: &corev1.PersistentVolumeClaimVolumeSource{
									ClaimName: "mypvcname",
									ReadOnly:  false,
								},
							},
						},
					},
				},
			},
		},
	}

	for name, scenario := range scenarios {
		injector := &StorageInitializerInjector{
			credentialBuilder: credentials.NewCredentialBuilder(c, clientset, &corev1.ConfigMap{
				Data: map[string]string{},
			}),
			config: &kserveTypes.StorageInitializerConfig{
				EnableDirectPvcVolumeMount: true, // enable direct volume mount for PVC
			},
			client: c,
		}
		if err := injector.InjectStorageInitializer(scenario.original); err != nil {
			t.Errorf("Test %q unexpected result: %s", name, err)
		}
		if diff, _ := kmp.SafeDiff(scenario.expected.Spec, scenario.original.Spec); diff != "" {
			t.Errorf("Test %q unexpected result (-want +got): %v", name, diff)
		}
	}
}

func TestTransformerCollocation(t *testing.T) {
	scenarios := map[string]struct {
		storageConfig *kserveTypes.StorageInitializerConfig
		original      *corev1.Pod
		expected      *corev1.Pod
	}{
		"Transformer collocation with pvc": {
			storageConfig: storageInitializerConfig,
			original: &corev1.Pod{
				ObjectMeta: metav1.ObjectMeta{
					Annotations: map[string]string{
						constants.StorageInitializerSourceUriInternalAnnotationKey: "pvc://mypvcname/some/path/on/pvc",
					},
				},
				Spec: corev1.PodSpec{
					Containers: []corev1.Container{
						{
							Name: constants.InferenceServiceContainerName,
							Env: []corev1.EnvVar{
								{
									Name:  constants.CustomSpecStorageUriEnvVarKey,
									Value: "pvc://mypvcname/some/path/on/pvc",
								},
							},
						},
						{
							Name:  constants.TransformerContainerName,
							Image: "test/image:latest",
						},
					},
				},
			},
			expected: &corev1.Pod{
				ObjectMeta: metav1.ObjectMeta{
					Annotations: map[string]string{},
				},
				Spec: corev1.PodSpec{
					Containers: []corev1.Container{
						{
							Name: constants.InferenceServiceContainerName,
							Env: []corev1.EnvVar{
								{
									Name:  constants.CustomSpecStorageUriEnvVarKey,
									Value: constants.DefaultModelLocalMountPath,
								},
							},
							VolumeMounts: []corev1.VolumeMount{
								{
									Name:      "kserve-pvc-source",
									MountPath: "/mnt/pvc",
									ReadOnly:  true,
								},
								{
									Name:      "kserve-provision-location",
									MountPath: constants.DefaultModelLocalMountPath,
									ReadOnly:  true,
								},
							},
						},
						{
							Name:  constants.TransformerContainerName,
							Image: "test/image:latest",
							VolumeMounts: []corev1.VolumeMount{
								{
									Name:      "kserve-pvc-source",
									MountPath: "/mnt/pvc",
									ReadOnly:  true,
								},
								{
									Name:      "kserve-provision-location",
									MountPath: constants.DefaultModelLocalMountPath,
									ReadOnly:  true,
								},
							},
						},
					},
					InitContainers: []corev1.Container{
						{
							Name:                     "storage-initializer",
							Image:                    constants.StorageInitializerContainerImage + ":" + constants.StorageInitializerContainerImageVersion,
							Args:                     []string{"/mnt/pvc/some/path/on/pvc", constants.DefaultModelLocalMountPath},
							Resources:                resourceRequirement,
							TerminationMessagePolicy: "FallbackToLogsOnError",
							VolumeMounts: []corev1.VolumeMount{
								{
									Name:      "kserve-provision-location",
									MountPath: constants.DefaultModelLocalMountPath,
								},
								{
									Name:      "kserve-pvc-source",
									MountPath: "/mnt/pvc",
									ReadOnly:  true,
								},
							},
						},
					},
					Volumes: []corev1.Volume{
						{
							Name: "kserve-provision-location",
							VolumeSource: corev1.VolumeSource{
								EmptyDir: &corev1.EmptyDirVolumeSource{},
							},
						},
						{
							Name: "kserve-pvc-source",
							VolumeSource: corev1.VolumeSource{
								PersistentVolumeClaim: &corev1.PersistentVolumeClaimVolumeSource{
									ClaimName: "mypvcname",
									ReadOnly:  false,
								},
							},
						},
					},
				},
			},
		},
		"Transformer collocation with pvc direct mount": {
			storageConfig: &kserveTypes.StorageInitializerConfig{
				EnableDirectPvcVolumeMount: true, // enable direct volume mount for PVC
			},
			original: &corev1.Pod{
				ObjectMeta: metav1.ObjectMeta{
					Annotations: map[string]string{
						constants.StorageInitializerSourceUriInternalAnnotationKey: "pvc://mypvcname/some/path/on/pvc",
					},
				},
				Spec: corev1.PodSpec{
					Containers: []corev1.Container{
						{
							Name: constants.InferenceServiceContainerName,
							Env: []corev1.EnvVar{
								{
									Name:  constants.CustomSpecStorageUriEnvVarKey,
									Value: "pvc://mypvcname/some/path/on/pvc",
								},
							},
						},
						{
							Name:  constants.TransformerContainerName,
							Image: "test/image:latest",
						},
					},
				},
			},
			expected: &corev1.Pod{
				ObjectMeta: metav1.ObjectMeta{
					Annotations: map[string]string{},
				},
				Spec: corev1.PodSpec{
					Containers: []corev1.Container{
						{
							Name: constants.InferenceServiceContainerName,
							Env: []corev1.EnvVar{
								{
									Name:  constants.CustomSpecStorageUriEnvVarKey,
									Value: constants.DefaultModelLocalMountPath,
								},
							},
							VolumeMounts: []corev1.VolumeMount{
								{
									Name:      "kserve-pvc-source",
									MountPath: "/mnt/models",
									SubPath:   "some/path/on/pvc",
									ReadOnly:  true,
								},
							},
						},
						{
							Name:  constants.TransformerContainerName,
							Image: "test/image:latest",
							VolumeMounts: []corev1.VolumeMount{
								{
									Name:      "kserve-pvc-source",
									MountPath: "/mnt/models",
									SubPath:   "some/path/on/pvc",
									ReadOnly:  true,
								},
							},
						},
					},
					Volumes: []corev1.Volume{
						{
							Name: "kserve-pvc-source",
							VolumeSource: corev1.VolumeSource{
								PersistentVolumeClaim: &corev1.PersistentVolumeClaimVolumeSource{
									ClaimName: "mypvcname",
									ReadOnly:  false,
								},
							},
						},
					},
				},
			},
		},
		"No collocation": {
			storageConfig: storageInitializerConfig,
			original: &corev1.Pod{
				ObjectMeta: metav1.ObjectMeta{
					Annotations: map[string]string{
						constants.StorageInitializerSourceUriInternalAnnotationKey: "pvc://mypvcname/some/path/on/pvc",
					},
				},
				Spec: corev1.PodSpec{
					Containers: []corev1.Container{
						{
							Name: constants.InferenceServiceContainerName,
							Env: []corev1.EnvVar{
								{
									Name:  constants.CustomSpecStorageUriEnvVarKey,
									Value: "pvc://mypvcname/some/path/on/pvc",
								},
							},
						},
					},
				},
			},
			expected: &corev1.Pod{
				ObjectMeta: metav1.ObjectMeta{
					Annotations: map[string]string{},
				},
				Spec: corev1.PodSpec{
					Containers: []corev1.Container{
						{
							Name: constants.InferenceServiceContainerName,
							Env: []corev1.EnvVar{
								{
									Name:  constants.CustomSpecStorageUriEnvVarKey,
									Value: constants.DefaultModelLocalMountPath,
								},
							},
							VolumeMounts: []corev1.VolumeMount{
								{
									Name:      "kserve-pvc-source",
									MountPath: "/mnt/pvc",
									ReadOnly:  true,
								},
								{
									Name:      "kserve-provision-location",
									MountPath: constants.DefaultModelLocalMountPath,
									ReadOnly:  true,
								},
							},
						},
					},
					InitContainers: []corev1.Container{
						{
							Name:                     "storage-initializer",
							Image:                    constants.StorageInitializerContainerImage + ":" + constants.StorageInitializerContainerImageVersion,
							Args:                     []string{"/mnt/pvc/some/path/on/pvc", constants.DefaultModelLocalMountPath},
							Resources:                resourceRequirement,
							TerminationMessagePolicy: "FallbackToLogsOnError",
							VolumeMounts: []corev1.VolumeMount{
								{
									Name:      "kserve-provision-location",
									MountPath: constants.DefaultModelLocalMountPath,
								},
								{
									Name:      "kserve-pvc-source",
									MountPath: "/mnt/pvc",
									ReadOnly:  true,
								},
							},
						},
					},
					Volumes: []corev1.Volume{
						{
							Name: "kserve-provision-location",
							VolumeSource: corev1.VolumeSource{
								EmptyDir: &corev1.EmptyDirVolumeSource{},
							},
						},
						{
							Name: "kserve-pvc-source",
							VolumeSource: corev1.VolumeSource{
								PersistentVolumeClaim: &corev1.PersistentVolumeClaimVolumeSource{
									ClaimName: "mypvcname",
									ReadOnly:  false,
								},
							},
						},
					},
				},
			},
		},
	}

	for name, scenario := range scenarios {
		injector := &StorageInitializerInjector{
			credentialBuilder: credentials.NewCredentialBuilder(c, clientset, &corev1.ConfigMap{
				Data: map[string]string{},
			}),
			config: scenario.storageConfig,
			client: c,
		}
		if err := injector.InjectStorageInitializer(scenario.original); err != nil {
			t.Errorf("Test %q unexpected result: %s", name, err)
		}
		if diff, _ := kmp.SafeDiff(scenario.expected.Spec, scenario.original.Spec); diff != "" {
			t.Errorf("Test %q unexpected result (-want +got): %v", name, diff)
		}
	}
}

func TestGetStorageContainerSpec(t *testing.T) {
	g := gomega.NewWithT(t)
	customSpec := v1alpha1.ClusterStorageContainer{
		ObjectMeta: metav1.ObjectMeta{
			Name: "custom",
		},
		Spec: v1alpha1.StorageContainerSpec{
			Container: corev1.Container{
				Image: "kserve/custom:latest",
				Resources: corev1.ResourceRequirements{
					Limits: corev1.ResourceList{
						corev1.ResourceMemory: resource.MustParse("200Mi"),
					},
				},
				SecurityContext: &corev1.SecurityContext{
					RunAsNonRoot: ptr.Bool(true),
				},
			},
			SupportedUriFormats: []v1alpha1.SupportedUriFormat{{Prefix: "custom://"}},
		},
	}
	s3AzureSpec := v1alpha1.ClusterStorageContainer{
		ObjectMeta: metav1.ObjectMeta{
			Name: "s3-azure",
		},
		Spec: v1alpha1.StorageContainerSpec{
			Container: corev1.Container{
				Image: "kserve/storage-initializer:latest",
				Resources: corev1.ResourceRequirements{
					Limits: corev1.ResourceList{
						corev1.ResourceMemory: resource.MustParse("200Mi"),
					},
				},
			},
			SupportedUriFormats: []v1alpha1.SupportedUriFormat{{Prefix: "s3://"}, {Regex: "https://(.+?).blob.core.windows.net/(.+)"}},
		},
	}

	if err := c.Create(t.Context(), &s3AzureSpec); err != nil {
		t.Fatalf("unable to create cluster storage container: %v", err)
	}
	if err := c.Create(t.Context(), &customSpec); err != nil {
		t.Fatalf("unable to create cluster storage container: %v", err)
	}
	defer func() {
		if err := c.Delete(t.Context(), &s3AzureSpec); err != nil {
			t.Errorf("unable to delete cluster storage container: %v", err)
		}
		if err := c.Delete(t.Context(), &customSpec); err != nil {
			t.Errorf("unable to delete cluster storage container: %v", err)
		}
	}()
	scenarios := map[string]struct {
		storageUri   string
		expectedSpec *corev1.Container
	}{
		"s3": {
			storageUri:   "s3://foo",
			expectedSpec: &s3AzureSpec.Spec.Container,
		},
		"custom": {
			storageUri:   "custom://foo",
			expectedSpec: &customSpec.Spec.Container,
		},
		"nonExistent": {
			storageUri:   "abc://",
			expectedSpec: nil,
		},
	}
	for name, scenario := range scenarios {
		var container *corev1.Container
		var err error

		if container, err = GetContainerSpecForStorageUri(t.Context(), scenario.storageUri, c); err != nil {
			t.Errorf("Test %q unexpected result: %s", name, err)
		}
		g.Expect(container).To(gomega.Equal(scenario.expectedSpec))
	}
}

func TestStorageContainerCRDInjection(t *testing.T) {
	customSpec := v1alpha1.ClusterStorageContainer{
		ObjectMeta: metav1.ObjectMeta{
			Name: "custom",
		},
		Spec: v1alpha1.StorageContainerSpec{
			Container: corev1.Container{
				Image: "kserve/storage-initializer:latest",
				Resources: corev1.ResourceRequirements{
					Limits: corev1.ResourceList{
						corev1.ResourceMemory: resource.MustParse("200Mi"),
					},
				},
			},
			SupportedUriFormats: []v1alpha1.SupportedUriFormat{{Prefix: "custom://"}},
		},
	}
	s3AzureSpec := v1alpha1.ClusterStorageContainer{
		ObjectMeta: metav1.ObjectMeta{
			Name: "s3-azure",
		},
		Spec: v1alpha1.StorageContainerSpec{
			Container: corev1.Container{
				Image: "kserve/storage-initializer:latest",
				Resources: corev1.ResourceRequirements{
					Limits: corev1.ResourceList{
						corev1.ResourceMemory: resource.MustParse("500Mi"),
					},
				},
				Env: []corev1.EnvVar{
					{Name: "name", Value: "value"},
				},
			},
			SupportedUriFormats: []v1alpha1.SupportedUriFormat{{Prefix: "s3://"}, {Regex: "https://(.+?).blob.core.windows.net/(.+)"}},
		},
	}
	if err := c.Create(t.Context(), &s3AzureSpec); err != nil {
		t.Fatalf("unable to create cluster storage container: %v", err)
	}
	if err := c.Create(t.Context(), &customSpec); err != nil {
		t.Fatalf("unable to create cluster storage container: %v", err)
	}
	defer func() {
		if err := c.Delete(t.Context(), &s3AzureSpec); err != nil {
			t.Errorf("unable to delete cluster storage container: %v", err)
		}
		if err := c.Delete(t.Context(), &customSpec); err != nil {
			t.Errorf("unable to delete cluster storage container: %v", err)
		}
	}()

	scenarios := map[string]struct {
		original *corev1.Pod
		expected *corev1.Pod
	}{
		"s3": {
			original: &corev1.Pod{
				ObjectMeta: metav1.ObjectMeta{
					Annotations: map[string]string{
						constants.StorageInitializerSourceUriInternalAnnotationKey: "s3://foo",
					},
				},
				Spec: corev1.PodSpec{
					Containers: []corev1.Container{
						{
							Name: constants.InferenceServiceContainerName,
						},
					},
				},
			},
			expected: &corev1.Pod{
				ObjectMeta: metav1.ObjectMeta{
					Annotations: map[string]string{
						constants.StorageInitializerSourceUriInternalAnnotationKey: "s3://foo",
					},
				},
				Spec: corev1.PodSpec{
					Containers: []corev1.Container{
						{
							Name: constants.InferenceServiceContainerName,
							VolumeMounts: []corev1.VolumeMount{
								{
									Name:      "kserve-provision-location",
									MountPath: constants.DefaultModelLocalMountPath,
									ReadOnly:  true,
								},
							},
						},
					},
					InitContainers: []corev1.Container{
						{
							Name:  "storage-initializer",
							Image: constants.StorageInitializerContainerImage + ":" + constants.StorageInitializerContainerImageVersion,
							Args:  []string{"s3://foo", constants.DefaultModelLocalMountPath},
							Resources: corev1.ResourceRequirements{
								Limits: map[corev1.ResourceName]resource.Quantity{
									corev1.ResourceCPU:    resource.MustParse(StorageInitializerDefaultCPULimit),
									corev1.ResourceMemory: resource.MustParse("500Mi"), // From CRD
								},
								Requests: map[corev1.ResourceName]resource.Quantity{
									corev1.ResourceCPU:    resource.MustParse(StorageInitializerDefaultCPURequest),
									corev1.ResourceMemory: resource.MustParse(StorageInitializerDefaultMemoryRequest),
								},
							},
							TerminationMessagePolicy: "FallbackToLogsOnError",
							VolumeMounts: []corev1.VolumeMount{
								{
									Name:      "kserve-provision-location",
									MountPath: constants.DefaultModelLocalMountPath,
								},
							},
							Env: []corev1.EnvVar{
								{Name: "name", Value: "value"},
							},
						},
					},
					Volumes: []corev1.Volume{
						{
							Name: "kserve-provision-location",
							VolumeSource: corev1.VolumeSource{
								EmptyDir: &corev1.EmptyDirVolumeSource{},
							},
						},
					},
				},
			},
		},
		"Default config if storage uri not matched in CRs": {
			original: &corev1.Pod{
				ObjectMeta: metav1.ObjectMeta{
					Annotations: map[string]string{
						constants.StorageInitializerSourceUriInternalAnnotationKey: "https://foo",
					},
				},
				Spec: corev1.PodSpec{
					Containers: []corev1.Container{
						{
							Name: constants.InferenceServiceContainerName,
						},
					},
				},
			},
			expected: &corev1.Pod{
				ObjectMeta: metav1.ObjectMeta{
					Annotations: map[string]string{
						constants.StorageInitializerSourceUriInternalAnnotationKey: "https://foo",
					},
				},
				Spec: corev1.PodSpec{
					Containers: []corev1.Container{
						{
							Name: constants.InferenceServiceContainerName,
							VolumeMounts: []corev1.VolumeMount{
								{
									Name:      "kserve-provision-location",
									MountPath: constants.DefaultModelLocalMountPath,
									ReadOnly:  true,
								},
							},
						},
					},
					InitContainers: []corev1.Container{
						{
							Name:                     "storage-initializer",
							Image:                    constants.StorageInitializerContainerImage + ":" + constants.StorageInitializerContainerImageVersion,
							Args:                     []string{"https://foo", constants.DefaultModelLocalMountPath},
							Resources:                resourceRequirement, // from configMap instead of the CR
							TerminationMessagePolicy: "FallbackToLogsOnError",
							VolumeMounts: []corev1.VolumeMount{
								{
									Name:      "kserve-provision-location",
									MountPath: constants.DefaultModelLocalMountPath,
								},
							},
						},
					},
					Volumes: []corev1.Volume{
						{
							Name: "kserve-provision-location",
							VolumeSource: corev1.VolumeSource{
								EmptyDir: &corev1.EmptyDirVolumeSource{},
							},
						},
					},
				},
			},
		},
	}
	for name, scenario := range scenarios {
		injector := &StorageInitializerInjector{
			credentialBuilder: credentials.NewCredentialBuilder(c, clientset, &corev1.ConfigMap{
				Data: map[string]string{},
			}),
			config: storageInitializerConfig,
			client: c,
		}

		if err := injector.InjectStorageInitializer(scenario.original); err != nil {
			t.Errorf("Test %q unexpected result: %s", name, err)
		}
		if diff, _ := kmp.SafeDiff(scenario.expected.Spec, scenario.original.Spec); diff != "" {
			t.Errorf("Test %q unexpected result (-want +got): %v", name, diff)
		}
	}
}

func TestAddOrReplaceEnv(t *testing.T) {
	tests := []struct {
		name       string
		container  *corev1.Container
		envKey     string
		envValue   string
		wantEnvLen int
		wantValue  string
	}{
		{
			name:       "nil env array",
			container:  &corev1.Container{},
			envKey:     "TEST_KEY",
			envValue:   "test_value",
			wantEnvLen: 1,
			wantValue:  "test_value",
		},
		{
			name: "env array without key",
			container: &corev1.Container{
				Env: []corev1.EnvVar{
					{Name: "EXISTING_KEY", Value: "existing_value"},
				},
			},
			envKey:     "TEST_KEY",
			envValue:   "test_value",
			wantEnvLen: 2,
			wantValue:  "test_value",
		},
		{
			name: "env array with existing key",
			container: &corev1.Container{
				Env: []corev1.EnvVar{
					{Name: "TEST_KEY", Value: "old_value"},
				},
			},
			envKey:     "TEST_KEY",
			envValue:   "new_value",
			wantEnvLen: 1,
			wantValue:  "new_value",
		},
	}

	for _, tt := range tests {
		t.Run(tt.name, func(t *testing.T) {
			utils.AddOrReplaceEnv(tt.container, tt.envKey, tt.envValue)

			if len(tt.container.Env) != tt.wantEnvLen {
				t.Errorf("Expected env length %d, but got %d", tt.wantEnvLen, len(tt.container.Env))
			}

			for _, envVar := range tt.container.Env {
				if envVar.Name == tt.envKey && envVar.Value != tt.wantValue {
					t.Errorf("Expected value for %s to be %s, but got %s", tt.envKey, tt.wantValue, envVar.Value)
				}
			}
		})
	}
}

func TestInjectModelcar(t *testing.T) {
	// Test when annotation key is not set
	{
		pod := &corev1.Pod{}
		mi := &StorageInitializerInjector{}
		err := mi.InjectModelcar(pod)
		if err != nil {
			t.Errorf("Expected nil error but got %v", err)
		}
		if len(pod.Spec.Containers) != 0 {
			t.Errorf("Expected no containers but got %d", len(pod.Spec.Containers))
		}
	}

	// Test when srcURI does not start with OciURIPrefix
	{
		pod := &corev1.Pod{
			ObjectMeta: metav1.ObjectMeta{
				Annotations: map[string]string{
					constants.StorageInitializerSourceUriInternalAnnotationKey: "s3://bla/blub",
				},
			},
		}
		mi := &StorageInitializerInjector{}
		err := mi.InjectModelcar(pod)
		if err != nil {
			t.Errorf("Expected nil error but got %v", err)
		}
		if len(pod.Spec.Containers) != 0 {
			t.Errorf("Expected no containers but got %d", len(pod.Spec.Containers))
		}
	}

	// Test when srcURI starts with OciURIPrefix
	{
		pod := createTestPodForModelcar()
		mi := &StorageInitializerInjector{
			config: &kserveTypes.StorageInitializerConfig{},
		}
		err := mi.InjectModelcar(pod)
		if err != nil {
			t.Errorf("Expected nil error but got %v", err)
		}

		// Check that an emptyDir volume has been attached
		if len(pod.Spec.Volumes) != 1 || pod.Spec.Volumes[0].Name != constants.StorageInitializerVolumeName {
			t.Errorf("Expected one volume with name %s, but got %v", constants.StorageInitializerVolumeName, pod.Spec.Volumes)
		}

		// Check that a sidecar container has been injected
		if len(pod.Spec.Containers) != 2 {
			t.Errorf("Expected two containers but got %d", len(pod.Spec.Containers))
		}

		// Check that an init container has been injected, and it is the model container
		switch {
		case len(pod.Spec.InitContainers) != 1:
			t.Errorf("Expected one init container but got %d", len(pod.Spec.InitContainers))
		case pod.Spec.InitContainers[0].Name != constants.ModelcarInitContainerName:
			t.Errorf("Expected the init container to be the model but got %s", pod.Spec.InitContainers[0].Name)
		default:
			// Check that resources are correctly set.
			if _, ok := pod.Spec.InitContainers[0].Resources.Limits[corev1.ResourceCPU]; !ok {
				t.Error("The model container does not have CPU limit set")
			}
			if _, ok := pod.Spec.InitContainers[0].Resources.Limits[corev1.ResourceMemory]; !ok {
				t.Error("The model container does not have Memory limit set")
			}
			if _, ok := pod.Spec.InitContainers[0].Resources.Requests[corev1.ResourceCPU]; !ok {
				t.Error("The model container does not have CPU request set")
			}
			if _, ok := pod.Spec.InitContainers[0].Resources.Requests[corev1.ResourceMemory]; !ok {
				t.Error("The model container does not have Memory request set")
			}

			// Check args
			joinedArgs := strings.Join(pod.Spec.InitContainers[0].Args, " ")
			if !strings.Contains(joinedArgs, "Prefetched") {
				t.Errorf("The model container args are not correctly setup. Got: %s", joinedArgs)
			}
		}

		// Check that the user-container has an env var set
		found := false
		if pod.Spec.Containers[0].Env != nil {
			for _, env := range pod.Spec.Containers[0].Env {
				if env.Name == constants.ModelInitModeEnvVarKey && env.Value == "async" {
					found = true
					break
				}
			}
		}
		if !found {
			t.Errorf("Expected env var %s=async but did not find it", constants.ModelInitModeEnvVarKey)
		}

		// Check volume mounts in both containers
		if len(pod.Spec.Containers[0].VolumeMounts) != 1 || len(pod.Spec.Containers[1].VolumeMounts) != 1 {
			t.Errorf("Expected one volume mount in each container but got user-container: %d, sidecar-container: %d",
				len(pod.Spec.Containers[0].VolumeMounts), len(pod.Spec.Containers[1].VolumeMounts))
		}

		// Check ShareProcessNamespace
		if pod.Spec.ShareProcessNamespace == nil || *pod.Spec.ShareProcessNamespace != true {
			t.Errorf("Expected ShareProcessNamespace to be true but got %v", pod.Spec.ShareProcessNamespace)
		}
	}
}

func createTestPodForModelcar() *corev1.Pod {
	pod := &corev1.Pod{
		ObjectMeta: metav1.ObjectMeta{
			Annotations: map[string]string{
				constants.StorageInitializerSourceUriInternalAnnotationKey: constants.OciURIPrefix + "myrepo/mymodelimage",
			},
		},
		Spec: corev1.PodSpec{
			Containers: []corev1.Container{
				{Name: constants.InferenceServiceContainerName},
			},
		},
	}
	return pod
}

func createTestPodForModelcarWithTransformer() *corev1.Pod {
	pod := createTestPodForModelcar()
	pod.Spec.Containers = append(pod.Spec.Containers, corev1.Container{Name: constants.TransformerContainerName})
	return pod
}

func TestModelcarVolumeMounts(t *testing.T) {
	t.Run("Test that volume mounts has been added (no transformer)", func(t *testing.T) {
		pod := createTestPodForModelcar()
		assert.Nil(t, utils.GetContainerWithName(&pod.Spec, constants.TransformerContainerName))
		checkVolumeMounts(t, pod, []string{constants.ModelcarContainerName, constants.InferenceServiceContainerName})
	})

	t.Run("Test that volume mounts has been added (with transformer)", func(t *testing.T) {
		pod := createTestPodForModelcarWithTransformer()
		checkVolumeMounts(t, pod, []string{constants.ModelcarContainerName, constants.InferenceServiceContainerName, constants.TransformerContainerName})
	})
}

func checkVolumeMounts(t *testing.T, pod *corev1.Pod, containerNames []string) {
	injector := &StorageInitializerInjector{config: &kserveTypes.StorageInitializerConfig{}}
	err := injector.InjectModelcar(pod)
	require.NoError(t, err)

	for _, containerName := range containerNames {
		container := utils.GetContainerWithName(&pod.Spec, containerName)
		assert.NotNil(t, container)
		volumeMounts := container.VolumeMounts
		assert.NotEmpty(t, volumeMounts)
		assert.Len(t, volumeMounts, 1)
		assert.Equal(t, volumeMounts[0].MountPath, utils.GetParentDirectory(constants.DefaultModelLocalMountPath))
	}
}

func TestModelcarIdempotency(t *testing.T) {
	t.Run("Test that calling the modelcar injector twice results with the same input pod, the injected pod is the same", func(t *testing.T) {
		podReference := createTestPodForModelcarWithTransformer()
		pod := createTestPodForModelcarWithTransformer()

		injector := &StorageInitializerInjector{config: &kserveTypes.StorageInitializerConfig{}}

		// Inject modelcar twice
		err := injector.InjectModelcar(pod)
		require.NoError(t, err)
		err = injector.InjectModelcar(pod)
		require.NoError(t, err)

		// Reference modelcar
		err = injector.InjectModelcar(podReference)
		require.NoError(t, err)

		// It should not make a difference if the modelcar is injected once or twice
		assert.True(t, reflect.DeepEqual(podReference, pod))
	})
}

func TestStorageInitializerInjectorWithModelcarConfig(t *testing.T) {
	t.Run("Test empty config", func(t *testing.T) {
		config := &kserveTypes.StorageInitializerConfig{}
		injector := &StorageInitializerInjector{config: config}

		pod := createTestPodForModelcar()
		err := injector.InjectModelcar(pod)
		require.NoError(t, err)

		// Assertions
		modelcarContainer := utils.GetContainerWithName(&pod.Spec, constants.ModelcarContainerName)
		assert.NotNil(t, modelcarContainer)
		assert.Equal(t, resource.MustParse(constants.CpuModelcarDefault), modelcarContainer.Resources.Limits["cpu"])
		assert.Equal(t, resource.MustParse(constants.MemoryModelcarDefault), modelcarContainer.Resources.Limits["memory"])
		assert.Equal(t, resource.MustParse(constants.CpuModelcarDefault), modelcarContainer.Resources.Requests["cpu"])
		assert.Equal(t, resource.MustParse(constants.MemoryModelcarDefault), modelcarContainer.Resources.Requests["memory"])
		assert.Nil(t, modelcarContainer.SecurityContext)
	})

	t.Run("Test uidModelcar config", func(t *testing.T) {
		config := &kserveTypes.StorageInitializerConfig{UidModelcar: ptr.Int64(10)}
		injector := &StorageInitializerInjector{config: config}

		pod := createTestPodForModelcar()
		err := injector.InjectModelcar(pod)
		require.NoError(t, err)

		// Assertions
		modelcarContainer := utils.GetContainerWithName(&pod.Spec, constants.ModelcarContainerName)
		userContainer := utils.GetContainerWithName(&pod.Spec, constants.InferenceServiceContainerName)
		assert.NotNil(t, modelcarContainer)
		assert.NotNil(t, userContainer)
		assert.Equal(t, int64(10), *modelcarContainer.SecurityContext.RunAsUser)
		assert.Equal(t, int64(10), *userContainer.SecurityContext.RunAsUser)
	})

	t.Run("Test CPU and Memory config", func(t *testing.T) {
		config := &kserveTypes.StorageInitializerConfig{CpuModelcar: "50m", MemoryModelcar: "50Mi"}
		injector := &StorageInitializerInjector{config: config}

		pod := createTestPodForModelcar()
		err := injector.InjectModelcar(pod)
		require.NoError(t, err)

		// Assertions
		modelcarContainer := utils.GetContainerWithName(&pod.Spec, constants.ModelcarContainerName)
		assert.NotNil(t, modelcarContainer)
		assert.Equal(t, resource.MustParse("50m"), modelcarContainer.Resources.Limits["cpu"])
		assert.Equal(t, resource.MustParse("50Mi"), modelcarContainer.Resources.Requests["memory"])
		assert.Equal(t, resource.MustParse("50m"), modelcarContainer.Resources.Limits["cpu"])
		assert.Equal(t, resource.MustParse("50Mi"), modelcarContainer.Resources.Requests["memory"])
	})
}

func TestGetContainerWithName(t *testing.T) {
	// Test case: Container exists
	{
		pod := &corev1.Pod{
			Spec: corev1.PodSpec{
				Containers: []corev1.Container{
					{Name: "container-1"},
					{Name: "container-2"},
				},
			},
		}

		seekName := "container-1"
		got := utils.GetContainerWithName(&pod.Spec, seekName)

		if got == nil {
			t.Errorf("Expected a container, but got nil")
		} else if got.Name != seekName {
			t.Errorf("Expected container name %s, but got %s", seekName, got.Name)
		}
	}

	// Test case: Container does not exist
	{
		pod := &corev1.Pod{
			Spec: corev1.PodSpec{
				Containers: []corev1.Container{
					{Name: "container-1"},
					{Name: "container-2"},
				},
			},
		}

		seekName := "non-existent-container"
		got := utils.GetContainerWithName(&pod.Spec, seekName)

		if got != nil {
			t.Errorf("Expected nil, but got a container")
		}
	}
}

func TestStorageInitializerUIDForIstioCNI(t *testing.T) {
	scenarios := map[string]struct {
		original *corev1.Pod
		expected *corev1.Pod
	}{
		"StorageInitializerCniUidSet": {
			original: &corev1.Pod{
				ObjectMeta: metav1.ObjectMeta{
					Annotations: map[string]string{
						constants.StorageInitializerSourceUriInternalAnnotationKey: "gs://foo",
						constants.IstioSidecarStatusAnnotation:                     "{\"containers\": [\"istio-sidecar\"]}",
						constants.IstioInterceptionModeAnnotation:                  constants.IstioInterceptModeRedirect,
					},
				},
				Spec: corev1.PodSpec{
					Containers: []corev1.Container{
						{
							Name: constants.InferenceServiceContainerName,
						},
						{
							Name: "istio-sidecar",
							SecurityContext: &corev1.SecurityContext{
								RunAsUser: ptr.Int64(501),
							},
						},
					},
				},
			},
			expected: &corev1.Pod{
				ObjectMeta: metav1.ObjectMeta{
					Annotations: map[string]string{
						constants.StorageInitializerSourceUriInternalAnnotationKey: "gs://foo",
					},
				},
				Spec: corev1.PodSpec{
					Containers: []corev1.Container{
						{
							Name: constants.InferenceServiceContainerName,
							VolumeMounts: []corev1.VolumeMount{
								{
									Name:      "kserve-provision-location",
									MountPath: constants.DefaultModelLocalMountPath,
									ReadOnly:  true,
								},
							},
						},
						{
							Name: "istio-sidecar",
							SecurityContext: &corev1.SecurityContext{
								RunAsUser: ptr.Int64(501),
							},
						},
					},
					InitContainers: []corev1.Container{
						{
							Name:                     "storage-initializer",
							Image:                    constants.StorageInitializerContainerImage + ":" + constants.StorageInitializerContainerImageVersion,
							Args:                     []string{"gs://foo", constants.DefaultModelLocalMountPath},
							Resources:                resourceRequirement,
							TerminationMessagePolicy: "FallbackToLogsOnError",
							VolumeMounts: []corev1.VolumeMount{
								{
									Name:      "kserve-provision-location",
									MountPath: constants.DefaultModelLocalMountPath,
								},
							},
							SecurityContext: &corev1.SecurityContext{
								RunAsUser: ptr.Int64(501),
							},
						},
					},
					Volumes: []corev1.Volume{
						{
							Name: "kserve-provision-location",
							VolumeSource: corev1.VolumeSource{
								EmptyDir: &corev1.EmptyDirVolumeSource{},
							},
						},
					},
				},
			},
		},
		"StorageInitializerCniUidDefault": {
			original: &corev1.Pod{
				ObjectMeta: metav1.ObjectMeta{
					Annotations: map[string]string{
						constants.StorageInitializerSourceUriInternalAnnotationKey: "gs://foo",
						constants.IstioSidecarStatusAnnotation:                     "{\"containers\": [\"istio-sidecar\"]}",
						constants.IstioInterceptionModeAnnotation:                  constants.IstioInterceptModeRedirect,
					},
				},
				Spec: corev1.PodSpec{
					Containers: []corev1.Container{
						{
							Name: constants.InferenceServiceContainerName,
						},
						{
							Name: "istio-sidecar",
						},
					},
				},
			},
			expected: &corev1.Pod{
				ObjectMeta: metav1.ObjectMeta{
					Annotations: map[string]string{
						constants.StorageInitializerSourceUriInternalAnnotationKey: "gs://foo",
					},
				},
				Spec: corev1.PodSpec{
					Containers: []corev1.Container{
						{
							Name: constants.InferenceServiceContainerName,
							VolumeMounts: []corev1.VolumeMount{
								{
									Name:      "kserve-provision-location",
									MountPath: constants.DefaultModelLocalMountPath,
									ReadOnly:  true,
								},
							},
						},
						{
							Name: "istio-sidecar",
						},
					},
					InitContainers: []corev1.Container{
						{
							Name:                     "storage-initializer",
							Image:                    constants.StorageInitializerContainerImage + ":" + constants.StorageInitializerContainerImageVersion,
							Args:                     []string{"gs://foo", constants.DefaultModelLocalMountPath},
							Resources:                resourceRequirement,
							TerminationMessagePolicy: "FallbackToLogsOnError",
							VolumeMounts: []corev1.VolumeMount{
								{
									Name:      "kserve-provision-location",
									MountPath: constants.DefaultModelLocalMountPath,
								},
							},
							SecurityContext: &corev1.SecurityContext{
								RunAsUser: ptr.Int64(1337),
							},
						},
					},
					Volumes: []corev1.Volume{
						{
							Name: "kserve-provision-location",
							VolumeSource: corev1.VolumeSource{
								EmptyDir: &corev1.EmptyDirVolumeSource{},
							},
						},
					},
				},
			},
		},
		"StorageInitializerUidNotSetIfIstioInitPresent": {
			original: &corev1.Pod{
				ObjectMeta: metav1.ObjectMeta{
					Annotations: map[string]string{
						constants.StorageInitializerSourceUriInternalAnnotationKey: "gs://foo",
						constants.IstioSidecarStatusAnnotation:                     "{\"containers\": [\"istio-sidecar\"]}",
						constants.IstioInterceptionModeAnnotation:                  constants.IstioInterceptModeRedirect,
					},
				},
				Spec: corev1.PodSpec{
					Containers: []corev1.Container{
						{
							Name: constants.InferenceServiceContainerName,
						},
						{
							Name: "istio-sidecar",
							SecurityContext: &corev1.SecurityContext{
								RunAsUser: ptr.Int64(501),
							},
						},
					},
					InitContainers: []corev1.Container{
						{
							Name: constants.IstioInitContainerName,
						},
					},
				},
			},
			expected: &corev1.Pod{
				ObjectMeta: metav1.ObjectMeta{
					Annotations: map[string]string{
						constants.StorageInitializerSourceUriInternalAnnotationKey: "gs://foo",
					},
				},
				Spec: corev1.PodSpec{
					Containers: []corev1.Container{
						{
							Name: constants.InferenceServiceContainerName,
							VolumeMounts: []corev1.VolumeMount{
								{
									Name:      "kserve-provision-location",
									MountPath: constants.DefaultModelLocalMountPath,
									ReadOnly:  true,
								},
							},
						},
						{
							Name: "istio-sidecar",
							SecurityContext: &corev1.SecurityContext{
								RunAsUser: ptr.Int64(501),
							},
						},
					},
					InitContainers: []corev1.Container{
						{
							Name: constants.IstioInitContainerName,
						},
						{
							Name:                     "storage-initializer",
							Image:                    constants.StorageInitializerContainerImage + ":" + constants.StorageInitializerContainerImageVersion,
							Args:                     []string{"gs://foo", constants.DefaultModelLocalMountPath},
							Resources:                resourceRequirement,
							TerminationMessagePolicy: "FallbackToLogsOnError",
							VolumeMounts: []corev1.VolumeMount{
								{
									Name:      "kserve-provision-location",
									MountPath: constants.DefaultModelLocalMountPath,
								},
							},
						},
					},
					Volumes: []corev1.Volume{
						{
							Name: "kserve-provision-location",
							VolumeSource: corev1.VolumeSource{
								EmptyDir: &corev1.EmptyDirVolumeSource{},
							},
						},
					},
				},
			},
		},
		"StorageInitializerUidNotSetIfProxyMissing": {
			original: &corev1.Pod{
				ObjectMeta: metav1.ObjectMeta{
					Annotations: map[string]string{
						constants.StorageInitializerSourceUriInternalAnnotationKey: "gs://foo",
						constants.IstioSidecarStatusAnnotation:                     "{\"containers\": [\"istio-sidecar\"]}",
						constants.IstioInterceptionModeAnnotation:                  constants.IstioInterceptModeRedirect,
					},
				},
				Spec: corev1.PodSpec{
					Containers: []corev1.Container{
						{
							Name: constants.InferenceServiceContainerName,
						},
					},
				},
			},
			expected: &corev1.Pod{
				ObjectMeta: metav1.ObjectMeta{
					Annotations: map[string]string{
						constants.StorageInitializerSourceUriInternalAnnotationKey: "gs://foo",
					},
				},
				Spec: corev1.PodSpec{
					Containers: []corev1.Container{
						{
							Name: constants.InferenceServiceContainerName,
							VolumeMounts: []corev1.VolumeMount{
								{
									Name:      "kserve-provision-location",
									MountPath: constants.DefaultModelLocalMountPath,
									ReadOnly:  true,
								},
							},
						},
					},
					InitContainers: []corev1.Container{
						{
							Name:                     "storage-initializer",
							Image:                    constants.StorageInitializerContainerImage + ":" + constants.StorageInitializerContainerImageVersion,
							Args:                     []string{"gs://foo", constants.DefaultModelLocalMountPath},
							Resources:                resourceRequirement,
							TerminationMessagePolicy: "FallbackToLogsOnError",
							VolumeMounts: []corev1.VolumeMount{
								{
									Name:      "kserve-provision-location",
									MountPath: constants.DefaultModelLocalMountPath,
								},
							},
						},
					},
					Volumes: []corev1.Volume{
						{
							Name: "kserve-provision-location",
							VolumeSource: corev1.VolumeSource{
								EmptyDir: &corev1.EmptyDirVolumeSource{},
							},
						},
					},
				},
			},
		},
		"StorageInitializerUidNotSetIfProxyNameMissing": {
			original: &corev1.Pod{
				ObjectMeta: metav1.ObjectMeta{
					Annotations: map[string]string{
						constants.StorageInitializerSourceUriInternalAnnotationKey: "gs://foo",
						constants.IstioSidecarStatusAnnotation:                     "{\"containers\": []}",
						constants.IstioInterceptionModeAnnotation:                  constants.IstioInterceptModeRedirect,
					},
				},
				Spec: corev1.PodSpec{
					Containers: []corev1.Container{
						{
							Name: constants.InferenceServiceContainerName,
						},
						{
							Name: "istio-sidecar",
							SecurityContext: &corev1.SecurityContext{
								RunAsUser: ptr.Int64(501),
							},
						},
					},
				},
			},
			expected: &corev1.Pod{
				ObjectMeta: metav1.ObjectMeta{
					Annotations: map[string]string{
						constants.StorageInitializerSourceUriInternalAnnotationKey: "gs://foo",
					},
				},
				Spec: corev1.PodSpec{
					Containers: []corev1.Container{
						{
							Name: constants.InferenceServiceContainerName,
							VolumeMounts: []corev1.VolumeMount{
								{
									Name:      "kserve-provision-location",
									MountPath: constants.DefaultModelLocalMountPath,
									ReadOnly:  true,
								},
							},
						},
						{
							Name: "istio-sidecar",
							SecurityContext: &corev1.SecurityContext{
								RunAsUser: ptr.Int64(501),
							},
						},
					},
					InitContainers: []corev1.Container{
						{
							Name:                     "storage-initializer",
							Image:                    constants.StorageInitializerContainerImage + ":" + constants.StorageInitializerContainerImageVersion,
							Args:                     []string{"gs://foo", constants.DefaultModelLocalMountPath},
							Resources:                resourceRequirement,
							TerminationMessagePolicy: "FallbackToLogsOnError",
							VolumeMounts: []corev1.VolumeMount{
								{
									Name:      "kserve-provision-location",
									MountPath: constants.DefaultModelLocalMountPath,
								},
							},
						},
					},
					Volumes: []corev1.Volume{
						{
							Name: "kserve-provision-location",
							VolumeSource: corev1.VolumeSource{
								EmptyDir: &corev1.EmptyDirVolumeSource{},
							},
						},
					},
				},
			},
		},
		"StorageInitializerUidNotSetIfIstioStatusBlank": {
			original: &corev1.Pod{
				ObjectMeta: metav1.ObjectMeta{
					Annotations: map[string]string{
						constants.StorageInitializerSourceUriInternalAnnotationKey: "gs://foo",
						constants.IstioSidecarStatusAnnotation:                     "{}",
						constants.IstioInterceptionModeAnnotation:                  constants.IstioInterceptModeRedirect,
					},
				},
				Spec: corev1.PodSpec{
					Containers: []corev1.Container{
						{
							Name: constants.InferenceServiceContainerName,
						},
						{
							Name: "istio-sidecar",
							SecurityContext: &corev1.SecurityContext{
								RunAsUser: ptr.Int64(501),
							},
						},
					},
				},
			},
			expected: &corev1.Pod{
				ObjectMeta: metav1.ObjectMeta{
					Annotations: map[string]string{
						constants.StorageInitializerSourceUriInternalAnnotationKey: "gs://foo",
					},
				},
				Spec: corev1.PodSpec{
					Containers: []corev1.Container{
						{
							Name: constants.InferenceServiceContainerName,
							VolumeMounts: []corev1.VolumeMount{
								{
									Name:      "kserve-provision-location",
									MountPath: constants.DefaultModelLocalMountPath,
									ReadOnly:  true,
								},
							},
						},
						{
							Name: "istio-sidecar",
							SecurityContext: &corev1.SecurityContext{
								RunAsUser: ptr.Int64(501),
							},
						},
					},
					InitContainers: []corev1.Container{
						{
							Name:                     "storage-initializer",
							Image:                    constants.StorageInitializerContainerImage + ":" + constants.StorageInitializerContainerImageVersion,
							Args:                     []string{"gs://foo", constants.DefaultModelLocalMountPath},
							Resources:                resourceRequirement,
							TerminationMessagePolicy: "FallbackToLogsOnError",
							VolumeMounts: []corev1.VolumeMount{
								{
									Name:      "kserve-provision-location",
									MountPath: constants.DefaultModelLocalMountPath,
								},
							},
						},
					},
					Volumes: []corev1.Volume{
						{
							Name: "kserve-provision-location",
							VolumeSource: corev1.VolumeSource{
								EmptyDir: &corev1.EmptyDirVolumeSource{},
							},
						},
					},
				},
			},
		},
		"StorageInitializerUidNotSetIfInterceptModeNotRedirect": {
			original: &corev1.Pod{
				ObjectMeta: metav1.ObjectMeta{
					Annotations: map[string]string{
						constants.StorageInitializerSourceUriInternalAnnotationKey: "gs://foo",
						constants.IstioSidecarStatusAnnotation:                     "{\"containers\": [\"istio-sidecar\"]}",
						constants.IstioInterceptionModeAnnotation:                  "OTHER_REDIRECT",
					},
				},
				Spec: corev1.PodSpec{
					Containers: []corev1.Container{
						{
							Name: constants.InferenceServiceContainerName,
						},
						{
							Name: "istio-sidecar",
							SecurityContext: &corev1.SecurityContext{
								RunAsUser: ptr.Int64(501),
							},
						},
					},
				},
			},
			expected: &corev1.Pod{
				ObjectMeta: metav1.ObjectMeta{
					Annotations: map[string]string{
						constants.StorageInitializerSourceUriInternalAnnotationKey: "gs://foo",
					},
				},
				Spec: corev1.PodSpec{
					Containers: []corev1.Container{
						{
							Name: constants.InferenceServiceContainerName,
							VolumeMounts: []corev1.VolumeMount{
								{
									Name:      "kserve-provision-location",
									MountPath: constants.DefaultModelLocalMountPath,
									ReadOnly:  true,
								},
							},
						},
						{
							Name: "istio-sidecar",
							SecurityContext: &corev1.SecurityContext{
								RunAsUser: ptr.Int64(501),
							},
						},
					},
					InitContainers: []corev1.Container{
						{
							Name:                     "storage-initializer",
							Image:                    constants.StorageInitializerContainerImage + ":" + constants.StorageInitializerContainerImageVersion,
							Args:                     []string{"gs://foo", constants.DefaultModelLocalMountPath},
							Resources:                resourceRequirement,
							TerminationMessagePolicy: "FallbackToLogsOnError",
							VolumeMounts: []corev1.VolumeMount{
								{
									Name:      "kserve-provision-location",
									MountPath: constants.DefaultModelLocalMountPath,
								},
							},
						},
					},
					Volumes: []corev1.Volume{
						{
							Name: "kserve-provision-location",
							VolumeSource: corev1.VolumeSource{
								EmptyDir: &corev1.EmptyDirVolumeSource{},
							},
						},
					},
				},
			},
		},
		"StorageInitializerUidNotSetIfInterceptModeMissing": {
			original: &corev1.Pod{
				ObjectMeta: metav1.ObjectMeta{
					Annotations: map[string]string{
						constants.StorageInitializerSourceUriInternalAnnotationKey: "gs://foo",
						constants.IstioSidecarStatusAnnotation:                     "{\"containers\": [\"istio-sidecar\"]}",
					},
				},
				Spec: corev1.PodSpec{
					Containers: []corev1.Container{
						{
							Name: constants.InferenceServiceContainerName,
						},
						{
							Name: "istio-sidecar",
							SecurityContext: &corev1.SecurityContext{
								RunAsUser: ptr.Int64(501),
							},
						},
					},
				},
			},
			expected: &corev1.Pod{
				ObjectMeta: metav1.ObjectMeta{
					Annotations: map[string]string{
						constants.StorageInitializerSourceUriInternalAnnotationKey: "gs://foo",
					},
				},
				Spec: corev1.PodSpec{
					Containers: []corev1.Container{
						{
							Name: constants.InferenceServiceContainerName,
							VolumeMounts: []corev1.VolumeMount{
								{
									Name:      "kserve-provision-location",
									MountPath: constants.DefaultModelLocalMountPath,
									ReadOnly:  true,
								},
							},
						},
						{
							Name: "istio-sidecar",
							SecurityContext: &corev1.SecurityContext{
								RunAsUser: ptr.Int64(501),
							},
						},
					},
					InitContainers: []corev1.Container{
						{
							Name:                     "storage-initializer",
							Image:                    constants.StorageInitializerContainerImage + ":" + constants.StorageInitializerContainerImageVersion,
							Args:                     []string{"gs://foo", constants.DefaultModelLocalMountPath},
							Resources:                resourceRequirement,
							TerminationMessagePolicy: "FallbackToLogsOnError",
							VolumeMounts: []corev1.VolumeMount{
								{
									Name:      "kserve-provision-location",
									MountPath: constants.DefaultModelLocalMountPath,
								},
							},
						},
					},
					Volumes: []corev1.Volume{
						{
							Name: "kserve-provision-location",
							VolumeSource: corev1.VolumeSource{
								EmptyDir: &corev1.EmptyDirVolumeSource{},
							},
						},
					},
				},
			},
		},
		"StorageInitializerUidNotSetIfIstioStatusMissing": {
			original: &corev1.Pod{
				ObjectMeta: metav1.ObjectMeta{
					Annotations: map[string]string{
						constants.StorageInitializerSourceUriInternalAnnotationKey: "gs://foo",
						constants.IstioInterceptionModeAnnotation:                  constants.IstioInterceptModeRedirect,
					},
				},
				Spec: corev1.PodSpec{
					Containers: []corev1.Container{
						{
							Name: constants.InferenceServiceContainerName,
						},
						{
							Name: "istio-sidecar",
							SecurityContext: &corev1.SecurityContext{
								RunAsUser: ptr.Int64(501),
							},
						},
					},
				},
			},
			expected: &corev1.Pod{
				ObjectMeta: metav1.ObjectMeta{
					Annotations: map[string]string{
						constants.StorageInitializerSourceUriInternalAnnotationKey: "gs://foo",
					},
				},
				Spec: corev1.PodSpec{
					Containers: []corev1.Container{
						{
							Name: constants.InferenceServiceContainerName,
							VolumeMounts: []corev1.VolumeMount{
								{
									Name:      "kserve-provision-location",
									MountPath: constants.DefaultModelLocalMountPath,
									ReadOnly:  true,
								},
							},
						},
						{
							Name: "istio-sidecar",
							SecurityContext: &corev1.SecurityContext{
								RunAsUser: ptr.Int64(501),
							},
						},
					},
					InitContainers: []corev1.Container{
						{
							Name:                     "storage-initializer",
							Image:                    constants.StorageInitializerContainerImage + ":" + constants.StorageInitializerContainerImageVersion,
							Args:                     []string{"gs://foo", constants.DefaultModelLocalMountPath},
							Resources:                resourceRequirement,
							TerminationMessagePolicy: "FallbackToLogsOnError",
							VolumeMounts: []corev1.VolumeMount{
								{
									Name:      "kserve-provision-location",
									MountPath: constants.DefaultModelLocalMountPath,
								},
							},
						},
					},
					Volumes: []corev1.Volume{
						{
							Name: "kserve-provision-location",
							VolumeSource: corev1.VolumeSource{
								EmptyDir: &corev1.EmptyDirVolumeSource{},
							},
						},
					},
				},
			},
		},
		"StorageInitializerUidNotSetIfIstioStatusEmpty": {
			original: &corev1.Pod{
				ObjectMeta: metav1.ObjectMeta{
					Annotations: map[string]string{
						constants.StorageInitializerSourceUriInternalAnnotationKey: "gs://foo",
						constants.IstioSidecarStatusAnnotation:                     "{\"containers\": []}",
						constants.IstioInterceptionModeAnnotation:                  constants.IstioInterceptModeRedirect,
					},
				},
				Spec: corev1.PodSpec{
					Containers: []corev1.Container{
						{
							Name: constants.InferenceServiceContainerName,
						},
						{
							Name: "istio-sidecar",
							SecurityContext: &corev1.SecurityContext{
								RunAsUser: ptr.Int64(501),
							},
						},
					},
				},
			},
			expected: &corev1.Pod{
				ObjectMeta: metav1.ObjectMeta{
					Annotations: map[string]string{
						constants.StorageInitializerSourceUriInternalAnnotationKey: "gs://foo",
					},
				},
				Spec: corev1.PodSpec{
					Containers: []corev1.Container{
						{
							Name: constants.InferenceServiceContainerName,
							VolumeMounts: []corev1.VolumeMount{
								{
									Name:      "kserve-provision-location",
									MountPath: constants.DefaultModelLocalMountPath,
									ReadOnly:  true,
								},
							},
						},
						{
							Name: "istio-sidecar",
							SecurityContext: &corev1.SecurityContext{
								RunAsUser: ptr.Int64(501),
							},
						},
					},
					InitContainers: []corev1.Container{
						{
							Name:                     "storage-initializer",
							Image:                    constants.StorageInitializerContainerImage + ":" + constants.StorageInitializerContainerImageVersion,
							Args:                     []string{"gs://foo", constants.DefaultModelLocalMountPath},
							Resources:                resourceRequirement,
							TerminationMessagePolicy: "FallbackToLogsOnError",
							VolumeMounts: []corev1.VolumeMount{
								{
									Name:      "kserve-provision-location",
									MountPath: constants.DefaultModelLocalMountPath,
								},
							},
						},
					},
					Volumes: []corev1.Volume{
						{
							Name: "kserve-provision-location",
							VolumeSource: corev1.VolumeSource{
								EmptyDir: &corev1.EmptyDirVolumeSource{},
							},
						},
					},
				},
			},
		},
	}

	for name, scenario := range scenarios {
		injector := &StorageInitializerInjector{
			credentialBuilder: credentials.NewCredentialBuilder(c, clientset, &corev1.ConfigMap{
				Data: map[string]string{},
			}),
			config: storageInitializerConfig,
			client: c,
		}
		if err := injector.InjectStorageInitializer(scenario.original); err != nil {
			t.Errorf("Test %q unexpected result: %s", name, err)
		}
		if err := injector.SetIstioCniSecurityContext(scenario.original); err != nil {
			t.Errorf("Test %q unexpected result: %s", name, err)
		}
		if diff, _ := kmp.SafeDiff(scenario.expected.Spec, scenario.original.Spec); diff != "" {
			t.Errorf("Test %q unexpected result (-want +got): %v", name, diff)
		}
	}
}

func TestLocalModelPVC(t *testing.T) {
	storageConfig := &kserveTypes.StorageInitializerConfig{
		EnableDirectPvcVolumeMount: true, // enable direct volume mount for PVC
	}
	scenarios := map[string]struct {
		storageUri               string
		localModelLabel          string
		localModelSourceUriLabel string
		pvcName                  string
		expectedSubPath          string
	}{
		"basic": {
			storageUri:               "s3://foo",
			localModelLabel:          "bar",
			localModelSourceUriLabel: "s3://foo",
			pvcName:                  "model-h100",
			expectedSubPath:          "models/bar/",
		},
		"extra / at the end": {
			storageUri:               "s3://foo/",
			localModelLabel:          "bar",
			localModelSourceUriLabel: "s3://foo",
			pvcName:                  "model-h100",
			expectedSubPath:          "models/bar/",
		},
		"subfolder": {
			storageUri:               "s3://foo/model1",
			localModelLabel:          "bar",
			localModelSourceUriLabel: "s3://foo",
			pvcName:                  "model-h100",
			expectedSubPath:          "models/bar/model1",
		},
		"subfolder2": {
			storageUri:               "s3://foo/model1",
			localModelLabel:          "bar",
			localModelSourceUriLabel: "s3://foo/",
			pvcName:                  "model-h100",
			expectedSubPath:          "models/bar/model1",
		},
	}

	podScenarios := make(map[string]struct {
		original *corev1.Pod
		expected *corev1.Pod
	})

	for name, scenario := range scenarios {
		original := &corev1.Pod{
			ObjectMeta: metav1.ObjectMeta{
				Annotations: map[string]string{
					constants.StorageInitializerSourceUriInternalAnnotationKey: scenario.storageUri,
					constants.LocalModelSourceUriAnnotationKey:                 scenario.localModelSourceUriLabel,
					constants.LocalModelPVCNameAnnotationKey:                   scenario.pvcName,
				},
				Labels: map[string]string{
					constants.LocalModelLabel: scenario.localModelLabel,
				},
			},
			Spec: corev1.PodSpec{
				Containers: []corev1.Container{
					{
						Name: constants.InferenceServiceContainerName,
					},
				},
			},
		}
		expected := &corev1.Pod{
			ObjectMeta: metav1.ObjectMeta{
				Annotations: map[string]string{
					constants.StorageInitializerSourceUriInternalAnnotationKey: scenario.storageUri,
				},
			},
			Spec: corev1.PodSpec{
				Containers: []corev1.Container{
					{
						Name: constants.InferenceServiceContainerName,
						VolumeMounts: []corev1.VolumeMount{
							{
								Name:      "kserve-pvc-source",
								MountPath: constants.DefaultModelLocalMountPath,
								ReadOnly:  true,
								SubPath:   scenario.expectedSubPath,
							},
						},
					},
				},
				Volumes: []corev1.Volume{
					{
						Name: "kserve-pvc-source",
						VolumeSource: corev1.VolumeSource{
							PersistentVolumeClaim: &corev1.PersistentVolumeClaimVolumeSource{ClaimName: scenario.pvcName, ReadOnly: false},
						},
					},
				},
			},
		}

		podScenarios[name] = struct {
			original *corev1.Pod
			expected *corev1.Pod
		}{original: original, expected: expected}
	}
	for name, scenario := range podScenarios {
		injector := &StorageInitializerInjector{
			credentialBuilder: credentials.NewCredentialBuilder(c, clientset, &corev1.ConfigMap{
				Data: map[string]string{},
			}),
			config: storageConfig,
			client: c,
		}

		if err := injector.InjectStorageInitializer(scenario.original); err != nil {
			t.Errorf("Test %q unexpected result: %s", name, err)
		}
		if diff, _ := kmp.SafeDiff(scenario.expected.Spec, scenario.original.Spec); diff != "" {
			t.Errorf("Test %q unexpected result (-want +got): %v", name, diff)
		}
	}
}<|MERGE_RESOLUTION|>--- conflicted
+++ resolved
@@ -1328,11 +1328,7 @@
 	}
 
 	for _, tc := range cases {
-<<<<<<< HEAD
-		loggerConfigs, err := GetStorageInitializerConfigs(tc.configMap)
-=======
 		loggerConfigs, err := v1beta1.GetStorageInitializerConfigs(tc.configMap)
->>>>>>> ecd1de89
 		g.Expect(err).Should(tc.matchers[1])
 		g.Expect(loggerConfigs).Should(tc.matchers[0])
 	}
