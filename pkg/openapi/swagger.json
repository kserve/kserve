{
  "swagger": "2.0",
  "info": {
    "description": "Python SDK for KServe",
    "title": "KServe",
    "version": "v0.1"
  },
  "paths": {},
  "definitions": {
    "v1alpha1.BuiltInAdapter": {
      "type": "object",
      "properties": {
        "env": {
          "description": "Environment variables used to control other aspects of the built-in adapter's behaviour (uncommon)",
          "type": "array",
          "items": {
            "default": {},
            "$ref": "#/definitions/v1.EnvVar"
          }
        },
        "memBufferBytes": {
          "description": "Fixed memory overhead to subtract from runtime container's memory allocation to determine model capacity",
          "type": "integer",
          "format": "int32"
        },
        "modelLoadingTimeoutMillis": {
          "description": "Timeout for model loading operations in milliseconds",
          "type": "integer",
          "format": "int32"
        },
        "runtimeManagementPort": {
          "description": "Port which the runtime server listens for model management requests",
          "type": "integer",
          "format": "int32"
        },
        "serverType": {
          "description": "ServerType must be one of the supported built-in types such as \"triton\" or \"mlserver\", and the runtime's container must have the same name",
          "type": "string"
        }
      }
    },
    "v1alpha1.ClusterServingRuntime": {
      "description": "ClusterServingRuntime is the Schema for the servingruntimes API",
      "type": "object",
      "properties": {
        "apiVersion": {
          "description": "APIVersion defines the versioned schema of this representation of an object. Servers should convert recognized schemas to the latest internal value, and may reject unrecognized values. More info: https://git.k8s.io/community/contributors/devel/sig-architecture/api-conventions.md#resources",
          "type": "string"
        },
        "kind": {
          "description": "Kind is a string value representing the REST resource this object represents. Servers may infer this from the endpoint the client submits requests to. Cannot be updated. In CamelCase. More info: https://git.k8s.io/community/contributors/devel/sig-architecture/api-conventions.md#types-kinds",
          "type": "string"
        },
        "metadata": {
          "default": {},
          "$ref": "#/definitions/v1.ObjectMeta"
        },
        "spec": {
          "default": {},
          "$ref": "#/definitions/v1alpha1.ServingRuntimeSpec"
        },
        "status": {
          "default": {},
          "$ref": "#/definitions/v1alpha1.ServingRuntimeStatus"
        }
      }
    },
    "v1alpha1.ClusterServingRuntimeList": {
      "description": "ClusterServingRuntimeList contains a list of ServingRuntime",
      "type": "object",
      "required": [
        "items"
      ],
      "properties": {
        "apiVersion": {
          "description": "APIVersion defines the versioned schema of this representation of an object. Servers should convert recognized schemas to the latest internal value, and may reject unrecognized values. More info: https://git.k8s.io/community/contributors/devel/sig-architecture/api-conventions.md#resources",
          "type": "string"
        },
        "items": {
          "type": "array",
          "items": {
            "default": {},
            "$ref": "#/definitions/v1alpha1.ClusterServingRuntime"
          }
        },
        "kind": {
          "description": "Kind is a string value representing the REST resource this object represents. Servers may infer this from the endpoint the client submits requests to. Cannot be updated. In CamelCase. More info: https://git.k8s.io/community/contributors/devel/sig-architecture/api-conventions.md#types-kinds",
          "type": "string"
        },
        "metadata": {
          "default": {},
          "$ref": "#/definitions/v1.ListMeta"
        }
      }
    },
    "v1alpha1.ClusterStorageContainer": {
      "type": "object",
      "properties": {
        "apiVersion": {
          "description": "APIVersion defines the versioned schema of this representation of an object. Servers should convert recognized schemas to the latest internal value, and may reject unrecognized values. More info: https://git.k8s.io/community/contributors/devel/sig-architecture/api-conventions.md#resources",
          "type": "string"
        },
        "disabled": {
          "type": "boolean"
        },
        "kind": {
          "description": "Kind is a string value representing the REST resource this object represents. Servers may infer this from the endpoint the client submits requests to. Cannot be updated. In CamelCase. More info: https://git.k8s.io/community/contributors/devel/sig-architecture/api-conventions.md#types-kinds",
          "type": "string"
        },
        "metadata": {
          "default": {},
          "$ref": "#/definitions/v1.ObjectMeta"
        },
        "spec": {
          "default": {},
          "$ref": "#/definitions/v1alpha1.StorageContainerSpec"
        }
      }
    },
    "v1alpha1.ClusterStorageContainerList": {
      "type": "object",
      "required": [
        "items"
      ],
      "properties": {
        "apiVersion": {
          "description": "APIVersion defines the versioned schema of this representation of an object. Servers should convert recognized schemas to the latest internal value, and may reject unrecognized values. More info: https://git.k8s.io/community/contributors/devel/sig-architecture/api-conventions.md#resources",
          "type": "string"
        },
        "items": {
          "type": "array",
          "items": {
            "default": {},
            "$ref": "#/definitions/v1alpha1.ClusterStorageContainer"
          }
        },
        "kind": {
          "description": "Kind is a string value representing the REST resource this object represents. Servers may infer this from the endpoint the client submits requests to. Cannot be updated. In CamelCase. More info: https://git.k8s.io/community/contributors/devel/sig-architecture/api-conventions.md#types-kinds",
          "type": "string"
        },
        "metadata": {
          "default": {},
          "$ref": "#/definitions/v1.ListMeta"
        }
      }
    },
    "v1alpha1.InfereceGraphRouterTimeouts": {
      "type": "object",
      "properties": {
        "serverIdle": {
          "description": "ServerIdle specifies the maximum amount of time in seconds to wait for the next request when keep-alives are enabled.",
          "type": "integer",
          "format": "int64"
        },
        "serverRead": {
          "description": "ServerRead specifies the number of seconds to wait before timing out a request read by the server.",
          "type": "integer",
          "format": "int64"
        },
        "serverWrite": {
          "description": "ServerWrite specifies the maximum duration in seconds before timing out writes of the response.",
          "type": "integer",
          "format": "int64"
        },
        "serviceClient": {
          "description": "ServiceClient specifies a time limit in seconds for requests made to the graph components by HTTP client.",
          "type": "integer",
          "format": "int64"
        }
      }
    },
    "v1alpha1.InferenceGraph": {
      "description": "InferenceGraph is the Schema for the InferenceGraph API for multiple models",
      "type": "object",
      "properties": {
        "apiVersion": {
          "description": "APIVersion defines the versioned schema of this representation of an object. Servers should convert recognized schemas to the latest internal value, and may reject unrecognized values. More info: https://git.k8s.io/community/contributors/devel/sig-architecture/api-conventions.md#resources",
          "type": "string"
        },
        "kind": {
          "description": "Kind is a string value representing the REST resource this object represents. Servers may infer this from the endpoint the client submits requests to. Cannot be updated. In CamelCase. More info: https://git.k8s.io/community/contributors/devel/sig-architecture/api-conventions.md#types-kinds",
          "type": "string"
        },
        "metadata": {
          "default": {},
          "$ref": "#/definitions/v1.ObjectMeta"
        },
        "spec": {
          "default": {},
          "$ref": "#/definitions/v1alpha1.InferenceGraphSpec"
        },
        "status": {
          "default": {},
          "$ref": "#/definitions/v1alpha1.InferenceGraphStatus"
        }
      }
    },
    "v1alpha1.InferenceGraphList": {
      "description": "InferenceGraphList contains a list of InferenceGraph",
      "type": "object",
      "required": [
        "items"
      ],
      "properties": {
        "apiVersion": {
          "description": "APIVersion defines the versioned schema of this representation of an object. Servers should convert recognized schemas to the latest internal value, and may reject unrecognized values. More info: https://git.k8s.io/community/contributors/devel/sig-architecture/api-conventions.md#resources",
          "type": "string"
        },
        "items": {
          "type": "array",
          "items": {
            "default": {},
            "$ref": "#/definitions/v1alpha1.InferenceGraph"
          },
          "x-kubernetes-list-type": "set"
        },
        "kind": {
          "description": "Kind is a string value representing the REST resource this object represents. Servers may infer this from the endpoint the client submits requests to. Cannot be updated. In CamelCase. More info: https://git.k8s.io/community/contributors/devel/sig-architecture/api-conventions.md#types-kinds",
          "type": "string"
        },
        "metadata": {
          "default": {},
          "$ref": "#/definitions/v1.ListMeta"
        }
      }
    },
    "v1alpha1.InferenceGraphSpec": {
      "description": "InferenceGraphSpec defines the InferenceGraph spec",
      "type": "object",
      "required": [
        "nodes"
      ],
      "properties": {
        "affinity": {
          "$ref": "#/definitions/v1.Affinity"
        },
        "maxReplicas": {
          "description": "Maximum number of replicas for autoscaling.",
          "type": "integer",
          "format": "int32"
        },
        "minReplicas": {
          "description": "Minimum number of replicas, defaults to 1 but can be set to 0 to enable scale-to-zero.",
          "type": "integer",
          "format": "int32"
        },
        "nodeName": {
          "description": "NodeName specifies the node name for the InferenceGraph. https://kubernetes.io/docs/concepts/scheduling-eviction/assign-pod-node/",
          "type": "string"
        },
        "nodeSelector": {
          "description": "NodeSelector specifies the node selector for the InferenceGraph. https://kubernetes.io/docs/concepts/scheduling-eviction/assign-pod-node/",
          "type": "object",
          "additionalProperties": {
            "type": "string",
            "default": ""
          }
        },
        "nodes": {
          "description": "Map of InferenceGraph router nodes Each node defines the router which can be different routing types",
          "type": "object",
          "additionalProperties": {
            "default": {},
            "$ref": "#/definitions/v1alpha1.InferenceRouter"
          }
        },
        "resources": {
          "default": {},
          "$ref": "#/definitions/v1.ResourceRequirements"
        },
        "routerTimeouts": {
          "$ref": "#/definitions/v1alpha1.InfereceGraphRouterTimeouts"
        },
        "scaleMetric": {
          "description": "ScaleMetric defines the scaling metric type watched by autoscaler possible values are concurrency, rps, cpu, memory. concurrency, rps are supported via Knative Pod Autoscaler(https://knative.dev/docs/serving/autoscaling/autoscaling-metrics).",
          "type": "string"
        },
        "scaleTarget": {
          "description": "ScaleTarget specifies the integer target value of the metric type the Autoscaler watches for. concurrency and rps targets are supported by Knative Pod Autoscaler (https://knative.dev/docs/serving/autoscaling/autoscaling-targets/).",
          "type": "integer",
          "format": "int32"
        },
        "serviceAccountName": {
          "description": "ServiceAccountName specifies the service account name for the InferenceGraph. https://kubernetes.io/docs/tasks/configure-pod-container/configure-service-account/",
          "type": "string"
        },
        "timeout": {
          "description": "TimeoutSeconds specifies the number of seconds to wait before timing out a request to the component.",
          "type": "integer",
          "format": "int64"
        },
        "tolerations": {
          "description": "Toleration specifies the toleration for the InferenceGraph. https://kubernetes.io/docs/concepts/scheduling-eviction/taint-and-toleration/",
          "type": "array",
          "items": {
            "default": {},
            "$ref": "#/definitions/v1.Toleration"
          }
        }
      }
    },
    "v1alpha1.InferenceGraphStatus": {
      "description": "InferenceGraphStatus defines the InferenceGraph conditions and status",
      "type": "object",
      "properties": {
        "annotations": {
          "description": "Annotations is additional Status fields for the Resource to save some additional State as well as convey more information to the user. This is roughly akin to Annotations on any k8s resource, just the reconciler conveying richer information outwards.",
          "type": "object",
          "additionalProperties": {
            "type": "string",
            "default": ""
          }
        },
        "conditions": {
          "description": "Conditions the latest available observations of a resource's current state.",
          "type": "array",
          "items": {
            "default": {},
            "$ref": "#/definitions/knative.Condition"
          },
          "x-kubernetes-patch-merge-key": "type",
          "x-kubernetes-patch-strategy": "merge"
        },
        "deploymentMode": {
          "description": "InferenceGraph DeploymentMode",
          "type": "string"
        },
        "observedGeneration": {
          "description": "ObservedGeneration is the 'Generation' of the Service that was last processed by the controller.",
          "type": "integer",
          "format": "int64"
        },
        "url": {
          "description": "Url for the InferenceGraph",
          "$ref": "#/definitions/knative.URL"
        }
      }
    },
    "v1alpha1.InferenceRouter": {
      "description": "InferenceRouter defines the router for each InferenceGraph node with one or multiple steps\n\n```yaml kind: InferenceGraph metadata:\n\n\tname: canary-route\n\nspec:\n\n\tnodes:\n\t  root:\n\t    routerType: Splitter\n\t    routes:\n\t    - service: mymodel1\n\t      weight: 20\n\t    - service: mymodel2\n\t      weight: 80\n\n```\n\n```yaml kind: InferenceGraph metadata:\n\n\tname: abtest\n\nspec:\n\n\tnodes:\n\t  mymodel:\n\t    routerType: Switch\n\t    routes:\n\t    - service: mymodel1\n\t      condition: \"{ .input.userId == 1 }\"\n\t    - service: mymodel2\n\t      condition: \"{ .input.userId == 2 }\"\n\n```\n\nScoring a case using a model ensemble consists of scoring it using each model separately, then combining the results into a single scoring result using one of the pre-defined combination methods.\n\nTree Ensemble constitutes a case where simple algorithms for combining results of either classification or regression trees are well known. Multiple classification trees, for example, are commonly combined using a \"majority-vote\" method. Multiple regression trees are often combined using various averaging techniques. e.g tagging models with segment identifiers and weights to be used for their combination in these ways. ```yaml kind: InferenceGraph metadata:\n\n\tname: ensemble\n\nspec:\n\n\tnodes:\n\t  root:\n\t    routerType: Sequence\n\t    routes:\n\t    - service: feast\n\t    - nodeName: ensembleModel\n\t      data: $response\n\t  ensembleModel:\n\t    routerType: Ensemble\n\t    routes:\n\t    - service: sklearn-model\n\t    - service: xgboost-model\n\n```\n\nScoring a case using a sequence, or chain of models allows the output of one model to be passed in as input to the subsequent models. ```yaml kind: InferenceGraph metadata:\n\n\tname: model-chainer\n\nspec:\n\n\tnodes:\n\t  root:\n\t    routerType: Sequence\n\t    routes:\n\t    - service: mymodel-s1\n\t    - service: mymodel-s2\n\t      data: $response\n\t    - service: mymodel-s3\n\t      data: $response\n\n```\n\nIn the flow described below, the pre_processing node base64 encodes the image and passes it to two model nodes in the flow. The encoded data is available to both these nodes for classification. The second node i.e. dog-breed-classification takes the original input from the pre_processing node along-with the response from the cat-dog-classification node to do further classification of the dog breed if required. ```yaml kind: InferenceGraph metadata:\n\n\tname: dog-breed-classification\n\nspec:\n\n\tnodes:\n\t  root:\n\t    routerType: Sequence\n\t    routes:\n\t    - service: cat-dog-classifier\n\t    - nodeName: breed-classifier\n\t      data: $request\n\t  breed-classifier:\n\t    routerType: Switch\n\t    routes:\n\t    - service: dog-breed-classifier\n\t      condition: { .predictions.class == \"dog\" }\n\t    - service: cat-breed-classifier\n\t      condition: { .predictions.class == \"cat\" }\n\n```",
      "type": "object",
      "required": [
        "routerType"
      ],
      "properties": {
        "routerType": {
          "description": "RouterType\n\n- `Sequence:` chain multiple inference steps with input/output from previous step\n\n- `Splitter:` randomly routes to the target service according to the weight\n\n- `Ensemble:` routes the request to multiple models and then merge the responses\n\n- `Switch:` routes the request to one of the steps based on condition",
          "type": "string",
          "default": ""
        },
        "steps": {
          "description": "Steps defines destinations for the current router node",
          "type": "array",
          "items": {
            "default": {},
            "$ref": "#/definitions/v1alpha1.InferenceStep"
          }
        }
      }
    },
    "v1alpha1.InferenceStep": {
      "description": "InferenceStep defines the inference target of the current step with condition, weights and data.",
      "type": "object",
      "properties": {
        "condition": {
          "description": "routing based on the condition",
          "type": "string"
        },
        "data": {
          "description": "request data sent to the next route with input/output from the previous step $request $response.predictions",
          "type": "string"
        },
        "dependency": {
          "description": "to decide whether a step is a hard or a soft dependency in the Inference Graph",
          "type": "string"
        },
        "name": {
          "description": "Unique name for the step within this node",
          "type": "string"
        },
        "nodeName": {
          "description": "The node name for routing as next step",
          "type": "string"
        },
        "serviceName": {
          "description": "named reference for InferenceService",
          "type": "string"
        },
        "serviceUrl": {
          "description": "InferenceService URL, mutually exclusive with ServiceName",
          "type": "string"
        },
        "weight": {
          "description": "the weight for split of the traffic, only used for Split Router when weight is specified all the routing targets should be sum to 100",
          "type": "integer",
          "format": "int64"
        }
      }
    },
    "v1alpha1.InferenceTarget": {
      "description": "Exactly one InferenceTarget field must be specified",
      "type": "object",
      "properties": {
        "nodeName": {
          "description": "The node name for routing as next step",
          "type": "string"
        },
        "serviceName": {
          "description": "named reference for InferenceService",
          "type": "string"
        },
        "serviceUrl": {
          "description": "InferenceService URL, mutually exclusive with ServiceName",
          "type": "string"
        }
      }
    },
    "v1alpha1.LLMInferenceService": {
      "description": "LLMInferenceService is the Schema for the llminferenceservices API, representing a single LLM deployment. It orchestrates the creation of underlying Kubernetes resources like Deployments and Services, and configures networking for exposing the model.",
      "type": "object",
      "properties": {
        "apiVersion": {
          "description": "APIVersion defines the versioned schema of this representation of an object. Servers should convert recognized schemas to the latest internal value, and may reject unrecognized values. More info: https://git.k8s.io/community/contributors/devel/sig-architecture/api-conventions.md#resources",
          "type": "string"
        },
        "kind": {
          "description": "Kind is a string value representing the REST resource this object represents. Servers may infer this from the endpoint the client submits requests to. Cannot be updated. In CamelCase. More info: https://git.k8s.io/community/contributors/devel/sig-architecture/api-conventions.md#types-kinds",
          "type": "string"
        },
        "metadata": {
          "default": {},
          "$ref": "#/definitions/v1.ObjectMeta"
        },
        "spec": {
          "default": {},
          "$ref": "#/definitions/v1alpha1.LLMInferenceServiceSpec"
        },
        "status": {
          "default": {},
          "$ref": "#/definitions/v1alpha1.LLMInferenceServiceStatus"
        }
      }
    },
    "v1alpha1.LLMInferenceServiceConfig": {
      "description": "LLMInferenceServiceConfig is the Schema for the llminferenceserviceconfigs API. It acts as a template to provide base configurations that can be inherited by multiple LLMInferenceService instances.",
      "type": "object",
      "properties": {
        "apiVersion": {
          "description": "APIVersion defines the versioned schema of this representation of an object. Servers should convert recognized schemas to the latest internal value, and may reject unrecognized values. More info: https://git.k8s.io/community/contributors/devel/sig-architecture/api-conventions.md#resources",
          "type": "string"
        },
        "kind": {
          "description": "Kind is a string value representing the REST resource this object represents. Servers may infer this from the endpoint the client submits requests to. Cannot be updated. In CamelCase. More info: https://git.k8s.io/community/contributors/devel/sig-architecture/api-conventions.md#types-kinds",
          "type": "string"
        },
        "metadata": {
          "default": {},
          "$ref": "#/definitions/v1.ObjectMeta"
        },
        "spec": {
          "default": {},
          "$ref": "#/definitions/v1alpha1.LLMInferenceServiceSpec"
        }
      }
    },
    "v1alpha1.LLMInferenceServiceConfigList": {
      "description": "LLMInferenceServiceConfigList is the list type for LLMInferenceServiceConfig.",
      "type": "object",
      "required": [
        "items"
      ],
      "properties": {
        "apiVersion": {
          "description": "APIVersion defines the versioned schema of this representation of an object. Servers should convert recognized schemas to the latest internal value, and may reject unrecognized values. More info: https://git.k8s.io/community/contributors/devel/sig-architecture/api-conventions.md#resources",
          "type": "string"
        },
        "items": {
          "type": "array",
          "items": {
            "default": {},
            "$ref": "#/definitions/v1alpha1.LLMInferenceServiceConfig"
          }
        },
        "kind": {
          "description": "Kind is a string value representing the REST resource this object represents. Servers may infer this from the endpoint the client submits requests to. Cannot be updated. In CamelCase. More info: https://git.k8s.io/community/contributors/devel/sig-architecture/api-conventions.md#types-kinds",
          "type": "string"
        },
        "metadata": {
          "default": {},
          "$ref": "#/definitions/v1.ListMeta"
        }
      }
    },
    "v1alpha1.LLMInferenceServiceList": {
      "description": "LLMInferenceServiceList is the list type for LLMInferenceService.",
      "type": "object",
      "required": [
        "items"
      ],
      "properties": {
        "apiVersion": {
          "description": "APIVersion defines the versioned schema of this representation of an object. Servers should convert recognized schemas to the latest internal value, and may reject unrecognized values. More info: https://git.k8s.io/community/contributors/devel/sig-architecture/api-conventions.md#resources",
          "type": "string"
        },
        "items": {
          "type": "array",
          "items": {
            "default": {},
            "$ref": "#/definitions/v1alpha1.LLMInferenceService"
          }
        },
        "kind": {
          "description": "Kind is a string value representing the REST resource this object represents. Servers may infer this from the endpoint the client submits requests to. Cannot be updated. In CamelCase. More info: https://git.k8s.io/community/contributors/devel/sig-architecture/api-conventions.md#types-kinds",
          "type": "string"
        },
        "metadata": {
          "default": {},
          "$ref": "#/definitions/v1.ListMeta"
        }
      }
    },
    "v1alpha1.LocalModelCache": {
      "description": "LocalModelCache",
      "type": "object",
      "properties": {
        "apiVersion": {
          "description": "APIVersion defines the versioned schema of this representation of an object. Servers should convert recognized schemas to the latest internal value, and may reject unrecognized values. More info: https://git.k8s.io/community/contributors/devel/sig-architecture/api-conventions.md#resources",
          "type": "string"
        },
        "kind": {
          "description": "Kind is a string value representing the REST resource this object represents. Servers may infer this from the endpoint the client submits requests to. Cannot be updated. In CamelCase. More info: https://git.k8s.io/community/contributors/devel/sig-architecture/api-conventions.md#types-kinds",
          "type": "string"
        },
        "metadata": {
          "default": {},
          "$ref": "#/definitions/v1.ObjectMeta"
        },
        "spec": {
          "default": {},
          "$ref": "#/definitions/v1alpha1.LocalModelCacheSpec"
        },
        "status": {
          "default": {},
          "$ref": "#/definitions/v1alpha1.LocalModelCacheStatus"
        }
      }
    },
    "v1alpha1.LocalModelCacheList": {
      "description": "LocalModelCacheList",
      "type": "object",
      "required": [
        "items"
      ],
      "properties": {
        "apiVersion": {
          "description": "APIVersion defines the versioned schema of this representation of an object. Servers should convert recognized schemas to the latest internal value, and may reject unrecognized values. More info: https://git.k8s.io/community/contributors/devel/sig-architecture/api-conventions.md#resources",
          "type": "string"
        },
        "items": {
          "type": "array",
          "items": {
            "default": {},
            "$ref": "#/definitions/v1alpha1.LocalModelCache"
          }
        },
        "kind": {
          "description": "Kind is a string value representing the REST resource this object represents. Servers may infer this from the endpoint the client submits requests to. Cannot be updated. In CamelCase. More info: https://git.k8s.io/community/contributors/devel/sig-architecture/api-conventions.md#types-kinds",
          "type": "string"
        },
        "metadata": {
          "default": {},
          "$ref": "#/definitions/v1.ListMeta"
        }
      }
    },
    "v1alpha1.LocalModelCacheSpec": {
      "description": "LocalModelCacheSpec",
      "type": "object",
      "required": [
        "sourceModelUri",
        "modelSize",
        "nodeGroups"
      ],
      "properties": {
        "modelSize": {
          "description": "Model size to make sure it does not exceed the disk space reserved for local models. The limit is defined on the NodeGroup.",
          "$ref": "#/definitions/resource.Quantity"
        },
        "nodeGroups": {
          "description": "group of nodes to cache the model on. Todo: support more than 1 node groups",
          "type": "array",
          "items": {
            "type": "string",
            "default": ""
          }
        },
        "sourceModelUri": {
          "description": "Original StorageUri",
          "type": "string",
          "default": ""
        }
      }
    },
    "v1alpha1.LocalModelNode": {
      "type": "object",
      "properties": {
        "apiVersion": {
          "description": "APIVersion defines the versioned schema of this representation of an object. Servers should convert recognized schemas to the latest internal value, and may reject unrecognized values. More info: https://git.k8s.io/community/contributors/devel/sig-architecture/api-conventions.md#resources",
          "type": "string"
        },
        "kind": {
          "description": "Kind is a string value representing the REST resource this object represents. Servers may infer this from the endpoint the client submits requests to. Cannot be updated. In CamelCase. More info: https://git.k8s.io/community/contributors/devel/sig-architecture/api-conventions.md#types-kinds",
          "type": "string"
        },
        "metadata": {
          "default": {},
          "$ref": "#/definitions/v1.ObjectMeta"
        },
        "spec": {
          "default": {},
          "$ref": "#/definitions/v1alpha1.LocalModelNodeSpec"
        },
        "status": {
          "default": {},
          "$ref": "#/definitions/v1alpha1.LocalModelNodeStatus"
        }
      }
    },
    "v1alpha1.LocalModelNodeGroup": {
      "type": "object",
      "properties": {
        "apiVersion": {
          "description": "APIVersion defines the versioned schema of this representation of an object. Servers should convert recognized schemas to the latest internal value, and may reject unrecognized values. More info: https://git.k8s.io/community/contributors/devel/sig-architecture/api-conventions.md#resources",
          "type": "string"
        },
        "kind": {
          "description": "Kind is a string value representing the REST resource this object represents. Servers may infer this from the endpoint the client submits requests to. Cannot be updated. In CamelCase. More info: https://git.k8s.io/community/contributors/devel/sig-architecture/api-conventions.md#types-kinds",
          "type": "string"
        },
        "metadata": {
          "default": {},
          "$ref": "#/definitions/v1.ObjectMeta"
        },
        "spec": {
          "default": {},
          "$ref": "#/definitions/v1alpha1.LocalModelNodeGroupSpec"
        },
        "status": {
          "default": {},
          "$ref": "#/definitions/v1alpha1.LocalModelNodeGroupStatus"
        }
      }
    },
    "v1alpha1.LocalModelNodeGroupList": {
      "type": "object",
      "required": [
        "items"
      ],
      "properties": {
        "apiVersion": {
          "description": "APIVersion defines the versioned schema of this representation of an object. Servers should convert recognized schemas to the latest internal value, and may reject unrecognized values. More info: https://git.k8s.io/community/contributors/devel/sig-architecture/api-conventions.md#resources",
          "type": "string"
        },
        "items": {
          "type": "array",
          "items": {
            "default": {},
            "$ref": "#/definitions/v1alpha1.LocalModelNodeGroup"
          }
        },
        "kind": {
          "description": "Kind is a string value representing the REST resource this object represents. Servers may infer this from the endpoint the client submits requests to. Cannot be updated. In CamelCase. More info: https://git.k8s.io/community/contributors/devel/sig-architecture/api-conventions.md#types-kinds",
          "type": "string"
        },
        "metadata": {
          "default": {},
          "$ref": "#/definitions/v1.ListMeta"
        }
      }
    },
    "v1alpha1.LocalModelNodeGroupSpec": {
      "description": "LocalModelNodeGroupSpec defines a group of nodes for to download the model to.",
      "type": "object",
      "required": [
        "storageLimit",
        "persistentVolumeSpec",
        "persistentVolumeClaimSpec"
      ],
      "properties": {
        "persistentVolumeClaimSpec": {
          "description": "Used to create PersistentVolumeClaims for download and in inference service namespaces",
          "default": {},
          "$ref": "#/definitions/v1.PersistentVolumeClaimSpec"
        },
        "persistentVolumeSpec": {
          "description": "Used to create PersistentVolumes for downloading models and in inference service namespaces",
          "default": {},
          "$ref": "#/definitions/v1.PersistentVolumeSpec"
        },
        "storageLimit": {
          "description": "Max storage size per node in this node group",
          "$ref": "#/definitions/resource.Quantity"
        }
      }
    },
    "v1alpha1.LocalModelNodeList": {
      "type": "object",
      "required": [
        "items"
      ],
      "properties": {
        "apiVersion": {
          "description": "APIVersion defines the versioned schema of this representation of an object. Servers should convert recognized schemas to the latest internal value, and may reject unrecognized values. More info: https://git.k8s.io/community/contributors/devel/sig-architecture/api-conventions.md#resources",
          "type": "string"
        },
        "items": {
          "type": "array",
          "items": {
            "default": {},
            "$ref": "#/definitions/v1alpha1.LocalModelNode"
          }
        },
        "kind": {
          "description": "Kind is a string value representing the REST resource this object represents. Servers may infer this from the endpoint the client submits requests to. Cannot be updated. In CamelCase. More info: https://git.k8s.io/community/contributors/devel/sig-architecture/api-conventions.md#types-kinds",
          "type": "string"
        },
        "metadata": {
          "default": {},
          "$ref": "#/definitions/v1.ListMeta"
        }
      }
    },
    "v1alpha1.LocalModelNodeSpec": {
      "type": "object",
      "required": [
        "localModels"
      ],
      "properties": {
        "localModels": {
          "description": "List of model source URI and their names",
          "type": "array",
          "items": {
            "default": {},
            "$ref": "#/definitions/v1alpha1.LocalModelInfo"
          }
        }
      }
    },
    "v1alpha1.ModelSpec": {
      "description": "ModelSpec describes a TrainedModel",
      "type": "object",
      "required": [
        "storageUri",
        "framework",
        "memory"
      ],
      "properties": {
        "framework": {
          "description": "Machine Learning \u003cframework name\u003e The values could be: \"tensorflow\",\"pytorch\",\"sklearn\",\"onnx\",\"xgboost\", \"myawesomeinternalframework\" etc.",
          "type": "string",
          "default": ""
        },
        "memory": {
          "description": "Maximum memory this model will consume, this field is used to decide if a model server has enough memory to load this model.",
          "$ref": "#/definitions/resource.Quantity"
        },
        "storageUri": {
          "description": "Storage URI for the model repository",
          "type": "string",
          "default": ""
        }
      }
    },
    "v1alpha1.ServingRuntime": {
      "description": "ServingRuntime is the Schema for the servingruntimes API",
      "type": "object",
      "properties": {
        "apiVersion": {
          "description": "APIVersion defines the versioned schema of this representation of an object. Servers should convert recognized schemas to the latest internal value, and may reject unrecognized values. More info: https://git.k8s.io/community/contributors/devel/sig-architecture/api-conventions.md#resources",
          "type": "string"
        },
        "kind": {
          "description": "Kind is a string value representing the REST resource this object represents. Servers may infer this from the endpoint the client submits requests to. Cannot be updated. In CamelCase. More info: https://git.k8s.io/community/contributors/devel/sig-architecture/api-conventions.md#types-kinds",
          "type": "string"
        },
        "metadata": {
          "default": {},
          "$ref": "#/definitions/v1.ObjectMeta"
        },
        "spec": {
          "default": {},
          "$ref": "#/definitions/v1alpha1.ServingRuntimeSpec"
        },
        "status": {
          "default": {},
          "$ref": "#/definitions/v1alpha1.ServingRuntimeStatus"
        }
      }
    },
    "v1alpha1.ServingRuntimeList": {
      "description": "ServingRuntimeList contains a list of ServingRuntime",
      "type": "object",
      "required": [
        "items"
      ],
      "properties": {
        "apiVersion": {
          "description": "APIVersion defines the versioned schema of this representation of an object. Servers should convert recognized schemas to the latest internal value, and may reject unrecognized values. More info: https://git.k8s.io/community/contributors/devel/sig-architecture/api-conventions.md#resources",
          "type": "string"
        },
        "items": {
          "type": "array",
          "items": {
            "default": {},
            "$ref": "#/definitions/v1alpha1.ServingRuntime"
          }
        },
        "kind": {
          "description": "Kind is a string value representing the REST resource this object represents. Servers may infer this from the endpoint the client submits requests to. Cannot be updated. In CamelCase. More info: https://git.k8s.io/community/contributors/devel/sig-architecture/api-conventions.md#types-kinds",
          "type": "string"
        },
        "metadata": {
          "default": {},
          "$ref": "#/definitions/v1.ListMeta"
        }
      }
    },
    "v1alpha1.ServingRuntimePodSpec": {
      "type": "object",
      "required": [
        "containers"
      ],
      "properties": {
        "affinity": {
          "description": "If specified, the pod's scheduling constraints",
          "$ref": "#/definitions/v1.Affinity"
        },
        "annotations": {
          "description": "Annotations that will be add to the pod. More info: http://kubernetes.io/docs/user-guide/annotations",
          "type": "object",
          "additionalProperties": {
            "type": "string",
            "default": ""
          }
        },
        "containers": {
          "description": "List of containers belonging to the pod. Containers cannot currently be added or removed. There must be at least one container in a Pod. Cannot be updated.",
          "type": "array",
          "items": {
            "default": {},
            "$ref": "#/definitions/v1.Container"
          },
          "x-kubernetes-patch-merge-key": "name",
          "x-kubernetes-patch-strategy": "merge"
        },
        "hostIPC": {
          "description": "Use the host's ipc namespace. Optional: Default to false.",
          "type": "boolean"
        },
        "imagePullSecrets": {
          "description": "ImagePullSecrets is an optional list of references to secrets in the same namespace to use for pulling any of the images used by this PodSpec. If specified, these secrets will be passed to individual puller implementations for them to use. For example, in the case of docker, only DockerConfig type secrets are honored. More info: https://kubernetes.io/docs/concepts/containers/images#specifying-imagepullsecrets-on-a-pod",
          "type": "array",
          "items": {
            "default": {},
            "$ref": "#/definitions/v1.LocalObjectReference"
          },
          "x-kubernetes-patch-merge-key": "name",
          "x-kubernetes-patch-strategy": "merge"
        },
        "labels": {
          "description": "Labels that will be add to the pod. More info: http://kubernetes.io/docs/user-guide/labels",
          "type": "object",
          "additionalProperties": {
            "type": "string",
            "default": ""
          }
        },
        "nodeSelector": {
          "description": "NodeSelector is a selector which must be true for the pod to fit on a node. Selector which must match a node's labels for the pod to be scheduled on that node. More info: https://kubernetes.io/docs/concepts/configuration/assign-pod-node/",
          "type": "object",
          "additionalProperties": {
            "type": "string",
            "default": ""
          }
        },
        "tolerations": {
          "description": "If specified, the pod's tolerations.",
          "type": "array",
          "items": {
            "default": {},
            "$ref": "#/definitions/v1.Toleration"
          }
        },
        "volumes": {
          "description": "List of volumes that can be mounted by containers belonging to the pod. More info: https://kubernetes.io/docs/concepts/storage/volumes",
          "type": "array",
          "items": {
            "default": {},
            "$ref": "#/definitions/v1.Volume"
          },
          "x-kubernetes-patch-merge-key": "name",
          "x-kubernetes-patch-strategy": "merge,retainKeys"
        }
      }
    },
    "v1alpha1.ServingRuntimeSpec": {
      "description": "ServingRuntimeSpec defines the desired state of ServingRuntime. This spec is currently provisional and are subject to change as details regarding single-model serving and multi-model serving are hammered out.",
      "type": "object",
      "required": [
        "containers"
      ],
      "properties": {
        "affinity": {
          "description": "If specified, the pod's scheduling constraints",
          "$ref": "#/definitions/v1.Affinity"
        },
        "annotations": {
          "description": "Annotations that will be add to the pod. More info: http://kubernetes.io/docs/user-guide/annotations",
          "type": "object",
          "additionalProperties": {
            "type": "string",
            "default": ""
          }
        },
        "builtInAdapter": {
          "description": "Provide the details about built-in runtime adapter",
          "$ref": "#/definitions/v1alpha1.BuiltInAdapter"
        },
        "containers": {
          "description": "List of containers belonging to the pod. Containers cannot currently be added or removed. There must be at least one container in a Pod. Cannot be updated.",
          "type": "array",
          "items": {
            "default": {},
            "$ref": "#/definitions/v1.Container"
          },
          "x-kubernetes-patch-merge-key": "name",
          "x-kubernetes-patch-strategy": "merge"
        },
        "disabled": {
          "description": "Set to true to disable use of this runtime",
          "type": "boolean"
        },
        "grpcDataEndpoint": {
          "description": "Grpc endpoint for inferencing",
          "type": "string"
        },
        "grpcEndpoint": {
          "description": "Grpc endpoint for internal model-management (implementing mmesh.ModelRuntime gRPC service) Assumed to be single-model runtime if omitted",
          "type": "string"
        },
        "hostIPC": {
          "description": "Use the host's ipc namespace. Optional: Default to false.",
          "type": "boolean"
        },
        "httpDataEndpoint": {
          "description": "HTTP endpoint for inferencing",
          "type": "string"
        },
        "imagePullSecrets": {
          "description": "ImagePullSecrets is an optional list of references to secrets in the same namespace to use for pulling any of the images used by this PodSpec. If specified, these secrets will be passed to individual puller implementations for them to use. For example, in the case of docker, only DockerConfig type secrets are honored. More info: https://kubernetes.io/docs/concepts/containers/images#specifying-imagepullsecrets-on-a-pod",
          "type": "array",
          "items": {
            "default": {},
            "$ref": "#/definitions/v1.LocalObjectReference"
          },
          "x-kubernetes-patch-merge-key": "name",
          "x-kubernetes-patch-strategy": "merge"
        },
        "labels": {
          "description": "Labels that will be add to the pod. More info: http://kubernetes.io/docs/user-guide/labels",
          "type": "object",
          "additionalProperties": {
            "type": "string",
            "default": ""
          }
        },
        "multiModel": {
          "description": "Whether this ServingRuntime is intended for multi-model usage or not.",
          "type": "boolean"
        },
        "nodeSelector": {
          "description": "NodeSelector is a selector which must be true for the pod to fit on a node. Selector which must match a node's labels for the pod to be scheduled on that node. More info: https://kubernetes.io/docs/concepts/configuration/assign-pod-node/",
          "type": "object",
          "additionalProperties": {
            "type": "string",
            "default": ""
          }
        },
        "protocolVersions": {
          "description": "Supported protocol versions (i.e. v1 or v2 or grpc-v1 or grpc-v2)",
          "type": "array",
          "items": {
            "type": "string",
            "default": ""
          }
        },
        "replicas": {
          "description": "Configure the number of replicas in the Deployment generated by this ServingRuntime If specified, this overrides the podsPerRuntime configuration value",
          "type": "integer",
          "format": "int32"
        },
        "storageHelper": {
          "description": "Configuration for this runtime's use of the storage helper (model puller) It is enabled unless explicitly disabled",
          "$ref": "#/definitions/v1alpha1.StorageHelper"
        },
        "supportedModelFormats": {
          "description": "Model formats and version supported by this runtime",
          "type": "array",
          "items": {
            "default": {},
            "$ref": "#/definitions/v1alpha1.SupportedModelFormat"
          }
        },
        "tolerations": {
          "description": "If specified, the pod's tolerations.",
          "type": "array",
          "items": {
            "default": {},
            "$ref": "#/definitions/v1.Toleration"
          }
        },
        "volumes": {
          "description": "List of volumes that can be mounted by containers belonging to the pod. More info: https://kubernetes.io/docs/concepts/storage/volumes",
          "type": "array",
          "items": {
            "default": {},
            "$ref": "#/definitions/v1.Volume"
          },
          "x-kubernetes-patch-merge-key": "name",
          "x-kubernetes-patch-strategy": "merge,retainKeys"
        },
        "workerSpec": {
          "description": "Set WorkerSpec to enable multi-node/multi-gpu",
          "$ref": "#/definitions/v1alpha1.WorkerSpec"
        }
      }
    },
    "v1alpha1.ServingRuntimeStatus": {
      "description": "ServingRuntimeStatus defines the observed state of ServingRuntime",
      "type": "object"
    },
    "v1alpha1.StorageContainerSpec": {
      "description": "StorageContainerSpec defines the container spec for the storage initializer init container, and the protocols it supports.",
      "type": "object",
      "required": [
        "container",
        "supportedUriFormats"
      ],
      "properties": {
        "container": {
          "description": "Container spec for the storage initializer init container",
          "default": {},
          "$ref": "#/definitions/v1.Container"
        },
        "supportedUriFormats": {
          "description": "List of URI formats that this container supports",
          "type": "array",
          "items": {
            "default": {},
            "$ref": "#/definitions/v1alpha1.SupportedUriFormat"
          }
        },
        "workloadType": {
          "type": "string"
        }
      }
    },
    "v1alpha1.StorageHelper": {
      "type": "object",
      "properties": {
        "disabled": {
          "type": "boolean"
        }
      }
    },
    "v1alpha1.SupportedModelFormat": {
      "type": "object",
      "properties": {
        "autoSelect": {
          "description": "Set to true to allow the ServingRuntime to be used for automatic model placement if this model format is specified with no explicit runtime.",
          "type": "boolean"
        },
        "name": {
          "description": "Name of the model format.",
          "type": "string",
          "default": ""
        },
        "priority": {
          "description": "Priority of this serving runtime for auto selection. This is used to select the serving runtime if more than one serving runtime supports the same model format. The value should be greater than zero.  The higher the value, the higher the priority. Priority is not considered if AutoSelect is either false or not specified. Priority can be overridden by specifying the runtime in the InferenceService.",
          "type": "integer",
          "format": "int32"
        },
        "version": {
          "description": "Version of the model format. Used in validating that a predictor is supported by a runtime. Can be \"major\", \"major.minor\" or \"major.minor.patch\".",
          "type": "string"
        }
      }
    },
    "v1alpha1.SupportedUriFormat": {
      "description": "SupportedUriFormat can be either prefix or regex. Todo: Add validation that only one of them is set.",
      "type": "object",
      "properties": {
        "prefix": {
          "type": "string"
        },
        "regex": {
          "type": "string"
        }
      }
    },
    "v1alpha1.TrainedModel": {
      "description": "TrainedModel is the Schema for the TrainedModel API",
      "type": "object",
      "properties": {
        "apiVersion": {
          "description": "APIVersion defines the versioned schema of this representation of an object. Servers should convert recognized schemas to the latest internal value, and may reject unrecognized values. More info: https://git.k8s.io/community/contributors/devel/sig-architecture/api-conventions.md#resources",
          "type": "string"
        },
        "kind": {
          "description": "Kind is a string value representing the REST resource this object represents. Servers may infer this from the endpoint the client submits requests to. Cannot be updated. In CamelCase. More info: https://git.k8s.io/community/contributors/devel/sig-architecture/api-conventions.md#types-kinds",
          "type": "string"
        },
        "metadata": {
          "default": {},
          "$ref": "#/definitions/v1.ObjectMeta"
        },
        "spec": {
          "default": {},
          "$ref": "#/definitions/v1alpha1.TrainedModelSpec"
        },
        "status": {
          "default": {},
          "$ref": "#/definitions/v1alpha1.TrainedModelStatus"
        }
      }
    },
    "v1alpha1.TrainedModelList": {
      "description": "TrainedModelList contains a list of TrainedModel",
      "type": "object",
      "required": [
        "items"
      ],
      "properties": {
        "apiVersion": {
          "description": "APIVersion defines the versioned schema of this representation of an object. Servers should convert recognized schemas to the latest internal value, and may reject unrecognized values. More info: https://git.k8s.io/community/contributors/devel/sig-architecture/api-conventions.md#resources",
          "type": "string"
        },
        "items": {
          "type": "array",
          "items": {
            "default": {},
            "$ref": "#/definitions/v1alpha1.TrainedModel"
          },
          "x-kubernetes-list-type": "set"
        },
        "kind": {
          "description": "Kind is a string value representing the REST resource this object represents. Servers may infer this from the endpoint the client submits requests to. Cannot be updated. In CamelCase. More info: https://git.k8s.io/community/contributors/devel/sig-architecture/api-conventions.md#types-kinds",
          "type": "string"
        },
        "metadata": {
          "default": {},
          "$ref": "#/definitions/v1.ListMeta"
        }
      }
    },
    "v1alpha1.TrainedModelSpec": {
      "description": "TrainedModelSpec defines the TrainedModel spec",
      "type": "object",
      "required": [
        "inferenceService",
        "model"
      ],
      "properties": {
        "inferenceService": {
          "description": "parent inference service to deploy to",
          "type": "string",
          "default": ""
        },
        "model": {
          "description": "Predictor model spec",
          "default": {},
          "$ref": "#/definitions/v1alpha1.ModelSpec"
        }
      }
    },
    "v1beta1.ARTExplainerSpec": {
      "description": "ARTExplainerType defines the arguments for configuring an ART Explanation Server",
      "type": "object",
      "required": [
        "type",
        "name"
      ],
      "properties": {
        "args": {
          "description": "Arguments to the entrypoint. The container image's CMD is used if this is not provided. Variable references $(VAR_NAME) are expanded using the container's environment. If a variable cannot be resolved, the reference in the input string will be unchanged. Double $$ are reduced to a single $, which allows for escaping the $(VAR_NAME) syntax: i.e. \"$$(VAR_NAME)\" will produce the string literal \"$(VAR_NAME)\". Escaped references will never be expanded, regardless of whether the variable exists or not. Cannot be updated. More info: https://kubernetes.io/docs/tasks/inject-data-application/define-command-argument-container/#running-a-command-in-a-shell",
          "type": "array",
          "items": {
            "type": "string",
            "default": ""
          },
          "x-kubernetes-list-type": "atomic"
        },
        "command": {
          "description": "Entrypoint array. Not executed within a shell. The container image's ENTRYPOINT is used if this is not provided. Variable references $(VAR_NAME) are expanded using the container's environment. If a variable cannot be resolved, the reference in the input string will be unchanged. Double $$ are reduced to a single $, which allows for escaping the $(VAR_NAME) syntax: i.e. \"$$(VAR_NAME)\" will produce the string literal \"$(VAR_NAME)\". Escaped references will never be expanded, regardless of whether the variable exists or not. Cannot be updated. More info: https://kubernetes.io/docs/tasks/inject-data-application/define-command-argument-container/#running-a-command-in-a-shell",
          "type": "array",
          "items": {
            "type": "string",
            "default": ""
          },
          "x-kubernetes-list-type": "atomic"
        },
        "config": {
          "description": "Inline custom parameter settings for explainer",
          "type": "object",
          "additionalProperties": {
            "type": "string",
            "default": ""
          }
        },
        "env": {
          "description": "List of environment variables to set in the container. Cannot be updated.",
          "type": "array",
          "items": {
            "default": {},
            "$ref": "#/definitions/v1.EnvVar"
          },
          "x-kubernetes-list-map-keys": [
            "name"
          ],
          "x-kubernetes-list-type": "map",
          "x-kubernetes-patch-merge-key": "name",
          "x-kubernetes-patch-strategy": "merge"
        },
        "envFrom": {
          "description": "List of sources to populate environment variables in the container. The keys defined within a source must be a C_IDENTIFIER. All invalid keys will be reported as an event when the container is starting. When a key exists in multiple sources, the value associated with the last source will take precedence. Values defined by an Env with a duplicate key will take precedence. Cannot be updated.",
          "type": "array",
          "items": {
            "default": {},
            "$ref": "#/definitions/v1.EnvFromSource"
          },
          "x-kubernetes-list-type": "atomic"
        },
        "image": {
          "description": "Container image name. More info: https://kubernetes.io/docs/concepts/containers/images This field is optional to allow higher level config management to default or override container images in workload controllers like Deployments and StatefulSets.",
          "type": "string"
        },
        "imagePullPolicy": {
          "description": "Image pull policy. One of Always, Never, IfNotPresent. Defaults to Always if :latest tag is specified, or IfNotPresent otherwise. Cannot be updated. More info: https://kubernetes.io/docs/concepts/containers/images#updating-images",
          "type": "string"
        },
        "lifecycle": {
          "description": "Actions that the management system should take in response to container lifecycle events. Cannot be updated.",
          "$ref": "#/definitions/v1.Lifecycle"
        },
        "livenessProbe": {
          "description": "Periodic probe of container liveness. Container will be restarted if the probe fails. Cannot be updated. More info: https://kubernetes.io/docs/concepts/workloads/pods/pod-lifecycle#container-probes",
          "$ref": "#/definitions/v1.Probe"
        },
        "name": {
          "description": "Name of the container specified as a DNS_LABEL. Each container in a pod must have a unique name (DNS_LABEL). Cannot be updated.",
          "type": "string",
          "default": ""
        },
        "ports": {
          "description": "List of ports to expose from the container. Not specifying a port here DOES NOT prevent that port from being exposed. Any port which is listening on the default \"0.0.0.0\" address inside a container will be accessible from the network. Modifying this array with strategic merge patch may corrupt the data. For more information See https://github.com/kubernetes/kubernetes/issues/108255. Cannot be updated.",
          "type": "array",
          "items": {
            "default": {},
            "$ref": "#/definitions/v1.ContainerPort"
          },
          "x-kubernetes-list-map-keys": [
            "containerPort",
            "protocol"
          ],
          "x-kubernetes-list-type": "map",
          "x-kubernetes-patch-merge-key": "containerPort",
          "x-kubernetes-patch-strategy": "merge"
        },
        "readinessProbe": {
          "description": "Periodic probe of container service readiness. Container will be removed from service endpoints if the probe fails. Cannot be updated. More info: https://kubernetes.io/docs/concepts/workloads/pods/pod-lifecycle#container-probes",
          "$ref": "#/definitions/v1.Probe"
        },
        "resizePolicy": {
          "description": "Resources resize policy for the container.",
          "type": "array",
          "items": {
            "default": {},
            "$ref": "#/definitions/v1.ContainerResizePolicy"
          },
          "x-kubernetes-list-type": "atomic"
        },
        "resources": {
          "description": "Compute Resources required by this container. Cannot be updated. More info: https://kubernetes.io/docs/concepts/configuration/manage-resources-containers/",
          "default": {},
          "$ref": "#/definitions/v1.ResourceRequirements"
        },
        "restartPolicy": {
          "description": "RestartPolicy defines the restart behavior of individual containers in a pod. This field may only be set for init containers, and the only allowed value is \"Always\". For non-init containers or when this field is not specified, the restart behavior is defined by the Pod's restart policy and the container type. Setting the RestartPolicy as \"Always\" for the init container will have the following effect: this init container will be continually restarted on exit until all regular containers have terminated. Once all regular containers have completed, all init containers with restartPolicy \"Always\" will be shut down. This lifecycle differs from normal init containers and is often referred to as a \"sidecar\" container. Although this init container still starts in the init container sequence, it does not wait for the container to complete before proceeding to the next init container. Instead, the next init container starts immediately after this init container is started, or after any startupProbe has successfully completed.",
          "type": "string"
        },
        "runtimeVersion": {
          "description": "Defaults to latest Explainer Version",
          "type": "string"
        },
        "securityContext": {
          "description": "SecurityContext defines the security options the container should be run with. If set, the fields of SecurityContext override the equivalent fields of PodSecurityContext. More info: https://kubernetes.io/docs/tasks/configure-pod-container/security-context/",
          "$ref": "#/definitions/v1.SecurityContext"
        },
        "startupProbe": {
          "description": "StartupProbe indicates that the Pod has successfully initialized. If specified, no other probes are executed until this completes successfully. If this probe fails, the Pod will be restarted, just as if the livenessProbe failed. This can be used to provide different probe parameters at the beginning of a Pod's lifecycle, when it might take a long time to load data or warm a cache, than during steady-state operation. This cannot be updated. More info: https://kubernetes.io/docs/concepts/workloads/pods/pod-lifecycle#container-probes",
          "$ref": "#/definitions/v1.Probe"
        },
        "stdin": {
          "description": "Whether this container should allocate a buffer for stdin in the container runtime. If this is not set, reads from stdin in the container will always result in EOF. Default is false.",
          "type": "boolean"
        },
        "stdinOnce": {
          "description": "Whether the container runtime should close the stdin channel after it has been opened by a single attach. When stdin is true the stdin stream will remain open across multiple attach sessions. If stdinOnce is set to true, stdin is opened on container start, is empty until the first client attaches to stdin, and then remains open and accepts data until the client disconnects, at which time stdin is closed and remains closed until the container is restarted. If this flag is false, a container processes that reads from stdin will never receive an EOF. Default is false",
          "type": "boolean"
        },
        "storage": {
          "description": "Storage Spec for model location",
          "$ref": "#/definitions/v1beta1.ModelStorageSpec"
        },
        "storageUri": {
          "description": "The location of a trained explanation model",
          "type": "string"
        },
        "terminationMessagePath": {
          "description": "Optional: Path at which the file to which the container's termination message will be written is mounted into the container's filesystem. Message written is intended to be brief final status, such as an assertion failure message. Will be truncated by the node if greater than 4096 bytes. The total message length across all containers will be limited to 12kb. Defaults to /dev/termination-log. Cannot be updated.",
          "type": "string"
        },
        "terminationMessagePolicy": {
          "description": "Indicate how the termination message should be populated. File will use the contents of terminationMessagePath to populate the container status message on both success and failure. FallbackToLogsOnError will use the last chunk of container log output if the termination message file is empty and the container exited with an error. The log output is limited to 2048 bytes or 80 lines, whichever is smaller. Defaults to File. Cannot be updated.",
          "type": "string"
        },
        "tty": {
          "description": "Whether this container should allocate a TTY for itself, also requires 'stdin' to be true. Default is false.",
          "type": "boolean"
        },
        "type": {
          "description": "The type of ART explainer",
          "type": "string",
          "default": ""
        },
        "volumeDevices": {
          "description": "volumeDevices is the list of block devices to be used by the container.",
          "type": "array",
          "items": {
            "default": {},
            "$ref": "#/definitions/v1.VolumeDevice"
          },
          "x-kubernetes-list-map-keys": [
            "devicePath"
          ],
          "x-kubernetes-list-type": "map",
          "x-kubernetes-patch-merge-key": "devicePath",
          "x-kubernetes-patch-strategy": "merge"
        },
        "volumeMounts": {
          "description": "Pod volumes to mount into the container's filesystem. Cannot be updated.",
          "type": "array",
          "items": {
            "default": {},
            "$ref": "#/definitions/v1.VolumeMount"
          },
          "x-kubernetes-list-map-keys": [
            "mountPath"
          ],
          "x-kubernetes-list-type": "map",
          "x-kubernetes-patch-merge-key": "mountPath",
          "x-kubernetes-patch-strategy": "merge"
        },
        "workingDir": {
          "description": "Container's working directory. If not specified, the container runtime's default will be used, which might be configured in the container image. Cannot be updated.",
          "type": "string"
        }
      }
    },
    "v1beta1.AutoScalingSpec": {
      "type": "object",
      "properties": {
        "metrics": {
          "description": "metrics is a list of metrics spec to be used for autoscaling",
          "type": "array",
          "items": {
            "default": {},
            "$ref": "#/definitions/v1beta1.MetricsSpec"
          }
        }
      }
    },
    "v1beta1.Batcher": {
      "description": "Batcher specifies optional payload batching available for all components",
      "type": "object",
      "properties": {
        "maxBatchSize": {
          "description": "Specifies the max number of requests to trigger a batch",
          "type": "integer",
          "format": "int32"
        },
        "maxLatency": {
          "description": "Specifies the max latency to trigger a batch",
          "type": "integer",
          "format": "int32"
        },
        "timeout": {
          "description": "Specifies the timeout of a batch",
          "type": "integer",
          "format": "int32"
        }
      }
    },
    "v1beta1.ComponentExtensionSpec": {
      "description": "ComponentExtensionSpec defines the deployment configuration for a given InferenceService component",
      "type": "object",
      "properties": {
        "annotations": {
          "description": "Annotations that will be added to the component pod. More info: https://kubernetes.io/docs/concepts/overview/working-with-objects/annotations/",
          "type": "object",
          "additionalProperties": {
            "type": "string",
            "default": ""
          }
        },
        "autoScaling": {
          "description": "AutoScaling autoscaling spec which is backed up HPA or KEDA.",
          "$ref": "#/definitions/v1beta1.AutoScalingSpec"
        },
        "batcher": {
          "description": "Activate request batching and batching configurations",
          "$ref": "#/definitions/v1beta1.Batcher"
        },
        "canaryTrafficPercent": {
          "description": "CanaryTrafficPercent defines the traffic split percentage between the candidate revision and the last ready revision",
          "type": "integer",
          "format": "int64"
        },
        "containerConcurrency": {
          "description": "ContainerConcurrency specifies how many requests can be processed concurrently, this sets the hard limit of the container concurrency(https://knative.dev/docs/serving/autoscaling/concurrency).",
          "type": "integer",
          "format": "int64"
        },
        "deploymentStrategy": {
          "description": "The deployment strategy to use to replace existing pods with new ones. Only applicable for raw deployment mode.",
          "$ref": "#/definitions/k8s.io.api.apps.v1.DeploymentStrategy"
        },
        "labels": {
          "description": "Labels that will be added to the component pod. More info: https://kubernetes.io/docs/concepts/overview/working-with-objects/labels/",
          "type": "object",
          "additionalProperties": {
            "type": "string",
            "default": ""
          }
        },
        "logger": {
          "description": "Activate request/response logging and logger configurations",
          "$ref": "#/definitions/v1beta1.LoggerSpec"
        },
        "maxReplicas": {
          "description": "Maximum number of replicas for autoscaling.",
          "type": "integer",
          "format": "int32"
        },
        "minReplicas": {
          "description": "Minimum number of replicas, defaults to 1 but can be set to 0 to enable scale-to-zero.",
          "type": "integer",
          "format": "int32"
        },
        "scaleMetric": {
          "description": "ScaleMetric defines the scaling metric type watched by autoscaler. possible values are concurrency, rps, cpu, memory. concurrency, rps are supported via Knative Pod Autoscaler(https://knative.dev/docs/serving/autoscaling/autoscaling-metrics).",
          "type": "string"
        },
        "scaleMetricType": {
          "description": "Type of metric to use. Options are Utilization, or AverageValue.",
          "type": "string"
        },
        "scaleTarget": {
          "description": "ScaleTarget specifies the integer target value of the metric type the Autoscaler watches for. concurrency and rps targets are supported by Knative Pod Autoscaler (https://knative.dev/docs/serving/autoscaling/autoscaling-targets/).",
          "type": "integer",
          "format": "int32"
        },
        "timeout": {
          "description": "TimeoutSeconds specifies the number of seconds to wait before timing out a request to the component.",
          "type": "integer",
          "format": "int64"
        }
      }
    },
    "v1beta1.ComponentStatusSpec": {
      "description": "ComponentStatusSpec describes the state of the component",
      "type": "object",
      "properties": {
        "address": {
          "description": "Addressable endpoint for the InferenceService",
          "$ref": "#/definitions/knative.Addressable"
        },
        "grpcUrl": {
          "description": "gRPC endpoint of the component if available.",
          "$ref": "#/definitions/knative.URL"
        },
        "latestCreatedRevision": {
          "description": "Latest revision name that is created",
          "type": "string"
        },
        "latestReadyRevision": {
          "description": "Latest revision name that is in ready state",
          "type": "string"
        },
        "latestRolledoutRevision": {
          "description": "Latest revision name that is rolled out with 100 percent traffic",
          "type": "string"
        },
        "previousRolledoutRevision": {
          "description": "Previous revision name that is rolled out with 100 percent traffic",
          "type": "string"
        },
        "restUrl": {
          "description": "REST endpoint of the component if available.",
          "$ref": "#/definitions/knative.URL"
        },
        "traffic": {
          "description": "Traffic holds the configured traffic distribution for latest ready revision and previous rolled out revision.",
          "type": "array",
          "items": {
            "default": {},
            "$ref": "#/definitions/knative.dev.serving.pkg.apis.serving.v1.TrafficTarget"
          }
        },
        "url": {
          "description": "URL holds the primary url that will distribute traffic over the provided traffic targets. This will be one the REST or gRPC endpoints that are available. It generally has the form http[s]://{route-name}.{route-namespace}.{cluster-level-suffix}",
          "$ref": "#/definitions/knative.URL"
        }
      }
    },
    "v1beta1.CustomExplainer": {
      "description": "CustomExplainer defines arguments for configuring a custom explainer.",
      "type": "object",
      "required": [
        "containers"
      ],
      "properties": {
        "activeDeadlineSeconds": {
          "description": "Optional duration in seconds the pod may be active on the node relative to StartTime before the system will actively try to mark it failed and kill associated containers. Value must be a positive integer.",
          "type": "integer",
          "format": "int64"
        },
        "affinity": {
          "description": "If specified, the pod's scheduling constraints",
          "$ref": "#/definitions/v1.Affinity"
        },
        "automountServiceAccountToken": {
          "description": "AutomountServiceAccountToken indicates whether a service account token should be automatically mounted.",
          "type": "boolean"
        },
        "containers": {
          "description": "List of containers belonging to the pod. Containers cannot currently be added or removed. There must be at least one container in a Pod. Cannot be updated.",
          "type": "array",
          "items": {
            "default": {},
            "$ref": "#/definitions/v1.Container"
          },
          "x-kubernetes-list-map-keys": [
            "name"
          ],
          "x-kubernetes-list-type": "map",
          "x-kubernetes-patch-merge-key": "name",
          "x-kubernetes-patch-strategy": "merge"
        },
        "dnsConfig": {
          "description": "Specifies the DNS parameters of a pod. Parameters specified here will be merged to the generated DNS configuration based on DNSPolicy.",
          "$ref": "#/definitions/v1.PodDNSConfig"
        },
        "dnsPolicy": {
          "description": "Set DNS policy for the pod. Defaults to \"ClusterFirst\". Valid values are 'ClusterFirstWithHostNet', 'ClusterFirst', 'Default' or 'None'. DNS parameters given in DNSConfig will be merged with the policy selected with DNSPolicy. To have DNS options set along with hostNetwork, you have to specify DNS policy explicitly to 'ClusterFirstWithHostNet'.",
          "type": "string"
        },
        "enableServiceLinks": {
          "description": "EnableServiceLinks indicates whether information about services should be injected into pod's environment variables, matching the syntax of Docker links. Optional: Defaults to true.",
          "type": "boolean"
        },
        "ephemeralContainers": {
          "description": "List of ephemeral containers run in this pod. Ephemeral containers may be run in an existing pod to perform user-initiated actions such as debugging. This list cannot be specified when creating a pod, and it cannot be modified by updating the pod spec. In order to add an ephemeral container to an existing pod, use the pod's ephemeralcontainers subresource.",
          "type": "array",
          "items": {
            "default": {},
            "$ref": "#/definitions/v1.EphemeralContainer"
          },
          "x-kubernetes-list-map-keys": [
            "name"
          ],
          "x-kubernetes-list-type": "map",
          "x-kubernetes-patch-merge-key": "name",
          "x-kubernetes-patch-strategy": "merge"
        },
        "hostAliases": {
          "description": "HostAliases is an optional list of hosts and IPs that will be injected into the pod's hosts file if specified.",
          "type": "array",
          "items": {
            "default": {},
            "$ref": "#/definitions/v1.HostAlias"
          },
          "x-kubernetes-list-map-keys": [
            "ip"
          ],
          "x-kubernetes-list-type": "map",
          "x-kubernetes-patch-merge-key": "ip",
          "x-kubernetes-patch-strategy": "merge"
        },
        "hostIPC": {
          "description": "Use the host's ipc namespace. Optional: Default to false.",
          "type": "boolean"
        },
        "hostNetwork": {
          "description": "Host networking requested for this pod. Use the host's network namespace. If this option is set, the ports that will be used must be specified. Default to false.",
          "type": "boolean"
        },
        "hostPID": {
          "description": "Use the host's pid namespace. Optional: Default to false.",
          "type": "boolean"
        },
        "hostUsers": {
          "description": "Use the host's user namespace. Optional: Default to true. If set to true or not present, the pod will be run in the host user namespace, useful for when the pod needs a feature only available to the host user namespace, such as loading a kernel module with CAP_SYS_MODULE. When set to false, a new userns is created for the pod. Setting false is useful for mitigating container breakout vulnerabilities even allowing users to run their containers as root without actually having root privileges on the host. This field is alpha-level and is only honored by servers that enable the UserNamespacesSupport feature.",
          "type": "boolean"
        },
        "hostname": {
          "description": "Specifies the hostname of the Pod If not specified, the pod's hostname will be set to a system-defined value.",
          "type": "string"
        },
        "imagePullSecrets": {
          "description": "ImagePullSecrets is an optional list of references to secrets in the same namespace to use for pulling any of the images used by this PodSpec. If specified, these secrets will be passed to individual puller implementations for them to use. More info: https://kubernetes.io/docs/concepts/containers/images#specifying-imagepullsecrets-on-a-pod",
          "type": "array",
          "items": {
            "default": {},
            "$ref": "#/definitions/v1.LocalObjectReference"
          },
          "x-kubernetes-list-map-keys": [
            "name"
          ],
          "x-kubernetes-list-type": "map",
          "x-kubernetes-patch-merge-key": "name",
          "x-kubernetes-patch-strategy": "merge"
        },
        "initContainers": {
          "description": "List of initialization containers belonging to the pod. Init containers are executed in order prior to containers being started. If any init container fails, the pod is considered to have failed and is handled according to its restartPolicy. The name for an init container or normal container must be unique among all containers. Init containers may not have Lifecycle actions, Readiness probes, Liveness probes, or Startup probes. The resourceRequirements of an init container are taken into account during scheduling by finding the highest request/limit for each resource type, and then using the max of that value or the sum of the normal containers. Limits are applied to init containers in a similar fashion. Init containers cannot currently be added or removed. Cannot be updated. More info: https://kubernetes.io/docs/concepts/workloads/pods/init-containers/",
          "type": "array",
          "items": {
            "default": {},
            "$ref": "#/definitions/v1.Container"
          },
          "x-kubernetes-list-map-keys": [
            "name"
          ],
          "x-kubernetes-list-type": "map",
          "x-kubernetes-patch-merge-key": "name",
          "x-kubernetes-patch-strategy": "merge"
        },
        "nodeName": {
          "description": "NodeName indicates in which node this pod is scheduled. If empty, this pod is a candidate for scheduling by the scheduler defined in schedulerName. Once this field is set, the kubelet for this node becomes responsible for the lifecycle of this pod. This field should not be used to express a desire for the pod to be scheduled on a specific node. https://kubernetes.io/docs/concepts/scheduling-eviction/assign-pod-node/#nodename",
          "type": "string"
        },
        "nodeSelector": {
          "description": "NodeSelector is a selector which must be true for the pod to fit on a node. Selector which must match a node's labels for the pod to be scheduled on that node. More info: https://kubernetes.io/docs/concepts/configuration/assign-pod-node/",
          "type": "object",
          "additionalProperties": {
            "type": "string",
            "default": ""
          },
          "x-kubernetes-map-type": "atomic"
        },
        "os": {
          "description": "Specifies the OS of the containers in the pod. Some pod and container fields are restricted if this is set.\n\nIf the OS field is set to linux, the following fields must be unset: -securityContext.windowsOptions\n\nIf the OS field is set to windows, following fields must be unset: - spec.hostPID - spec.hostIPC - spec.hostUsers - spec.securityContext.appArmorProfile - spec.securityContext.seLinuxOptions - spec.securityContext.seccompProfile - spec.securityContext.fsGroup - spec.securityContext.fsGroupChangePolicy - spec.securityContext.sysctls - spec.shareProcessNamespace - spec.securityContext.runAsUser - spec.securityContext.runAsGroup - spec.securityContext.supplementalGroups - spec.securityContext.supplementalGroupsPolicy - spec.containers[*].securityContext.appArmorProfile - spec.containers[*].securityContext.seLinuxOptions - spec.containers[*].securityContext.seccompProfile - spec.containers[*].securityContext.capabilities - spec.containers[*].securityContext.readOnlyRootFilesystem - spec.containers[*].securityContext.privileged - spec.containers[*].securityContext.allowPrivilegeEscalation - spec.containers[*].securityContext.procMount - spec.containers[*].securityContext.runAsUser - spec.containers[*].securityContext.runAsGroup",
          "$ref": "#/definitions/v1.PodOS"
        },
        "overhead": {
          "description": "Overhead represents the resource overhead associated with running a pod for a given RuntimeClass. This field will be autopopulated at admission time by the RuntimeClass admission controller. If the RuntimeClass admission controller is enabled, overhead must not be set in Pod create requests. The RuntimeClass admission controller will reject Pod create requests which have the overhead already set. If RuntimeClass is configured and selected in the PodSpec, Overhead will be set to the value defined in the corresponding RuntimeClass, otherwise it will remain unset and treated as zero. More info: https://git.k8s.io/enhancements/keps/sig-node/688-pod-overhead/README.md",
          "type": "object",
          "additionalProperties": {
            "$ref": "#/definitions/resource.Quantity"
          }
        },
        "preemptionPolicy": {
          "description": "PreemptionPolicy is the Policy for preempting pods with lower priority. One of Never, PreemptLowerPriority. Defaults to PreemptLowerPriority if unset.",
          "type": "string"
        },
        "priority": {
          "description": "The priority value. Various system components use this field to find the priority of the pod. When Priority Admission Controller is enabled, it prevents users from setting this field. The admission controller populates this field from PriorityClassName. The higher the value, the higher the priority.",
          "type": "integer",
          "format": "int32"
        },
        "priorityClassName": {
          "description": "If specified, indicates the pod's priority. \"system-node-critical\" and \"system-cluster-critical\" are two special keywords which indicate the highest priorities with the former being the highest priority. Any other name must be defined by creating a PriorityClass object with that name. If not specified, the pod priority will be default or zero if there is no default.",
          "type": "string"
        },
        "readinessGates": {
          "description": "If specified, all readiness gates will be evaluated for pod readiness. A pod is ready when all its containers are ready AND all conditions specified in the readiness gates have status equal to \"True\" More info: https://git.k8s.io/enhancements/keps/sig-network/580-pod-readiness-gates",
          "type": "array",
          "items": {
            "default": {},
            "$ref": "#/definitions/v1.PodReadinessGate"
          },
          "x-kubernetes-list-type": "atomic"
        },
        "resourceClaims": {
          "description": "ResourceClaims defines which ResourceClaims must be allocated and reserved before the Pod is allowed to start. The resources will be made available to those containers which consume them by name.\n\nThis is an alpha field and requires enabling the DynamicResourceAllocation feature gate.\n\nThis field is immutable.",
          "type": "array",
          "items": {
            "default": {},
            "$ref": "#/definitions/v1.PodResourceClaim"
          },
          "x-kubernetes-list-map-keys": [
            "name"
          ],
          "x-kubernetes-list-type": "map",
          "x-kubernetes-patch-merge-key": "name",
          "x-kubernetes-patch-strategy": "merge,retainKeys"
        },
        "resources": {
          "description": "Resources is the total amount of CPU and Memory resources required by all containers in the pod. It supports specifying Requests and Limits for \"cpu\" and \"memory\" resource names only. ResourceClaims are not supported.\n\nThis field enables fine-grained control over resource allocation for the entire pod, allowing resource sharing among containers in a pod.\n\nThis is an alpha field and requires enabling the PodLevelResources feature gate.",
          "$ref": "#/definitions/v1.ResourceRequirements"
        },
        "restartPolicy": {
          "description": "Restart policy for all containers within the pod. One of Always, OnFailure, Never. In some contexts, only a subset of those values may be permitted. Default to Always. More info: https://kubernetes.io/docs/concepts/workloads/pods/pod-lifecycle/#restart-policy",
          "type": "string"
        },
        "runtimeClassName": {
          "description": "RuntimeClassName refers to a RuntimeClass object in the node.k8s.io group, which should be used to run this pod.  If no RuntimeClass resource matches the named class, the pod will not be run. If unset or empty, the \"legacy\" RuntimeClass will be used, which is an implicit class with an empty definition that uses the default runtime handler. More info: https://git.k8s.io/enhancements/keps/sig-node/585-runtime-class",
          "type": "string"
        },
        "schedulerName": {
          "description": "If specified, the pod will be dispatched by specified scheduler. If not specified, the pod will be dispatched by default scheduler.",
          "type": "string"
        },
        "schedulingGates": {
          "description": "SchedulingGates is an opaque list of values that if specified will block scheduling the pod. If schedulingGates is not empty, the pod will stay in the SchedulingGated state and the scheduler will not attempt to schedule the pod.\n\nSchedulingGates can only be set at pod creation time, and be removed only afterwards.",
          "type": "array",
          "items": {
            "default": {},
            "$ref": "#/definitions/v1.PodSchedulingGate"
          },
          "x-kubernetes-list-map-keys": [
            "name"
          ],
          "x-kubernetes-list-type": "map",
          "x-kubernetes-patch-merge-key": "name",
          "x-kubernetes-patch-strategy": "merge"
        },
        "securityContext": {
          "description": "SecurityContext holds pod-level security attributes and common container settings. Optional: Defaults to empty.  See type description for default values of each field.",
          "$ref": "#/definitions/v1.PodSecurityContext"
        },
        "serviceAccount": {
          "description": "DeprecatedServiceAccount is a deprecated alias for ServiceAccountName. Deprecated: Use serviceAccountName instead.",
          "type": "string"
        },
        "serviceAccountName": {
          "description": "ServiceAccountName is the name of the ServiceAccount to use to run this pod. More info: https://kubernetes.io/docs/tasks/configure-pod-container/configure-service-account/",
          "type": "string"
        },
        "setHostnameAsFQDN": {
          "description": "If true the pod's hostname will be configured as the pod's FQDN, rather than the leaf name (the default). In Linux containers, this means setting the FQDN in the hostname field of the kernel (the nodename field of struct utsname). In Windows containers, this means setting the registry value of hostname for the registry key HKEY_LOCAL_MACHINE\\\\SYSTEM\\\\CurrentControlSet\\\\Services\\\\Tcpip\\\\Parameters to FQDN. If a pod does not have FQDN, this has no effect. Default to false.",
          "type": "boolean"
        },
        "shareProcessNamespace": {
          "description": "Share a single process namespace between all of the containers in a pod. When this is set containers will be able to view and signal processes from other containers in the same pod, and the first process in each container will not be assigned PID 1. HostPID and ShareProcessNamespace cannot both be set. Optional: Default to false.",
          "type": "boolean"
        },
        "subdomain": {
          "description": "If specified, the fully qualified Pod hostname will be \"\u003chostname\u003e.\u003csubdomain\u003e.\u003cpod namespace\u003e.svc.\u003ccluster domain\u003e\". If not specified, the pod will not have a domainname at all.",
          "type": "string"
        },
        "terminationGracePeriodSeconds": {
          "description": "Optional duration in seconds the pod needs to terminate gracefully. May be decreased in delete request. Value must be non-negative integer. The value zero indicates stop immediately via the kill signal (no opportunity to shut down). If this value is nil, the default grace period will be used instead. The grace period is the duration in seconds after the processes running in the pod are sent a termination signal and the time when the processes are forcibly halted with a kill signal. Set this value longer than the expected cleanup time for your process. Defaults to 30 seconds.",
          "type": "integer",
          "format": "int64"
        },
        "tolerations": {
          "description": "If specified, the pod's tolerations.",
          "type": "array",
          "items": {
            "default": {},
            "$ref": "#/definitions/v1.Toleration"
          },
          "x-kubernetes-list-type": "atomic"
        },
        "topologySpreadConstraints": {
          "description": "TopologySpreadConstraints describes how a group of pods ought to spread across topology domains. Scheduler will schedule pods in a way which abides by the constraints. All topologySpreadConstraints are ANDed.",
          "type": "array",
          "items": {
            "default": {},
            "$ref": "#/definitions/v1.TopologySpreadConstraint"
          },
          "x-kubernetes-list-map-keys": [
            "topologyKey",
            "whenUnsatisfiable"
          ],
          "x-kubernetes-list-type": "map",
          "x-kubernetes-patch-merge-key": "topologyKey",
          "x-kubernetes-patch-strategy": "merge"
        },
        "volumes": {
          "description": "List of volumes that can be mounted by containers belonging to the pod. More info: https://kubernetes.io/docs/concepts/storage/volumes",
          "type": "array",
          "items": {
            "default": {},
            "$ref": "#/definitions/v1.Volume"
          },
          "x-kubernetes-list-map-keys": [
            "name"
          ],
          "x-kubernetes-list-type": "map",
          "x-kubernetes-patch-merge-key": "name",
          "x-kubernetes-patch-strategy": "merge,retainKeys"
        }
      }
    },
    "v1beta1.CustomPredictor": {
      "description": "CustomPredictor defines arguments for configuring a custom server.",
      "type": "object",
      "required": [
        "containers"
      ],
      "properties": {
        "activeDeadlineSeconds": {
          "description": "Optional duration in seconds the pod may be active on the node relative to StartTime before the system will actively try to mark it failed and kill associated containers. Value must be a positive integer.",
          "type": "integer",
          "format": "int64"
        },
        "affinity": {
          "description": "If specified, the pod's scheduling constraints",
          "$ref": "#/definitions/v1.Affinity"
        },
        "automountServiceAccountToken": {
          "description": "AutomountServiceAccountToken indicates whether a service account token should be automatically mounted.",
          "type": "boolean"
        },
        "containers": {
          "description": "List of containers belonging to the pod. Containers cannot currently be added or removed. There must be at least one container in a Pod. Cannot be updated.",
          "type": "array",
          "items": {
            "default": {},
            "$ref": "#/definitions/v1.Container"
          },
          "x-kubernetes-list-map-keys": [
            "name"
          ],
          "x-kubernetes-list-type": "map",
          "x-kubernetes-patch-merge-key": "name",
          "x-kubernetes-patch-strategy": "merge"
        },
        "dnsConfig": {
          "description": "Specifies the DNS parameters of a pod. Parameters specified here will be merged to the generated DNS configuration based on DNSPolicy.",
          "$ref": "#/definitions/v1.PodDNSConfig"
        },
        "dnsPolicy": {
          "description": "Set DNS policy for the pod. Defaults to \"ClusterFirst\". Valid values are 'ClusterFirstWithHostNet', 'ClusterFirst', 'Default' or 'None'. DNS parameters given in DNSConfig will be merged with the policy selected with DNSPolicy. To have DNS options set along with hostNetwork, you have to specify DNS policy explicitly to 'ClusterFirstWithHostNet'.",
          "type": "string"
        },
        "enableServiceLinks": {
          "description": "EnableServiceLinks indicates whether information about services should be injected into pod's environment variables, matching the syntax of Docker links. Optional: Defaults to true.",
          "type": "boolean"
        },
        "ephemeralContainers": {
          "description": "List of ephemeral containers run in this pod. Ephemeral containers may be run in an existing pod to perform user-initiated actions such as debugging. This list cannot be specified when creating a pod, and it cannot be modified by updating the pod spec. In order to add an ephemeral container to an existing pod, use the pod's ephemeralcontainers subresource.",
          "type": "array",
          "items": {
            "default": {},
            "$ref": "#/definitions/v1.EphemeralContainer"
          },
          "x-kubernetes-list-map-keys": [
            "name"
          ],
          "x-kubernetes-list-type": "map",
          "x-kubernetes-patch-merge-key": "name",
          "x-kubernetes-patch-strategy": "merge"
        },
        "hostAliases": {
          "description": "HostAliases is an optional list of hosts and IPs that will be injected into the pod's hosts file if specified.",
          "type": "array",
          "items": {
            "default": {},
            "$ref": "#/definitions/v1.HostAlias"
          },
          "x-kubernetes-list-map-keys": [
            "ip"
          ],
          "x-kubernetes-list-type": "map",
          "x-kubernetes-patch-merge-key": "ip",
          "x-kubernetes-patch-strategy": "merge"
        },
        "hostIPC": {
          "description": "Use the host's ipc namespace. Optional: Default to false.",
          "type": "boolean"
        },
        "hostNetwork": {
          "description": "Host networking requested for this pod. Use the host's network namespace. If this option is set, the ports that will be used must be specified. Default to false.",
          "type": "boolean"
        },
        "hostPID": {
          "description": "Use the host's pid namespace. Optional: Default to false.",
          "type": "boolean"
        },
        "hostUsers": {
          "description": "Use the host's user namespace. Optional: Default to true. If set to true or not present, the pod will be run in the host user namespace, useful for when the pod needs a feature only available to the host user namespace, such as loading a kernel module with CAP_SYS_MODULE. When set to false, a new userns is created for the pod. Setting false is useful for mitigating container breakout vulnerabilities even allowing users to run their containers as root without actually having root privileges on the host. This field is alpha-level and is only honored by servers that enable the UserNamespacesSupport feature.",
          "type": "boolean"
        },
        "hostname": {
          "description": "Specifies the hostname of the Pod If not specified, the pod's hostname will be set to a system-defined value.",
          "type": "string"
        },
        "imagePullSecrets": {
          "description": "ImagePullSecrets is an optional list of references to secrets in the same namespace to use for pulling any of the images used by this PodSpec. If specified, these secrets will be passed to individual puller implementations for them to use. More info: https://kubernetes.io/docs/concepts/containers/images#specifying-imagepullsecrets-on-a-pod",
          "type": "array",
          "items": {
            "default": {},
            "$ref": "#/definitions/v1.LocalObjectReference"
          },
          "x-kubernetes-list-map-keys": [
            "name"
          ],
          "x-kubernetes-list-type": "map",
          "x-kubernetes-patch-merge-key": "name",
          "x-kubernetes-patch-strategy": "merge"
        },
        "initContainers": {
          "description": "List of initialization containers belonging to the pod. Init containers are executed in order prior to containers being started. If any init container fails, the pod is considered to have failed and is handled according to its restartPolicy. The name for an init container or normal container must be unique among all containers. Init containers may not have Lifecycle actions, Readiness probes, Liveness probes, or Startup probes. The resourceRequirements of an init container are taken into account during scheduling by finding the highest request/limit for each resource type, and then using the max of that value or the sum of the normal containers. Limits are applied to init containers in a similar fashion. Init containers cannot currently be added or removed. Cannot be updated. More info: https://kubernetes.io/docs/concepts/workloads/pods/init-containers/",
          "type": "array",
          "items": {
            "default": {},
            "$ref": "#/definitions/v1.Container"
          },
          "x-kubernetes-list-map-keys": [
            "name"
          ],
          "x-kubernetes-list-type": "map",
          "x-kubernetes-patch-merge-key": "name",
          "x-kubernetes-patch-strategy": "merge"
        },
        "nodeName": {
          "description": "NodeName indicates in which node this pod is scheduled. If empty, this pod is a candidate for scheduling by the scheduler defined in schedulerName. Once this field is set, the kubelet for this node becomes responsible for the lifecycle of this pod. This field should not be used to express a desire for the pod to be scheduled on a specific node. https://kubernetes.io/docs/concepts/scheduling-eviction/assign-pod-node/#nodename",
          "type": "string"
        },
        "nodeSelector": {
          "description": "NodeSelector is a selector which must be true for the pod to fit on a node. Selector which must match a node's labels for the pod to be scheduled on that node. More info: https://kubernetes.io/docs/concepts/configuration/assign-pod-node/",
          "type": "object",
          "additionalProperties": {
            "type": "string",
            "default": ""
          },
          "x-kubernetes-map-type": "atomic"
        },
        "os": {
          "description": "Specifies the OS of the containers in the pod. Some pod and container fields are restricted if this is set.\n\nIf the OS field is set to linux, the following fields must be unset: -securityContext.windowsOptions\n\nIf the OS field is set to windows, following fields must be unset: - spec.hostPID - spec.hostIPC - spec.hostUsers - spec.securityContext.appArmorProfile - spec.securityContext.seLinuxOptions - spec.securityContext.seccompProfile - spec.securityContext.fsGroup - spec.securityContext.fsGroupChangePolicy - spec.securityContext.sysctls - spec.shareProcessNamespace - spec.securityContext.runAsUser - spec.securityContext.runAsGroup - spec.securityContext.supplementalGroups - spec.securityContext.supplementalGroupsPolicy - spec.containers[*].securityContext.appArmorProfile - spec.containers[*].securityContext.seLinuxOptions - spec.containers[*].securityContext.seccompProfile - spec.containers[*].securityContext.capabilities - spec.containers[*].securityContext.readOnlyRootFilesystem - spec.containers[*].securityContext.privileged - spec.containers[*].securityContext.allowPrivilegeEscalation - spec.containers[*].securityContext.procMount - spec.containers[*].securityContext.runAsUser - spec.containers[*].securityContext.runAsGroup",
          "$ref": "#/definitions/v1.PodOS"
        },
        "overhead": {
          "description": "Overhead represents the resource overhead associated with running a pod for a given RuntimeClass. This field will be autopopulated at admission time by the RuntimeClass admission controller. If the RuntimeClass admission controller is enabled, overhead must not be set in Pod create requests. The RuntimeClass admission controller will reject Pod create requests which have the overhead already set. If RuntimeClass is configured and selected in the PodSpec, Overhead will be set to the value defined in the corresponding RuntimeClass, otherwise it will remain unset and treated as zero. More info: https://git.k8s.io/enhancements/keps/sig-node/688-pod-overhead/README.md",
          "type": "object",
          "additionalProperties": {
            "$ref": "#/definitions/resource.Quantity"
          }
        },
        "preemptionPolicy": {
          "description": "PreemptionPolicy is the Policy for preempting pods with lower priority. One of Never, PreemptLowerPriority. Defaults to PreemptLowerPriority if unset.",
          "type": "string"
        },
        "priority": {
          "description": "The priority value. Various system components use this field to find the priority of the pod. When Priority Admission Controller is enabled, it prevents users from setting this field. The admission controller populates this field from PriorityClassName. The higher the value, the higher the priority.",
          "type": "integer",
          "format": "int32"
        },
        "priorityClassName": {
          "description": "If specified, indicates the pod's priority. \"system-node-critical\" and \"system-cluster-critical\" are two special keywords which indicate the highest priorities with the former being the highest priority. Any other name must be defined by creating a PriorityClass object with that name. If not specified, the pod priority will be default or zero if there is no default.",
          "type": "string"
        },
        "readinessGates": {
          "description": "If specified, all readiness gates will be evaluated for pod readiness. A pod is ready when all its containers are ready AND all conditions specified in the readiness gates have status equal to \"True\" More info: https://git.k8s.io/enhancements/keps/sig-network/580-pod-readiness-gates",
          "type": "array",
          "items": {
            "default": {},
            "$ref": "#/definitions/v1.PodReadinessGate"
          },
          "x-kubernetes-list-type": "atomic"
        },
        "resourceClaims": {
          "description": "ResourceClaims defines which ResourceClaims must be allocated and reserved before the Pod is allowed to start. The resources will be made available to those containers which consume them by name.\n\nThis is an alpha field and requires enabling the DynamicResourceAllocation feature gate.\n\nThis field is immutable.",
          "type": "array",
          "items": {
            "default": {},
            "$ref": "#/definitions/v1.PodResourceClaim"
          },
          "x-kubernetes-list-map-keys": [
            "name"
          ],
          "x-kubernetes-list-type": "map",
          "x-kubernetes-patch-merge-key": "name",
          "x-kubernetes-patch-strategy": "merge,retainKeys"
        },
        "resources": {
          "description": "Resources is the total amount of CPU and Memory resources required by all containers in the pod. It supports specifying Requests and Limits for \"cpu\" and \"memory\" resource names only. ResourceClaims are not supported.\n\nThis field enables fine-grained control over resource allocation for the entire pod, allowing resource sharing among containers in a pod.\n\nThis is an alpha field and requires enabling the PodLevelResources feature gate.",
          "$ref": "#/definitions/v1.ResourceRequirements"
        },
        "restartPolicy": {
          "description": "Restart policy for all containers within the pod. One of Always, OnFailure, Never. In some contexts, only a subset of those values may be permitted. Default to Always. More info: https://kubernetes.io/docs/concepts/workloads/pods/pod-lifecycle/#restart-policy",
          "type": "string"
        },
        "runtimeClassName": {
          "description": "RuntimeClassName refers to a RuntimeClass object in the node.k8s.io group, which should be used to run this pod.  If no RuntimeClass resource matches the named class, the pod will not be run. If unset or empty, the \"legacy\" RuntimeClass will be used, which is an implicit class with an empty definition that uses the default runtime handler. More info: https://git.k8s.io/enhancements/keps/sig-node/585-runtime-class",
          "type": "string"
        },
        "schedulerName": {
          "description": "If specified, the pod will be dispatched by specified scheduler. If not specified, the pod will be dispatched by default scheduler.",
          "type": "string"
        },
        "schedulingGates": {
          "description": "SchedulingGates is an opaque list of values that if specified will block scheduling the pod. If schedulingGates is not empty, the pod will stay in the SchedulingGated state and the scheduler will not attempt to schedule the pod.\n\nSchedulingGates can only be set at pod creation time, and be removed only afterwards.",
          "type": "array",
          "items": {
            "default": {},
            "$ref": "#/definitions/v1.PodSchedulingGate"
          },
          "x-kubernetes-list-map-keys": [
            "name"
          ],
          "x-kubernetes-list-type": "map",
          "x-kubernetes-patch-merge-key": "name",
          "x-kubernetes-patch-strategy": "merge"
        },
        "securityContext": {
          "description": "SecurityContext holds pod-level security attributes and common container settings. Optional: Defaults to empty.  See type description for default values of each field.",
          "$ref": "#/definitions/v1.PodSecurityContext"
        },
        "serviceAccount": {
          "description": "DeprecatedServiceAccount is a deprecated alias for ServiceAccountName. Deprecated: Use serviceAccountName instead.",
          "type": "string"
        },
        "serviceAccountName": {
          "description": "ServiceAccountName is the name of the ServiceAccount to use to run this pod. More info: https://kubernetes.io/docs/tasks/configure-pod-container/configure-service-account/",
          "type": "string"
        },
        "setHostnameAsFQDN": {
          "description": "If true the pod's hostname will be configured as the pod's FQDN, rather than the leaf name (the default). In Linux containers, this means setting the FQDN in the hostname field of the kernel (the nodename field of struct utsname). In Windows containers, this means setting the registry value of hostname for the registry key HKEY_LOCAL_MACHINE\\\\SYSTEM\\\\CurrentControlSet\\\\Services\\\\Tcpip\\\\Parameters to FQDN. If a pod does not have FQDN, this has no effect. Default to false.",
          "type": "boolean"
        },
        "shareProcessNamespace": {
          "description": "Share a single process namespace between all of the containers in a pod. When this is set containers will be able to view and signal processes from other containers in the same pod, and the first process in each container will not be assigned PID 1. HostPID and ShareProcessNamespace cannot both be set. Optional: Default to false.",
          "type": "boolean"
        },
        "subdomain": {
          "description": "If specified, the fully qualified Pod hostname will be \"\u003chostname\u003e.\u003csubdomain\u003e.\u003cpod namespace\u003e.svc.\u003ccluster domain\u003e\". If not specified, the pod will not have a domainname at all.",
          "type": "string"
        },
        "terminationGracePeriodSeconds": {
          "description": "Optional duration in seconds the pod needs to terminate gracefully. May be decreased in delete request. Value must be non-negative integer. The value zero indicates stop immediately via the kill signal (no opportunity to shut down). If this value is nil, the default grace period will be used instead. The grace period is the duration in seconds after the processes running in the pod are sent a termination signal and the time when the processes are forcibly halted with a kill signal. Set this value longer than the expected cleanup time for your process. Defaults to 30 seconds.",
          "type": "integer",
          "format": "int64"
        },
        "tolerations": {
          "description": "If specified, the pod's tolerations.",
          "type": "array",
          "items": {
            "default": {},
            "$ref": "#/definitions/v1.Toleration"
          },
          "x-kubernetes-list-type": "atomic"
        },
        "topologySpreadConstraints": {
          "description": "TopologySpreadConstraints describes how a group of pods ought to spread across topology domains. Scheduler will schedule pods in a way which abides by the constraints. All topologySpreadConstraints are ANDed.",
          "type": "array",
          "items": {
            "default": {},
            "$ref": "#/definitions/v1.TopologySpreadConstraint"
          },
          "x-kubernetes-list-map-keys": [
            "topologyKey",
            "whenUnsatisfiable"
          ],
          "x-kubernetes-list-type": "map",
          "x-kubernetes-patch-merge-key": "topologyKey",
          "x-kubernetes-patch-strategy": "merge"
        },
        "volumes": {
          "description": "List of volumes that can be mounted by containers belonging to the pod. More info: https://kubernetes.io/docs/concepts/storage/volumes",
          "type": "array",
          "items": {
            "default": {},
            "$ref": "#/definitions/v1.Volume"
          },
          "x-kubernetes-list-map-keys": [
            "name"
          ],
          "x-kubernetes-list-type": "map",
          "x-kubernetes-patch-merge-key": "name",
          "x-kubernetes-patch-strategy": "merge,retainKeys"
        }
      }
    },
    "v1beta1.CustomTransformer": {
      "description": "CustomTransformer defines arguments for configuring a custom transformer.",
      "type": "object",
      "required": [
        "containers"
      ],
      "properties": {
        "activeDeadlineSeconds": {
          "description": "Optional duration in seconds the pod may be active on the node relative to StartTime before the system will actively try to mark it failed and kill associated containers. Value must be a positive integer.",
          "type": "integer",
          "format": "int64"
        },
        "affinity": {
          "description": "If specified, the pod's scheduling constraints",
          "$ref": "#/definitions/v1.Affinity"
        },
        "automountServiceAccountToken": {
          "description": "AutomountServiceAccountToken indicates whether a service account token should be automatically mounted.",
          "type": "boolean"
        },
        "containers": {
          "description": "List of containers belonging to the pod. Containers cannot currently be added or removed. There must be at least one container in a Pod. Cannot be updated.",
          "type": "array",
          "items": {
            "default": {},
            "$ref": "#/definitions/v1.Container"
          },
          "x-kubernetes-list-map-keys": [
            "name"
          ],
          "x-kubernetes-list-type": "map",
          "x-kubernetes-patch-merge-key": "name",
          "x-kubernetes-patch-strategy": "merge"
        },
        "dnsConfig": {
          "description": "Specifies the DNS parameters of a pod. Parameters specified here will be merged to the generated DNS configuration based on DNSPolicy.",
          "$ref": "#/definitions/v1.PodDNSConfig"
        },
        "dnsPolicy": {
          "description": "Set DNS policy for the pod. Defaults to \"ClusterFirst\". Valid values are 'ClusterFirstWithHostNet', 'ClusterFirst', 'Default' or 'None'. DNS parameters given in DNSConfig will be merged with the policy selected with DNSPolicy. To have DNS options set along with hostNetwork, you have to specify DNS policy explicitly to 'ClusterFirstWithHostNet'.",
          "type": "string"
        },
        "enableServiceLinks": {
          "description": "EnableServiceLinks indicates whether information about services should be injected into pod's environment variables, matching the syntax of Docker links. Optional: Defaults to true.",
          "type": "boolean"
        },
        "ephemeralContainers": {
          "description": "List of ephemeral containers run in this pod. Ephemeral containers may be run in an existing pod to perform user-initiated actions such as debugging. This list cannot be specified when creating a pod, and it cannot be modified by updating the pod spec. In order to add an ephemeral container to an existing pod, use the pod's ephemeralcontainers subresource.",
          "type": "array",
          "items": {
            "default": {},
            "$ref": "#/definitions/v1.EphemeralContainer"
          },
          "x-kubernetes-list-map-keys": [
            "name"
          ],
          "x-kubernetes-list-type": "map",
          "x-kubernetes-patch-merge-key": "name",
          "x-kubernetes-patch-strategy": "merge"
        },
        "hostAliases": {
          "description": "HostAliases is an optional list of hosts and IPs that will be injected into the pod's hosts file if specified.",
          "type": "array",
          "items": {
            "default": {},
            "$ref": "#/definitions/v1.HostAlias"
          },
          "x-kubernetes-list-map-keys": [
            "ip"
          ],
          "x-kubernetes-list-type": "map",
          "x-kubernetes-patch-merge-key": "ip",
          "x-kubernetes-patch-strategy": "merge"
        },
        "hostIPC": {
          "description": "Use the host's ipc namespace. Optional: Default to false.",
          "type": "boolean"
        },
        "hostNetwork": {
          "description": "Host networking requested for this pod. Use the host's network namespace. If this option is set, the ports that will be used must be specified. Default to false.",
          "type": "boolean"
        },
        "hostPID": {
          "description": "Use the host's pid namespace. Optional: Default to false.",
          "type": "boolean"
        },
        "hostUsers": {
          "description": "Use the host's user namespace. Optional: Default to true. If set to true or not present, the pod will be run in the host user namespace, useful for when the pod needs a feature only available to the host user namespace, such as loading a kernel module with CAP_SYS_MODULE. When set to false, a new userns is created for the pod. Setting false is useful for mitigating container breakout vulnerabilities even allowing users to run their containers as root without actually having root privileges on the host. This field is alpha-level and is only honored by servers that enable the UserNamespacesSupport feature.",
          "type": "boolean"
        },
        "hostname": {
          "description": "Specifies the hostname of the Pod If not specified, the pod's hostname will be set to a system-defined value.",
          "type": "string"
        },
        "imagePullSecrets": {
          "description": "ImagePullSecrets is an optional list of references to secrets in the same namespace to use for pulling any of the images used by this PodSpec. If specified, these secrets will be passed to individual puller implementations for them to use. More info: https://kubernetes.io/docs/concepts/containers/images#specifying-imagepullsecrets-on-a-pod",
          "type": "array",
          "items": {
            "default": {},
            "$ref": "#/definitions/v1.LocalObjectReference"
          },
          "x-kubernetes-list-map-keys": [
            "name"
          ],
          "x-kubernetes-list-type": "map",
          "x-kubernetes-patch-merge-key": "name",
          "x-kubernetes-patch-strategy": "merge"
        },
        "initContainers": {
          "description": "List of initialization containers belonging to the pod. Init containers are executed in order prior to containers being started. If any init container fails, the pod is considered to have failed and is handled according to its restartPolicy. The name for an init container or normal container must be unique among all containers. Init containers may not have Lifecycle actions, Readiness probes, Liveness probes, or Startup probes. The resourceRequirements of an init container are taken into account during scheduling by finding the highest request/limit for each resource type, and then using the max of that value or the sum of the normal containers. Limits are applied to init containers in a similar fashion. Init containers cannot currently be added or removed. Cannot be updated. More info: https://kubernetes.io/docs/concepts/workloads/pods/init-containers/",
          "type": "array",
          "items": {
            "default": {},
            "$ref": "#/definitions/v1.Container"
          },
          "x-kubernetes-list-map-keys": [
            "name"
          ],
          "x-kubernetes-list-type": "map",
          "x-kubernetes-patch-merge-key": "name",
          "x-kubernetes-patch-strategy": "merge"
        },
        "nodeName": {
          "description": "NodeName indicates in which node this pod is scheduled. If empty, this pod is a candidate for scheduling by the scheduler defined in schedulerName. Once this field is set, the kubelet for this node becomes responsible for the lifecycle of this pod. This field should not be used to express a desire for the pod to be scheduled on a specific node. https://kubernetes.io/docs/concepts/scheduling-eviction/assign-pod-node/#nodename",
          "type": "string"
        },
        "nodeSelector": {
          "description": "NodeSelector is a selector which must be true for the pod to fit on a node. Selector which must match a node's labels for the pod to be scheduled on that node. More info: https://kubernetes.io/docs/concepts/configuration/assign-pod-node/",
          "type": "object",
          "additionalProperties": {
            "type": "string",
            "default": ""
          },
          "x-kubernetes-map-type": "atomic"
        },
        "os": {
          "description": "Specifies the OS of the containers in the pod. Some pod and container fields are restricted if this is set.\n\nIf the OS field is set to linux, the following fields must be unset: -securityContext.windowsOptions\n\nIf the OS field is set to windows, following fields must be unset: - spec.hostPID - spec.hostIPC - spec.hostUsers - spec.securityContext.appArmorProfile - spec.securityContext.seLinuxOptions - spec.securityContext.seccompProfile - spec.securityContext.fsGroup - spec.securityContext.fsGroupChangePolicy - spec.securityContext.sysctls - spec.shareProcessNamespace - spec.securityContext.runAsUser - spec.securityContext.runAsGroup - spec.securityContext.supplementalGroups - spec.securityContext.supplementalGroupsPolicy - spec.containers[*].securityContext.appArmorProfile - spec.containers[*].securityContext.seLinuxOptions - spec.containers[*].securityContext.seccompProfile - spec.containers[*].securityContext.capabilities - spec.containers[*].securityContext.readOnlyRootFilesystem - spec.containers[*].securityContext.privileged - spec.containers[*].securityContext.allowPrivilegeEscalation - spec.containers[*].securityContext.procMount - spec.containers[*].securityContext.runAsUser - spec.containers[*].securityContext.runAsGroup",
          "$ref": "#/definitions/v1.PodOS"
        },
        "overhead": {
          "description": "Overhead represents the resource overhead associated with running a pod for a given RuntimeClass. This field will be autopopulated at admission time by the RuntimeClass admission controller. If the RuntimeClass admission controller is enabled, overhead must not be set in Pod create requests. The RuntimeClass admission controller will reject Pod create requests which have the overhead already set. If RuntimeClass is configured and selected in the PodSpec, Overhead will be set to the value defined in the corresponding RuntimeClass, otherwise it will remain unset and treated as zero. More info: https://git.k8s.io/enhancements/keps/sig-node/688-pod-overhead/README.md",
          "type": "object",
          "additionalProperties": {
            "$ref": "#/definitions/resource.Quantity"
          }
        },
        "preemptionPolicy": {
          "description": "PreemptionPolicy is the Policy for preempting pods with lower priority. One of Never, PreemptLowerPriority. Defaults to PreemptLowerPriority if unset.",
          "type": "string"
        },
        "priority": {
          "description": "The priority value. Various system components use this field to find the priority of the pod. When Priority Admission Controller is enabled, it prevents users from setting this field. The admission controller populates this field from PriorityClassName. The higher the value, the higher the priority.",
          "type": "integer",
          "format": "int32"
        },
        "priorityClassName": {
          "description": "If specified, indicates the pod's priority. \"system-node-critical\" and \"system-cluster-critical\" are two special keywords which indicate the highest priorities with the former being the highest priority. Any other name must be defined by creating a PriorityClass object with that name. If not specified, the pod priority will be default or zero if there is no default.",
          "type": "string"
        },
        "readinessGates": {
          "description": "If specified, all readiness gates will be evaluated for pod readiness. A pod is ready when all its containers are ready AND all conditions specified in the readiness gates have status equal to \"True\" More info: https://git.k8s.io/enhancements/keps/sig-network/580-pod-readiness-gates",
          "type": "array",
          "items": {
            "default": {},
            "$ref": "#/definitions/v1.PodReadinessGate"
          },
          "x-kubernetes-list-type": "atomic"
        },
        "resourceClaims": {
          "description": "ResourceClaims defines which ResourceClaims must be allocated and reserved before the Pod is allowed to start. The resources will be made available to those containers which consume them by name.\n\nThis is an alpha field and requires enabling the DynamicResourceAllocation feature gate.\n\nThis field is immutable.",
          "type": "array",
          "items": {
            "default": {},
            "$ref": "#/definitions/v1.PodResourceClaim"
          },
          "x-kubernetes-list-map-keys": [
            "name"
          ],
          "x-kubernetes-list-type": "map",
          "x-kubernetes-patch-merge-key": "name",
          "x-kubernetes-patch-strategy": "merge,retainKeys"
        },
        "resources": {
          "description": "Resources is the total amount of CPU and Memory resources required by all containers in the pod. It supports specifying Requests and Limits for \"cpu\" and \"memory\" resource names only. ResourceClaims are not supported.\n\nThis field enables fine-grained control over resource allocation for the entire pod, allowing resource sharing among containers in a pod.\n\nThis is an alpha field and requires enabling the PodLevelResources feature gate.",
          "$ref": "#/definitions/v1.ResourceRequirements"
        },
        "restartPolicy": {
          "description": "Restart policy for all containers within the pod. One of Always, OnFailure, Never. In some contexts, only a subset of those values may be permitted. Default to Always. More info: https://kubernetes.io/docs/concepts/workloads/pods/pod-lifecycle/#restart-policy",
          "type": "string"
        },
        "runtimeClassName": {
          "description": "RuntimeClassName refers to a RuntimeClass object in the node.k8s.io group, which should be used to run this pod.  If no RuntimeClass resource matches the named class, the pod will not be run. If unset or empty, the \"legacy\" RuntimeClass will be used, which is an implicit class with an empty definition that uses the default runtime handler. More info: https://git.k8s.io/enhancements/keps/sig-node/585-runtime-class",
          "type": "string"
        },
        "schedulerName": {
          "description": "If specified, the pod will be dispatched by specified scheduler. If not specified, the pod will be dispatched by default scheduler.",
          "type": "string"
        },
        "schedulingGates": {
          "description": "SchedulingGates is an opaque list of values that if specified will block scheduling the pod. If schedulingGates is not empty, the pod will stay in the SchedulingGated state and the scheduler will not attempt to schedule the pod.\n\nSchedulingGates can only be set at pod creation time, and be removed only afterwards.",
          "type": "array",
          "items": {
            "default": {},
            "$ref": "#/definitions/v1.PodSchedulingGate"
          },
          "x-kubernetes-list-map-keys": [
            "name"
          ],
          "x-kubernetes-list-type": "map",
          "x-kubernetes-patch-merge-key": "name",
          "x-kubernetes-patch-strategy": "merge"
        },
        "securityContext": {
          "description": "SecurityContext holds pod-level security attributes and common container settings. Optional: Defaults to empty.  See type description for default values of each field.",
          "$ref": "#/definitions/v1.PodSecurityContext"
        },
        "serviceAccount": {
          "description": "DeprecatedServiceAccount is a deprecated alias for ServiceAccountName. Deprecated: Use serviceAccountName instead.",
          "type": "string"
        },
        "serviceAccountName": {
          "description": "ServiceAccountName is the name of the ServiceAccount to use to run this pod. More info: https://kubernetes.io/docs/tasks/configure-pod-container/configure-service-account/",
          "type": "string"
        },
        "setHostnameAsFQDN": {
          "description": "If true the pod's hostname will be configured as the pod's FQDN, rather than the leaf name (the default). In Linux containers, this means setting the FQDN in the hostname field of the kernel (the nodename field of struct utsname). In Windows containers, this means setting the registry value of hostname for the registry key HKEY_LOCAL_MACHINE\\\\SYSTEM\\\\CurrentControlSet\\\\Services\\\\Tcpip\\\\Parameters to FQDN. If a pod does not have FQDN, this has no effect. Default to false.",
          "type": "boolean"
        },
        "shareProcessNamespace": {
          "description": "Share a single process namespace between all of the containers in a pod. When this is set containers will be able to view and signal processes from other containers in the same pod, and the first process in each container will not be assigned PID 1. HostPID and ShareProcessNamespace cannot both be set. Optional: Default to false.",
          "type": "boolean"
        },
        "subdomain": {
          "description": "If specified, the fully qualified Pod hostname will be \"\u003chostname\u003e.\u003csubdomain\u003e.\u003cpod namespace\u003e.svc.\u003ccluster domain\u003e\". If not specified, the pod will not have a domainname at all.",
          "type": "string"
        },
        "terminationGracePeriodSeconds": {
          "description": "Optional duration in seconds the pod needs to terminate gracefully. May be decreased in delete request. Value must be non-negative integer. The value zero indicates stop immediately via the kill signal (no opportunity to shut down). If this value is nil, the default grace period will be used instead. The grace period is the duration in seconds after the processes running in the pod are sent a termination signal and the time when the processes are forcibly halted with a kill signal. Set this value longer than the expected cleanup time for your process. Defaults to 30 seconds.",
          "type": "integer",
          "format": "int64"
        },
        "tolerations": {
          "description": "If specified, the pod's tolerations.",
          "type": "array",
          "items": {
            "default": {},
            "$ref": "#/definitions/v1.Toleration"
          },
          "x-kubernetes-list-type": "atomic"
        },
        "topologySpreadConstraints": {
          "description": "TopologySpreadConstraints describes how a group of pods ought to spread across topology domains. Scheduler will schedule pods in a way which abides by the constraints. All topologySpreadConstraints are ANDed.",
          "type": "array",
          "items": {
            "default": {},
            "$ref": "#/definitions/v1.TopologySpreadConstraint"
          },
          "x-kubernetes-list-map-keys": [
            "topologyKey",
            "whenUnsatisfiable"
          ],
          "x-kubernetes-list-type": "map",
          "x-kubernetes-patch-merge-key": "topologyKey",
          "x-kubernetes-patch-strategy": "merge"
        },
        "volumes": {
          "description": "List of volumes that can be mounted by containers belonging to the pod. More info: https://kubernetes.io/docs/concepts/storage/volumes",
          "type": "array",
          "items": {
            "default": {},
            "$ref": "#/definitions/v1.Volume"
          },
          "x-kubernetes-list-map-keys": [
            "name"
          ],
          "x-kubernetes-list-type": "map",
          "x-kubernetes-patch-merge-key": "name",
          "x-kubernetes-patch-strategy": "merge,retainKeys"
        }
      }
    },
    "v1beta1.DeployConfig": {
      "type": "object",
      "properties": {
        "defaultDeploymentMode": {
          "type": "string"
        }
      }
    },
    "v1beta1.ExplainerConfig": {
      "type": "object",
      "required": [
        "image",
        "defaultImageVersion"
      ],
      "properties": {
        "defaultImageVersion": {
          "description": "default explainer docker image version",
          "type": "string",
          "default": ""
        },
        "image": {
          "description": "explainer docker image name",
          "type": "string",
          "default": ""
        }
      }
    },
    "v1beta1.ExplainerExtensionSpec": {
      "description": "ExplainerExtensionSpec defines configuration shared across all explainer frameworks",
      "type": "object",
      "properties": {
        "args": {
          "description": "Arguments to the entrypoint. The container image's CMD is used if this is not provided. Variable references $(VAR_NAME) are expanded using the container's environment. If a variable cannot be resolved, the reference in the input string will be unchanged. Double $$ are reduced to a single $, which allows for escaping the $(VAR_NAME) syntax: i.e. \"$$(VAR_NAME)\" will produce the string literal \"$(VAR_NAME)\". Escaped references will never be expanded, regardless of whether the variable exists or not. Cannot be updated. More info: https://kubernetes.io/docs/tasks/inject-data-application/define-command-argument-container/#running-a-command-in-a-shell",
          "type": "array",
          "items": {
            "type": "string",
            "default": ""
          },
          "x-kubernetes-list-type": "atomic"
        },
        "command": {
          "description": "Entrypoint array. Not executed within a shell. The container image's ENTRYPOINT is used if this is not provided. Variable references $(VAR_NAME) are expanded using the container's environment. If a variable cannot be resolved, the reference in the input string will be unchanged. Double $$ are reduced to a single $, which allows for escaping the $(VAR_NAME) syntax: i.e. \"$$(VAR_NAME)\" will produce the string literal \"$(VAR_NAME)\". Escaped references will never be expanded, regardless of whether the variable exists or not. Cannot be updated. More info: https://kubernetes.io/docs/tasks/inject-data-application/define-command-argument-container/#running-a-command-in-a-shell",
          "type": "array",
          "items": {
            "type": "string",
            "default": ""
          },
          "x-kubernetes-list-type": "atomic"
        },
        "config": {
          "description": "Inline custom parameter settings for explainer",
          "type": "object",
          "additionalProperties": {
            "type": "string",
            "default": ""
          }
        },
        "env": {
          "description": "List of environment variables to set in the container. Cannot be updated.",
          "type": "array",
          "items": {
            "default": {},
            "$ref": "#/definitions/v1.EnvVar"
          },
          "x-kubernetes-list-map-keys": [
            "name"
          ],
          "x-kubernetes-list-type": "map",
          "x-kubernetes-patch-merge-key": "name",
          "x-kubernetes-patch-strategy": "merge"
        },
        "envFrom": {
          "description": "List of sources to populate environment variables in the container. The keys defined within a source must be a C_IDENTIFIER. All invalid keys will be reported as an event when the container is starting. When a key exists in multiple sources, the value associated with the last source will take precedence. Values defined by an Env with a duplicate key will take precedence. Cannot be updated.",
          "type": "array",
          "items": {
            "default": {},
            "$ref": "#/definitions/v1.EnvFromSource"
          },
          "x-kubernetes-list-type": "atomic"
        },
        "image": {
          "description": "Container image name. More info: https://kubernetes.io/docs/concepts/containers/images This field is optional to allow higher level config management to default or override container images in workload controllers like Deployments and StatefulSets.",
          "type": "string"
        },
        "imagePullPolicy": {
          "description": "Image pull policy. One of Always, Never, IfNotPresent. Defaults to Always if :latest tag is specified, or IfNotPresent otherwise. Cannot be updated. More info: https://kubernetes.io/docs/concepts/containers/images#updating-images",
          "type": "string"
        },
        "lifecycle": {
          "description": "Actions that the management system should take in response to container lifecycle events. Cannot be updated.",
          "$ref": "#/definitions/v1.Lifecycle"
        },
        "livenessProbe": {
          "description": "Periodic probe of container liveness. Container will be restarted if the probe fails. Cannot be updated. More info: https://kubernetes.io/docs/concepts/workloads/pods/pod-lifecycle#container-probes",
          "$ref": "#/definitions/v1.Probe"
        },
        "name": {
          "description": "Name of the container specified as a DNS_LABEL. Each container in a pod must have a unique name (DNS_LABEL). Cannot be updated.",
          "type": "string",
          "default": ""
        },
        "ports": {
          "description": "List of ports to expose from the container. Not specifying a port here DOES NOT prevent that port from being exposed. Any port which is listening on the default \"0.0.0.0\" address inside a container will be accessible from the network. Modifying this array with strategic merge patch may corrupt the data. For more information See https://github.com/kubernetes/kubernetes/issues/108255. Cannot be updated.",
          "type": "array",
          "items": {
            "default": {},
            "$ref": "#/definitions/v1.ContainerPort"
          },
          "x-kubernetes-list-map-keys": [
            "containerPort",
            "protocol"
          ],
          "x-kubernetes-list-type": "map",
          "x-kubernetes-patch-merge-key": "containerPort",
          "x-kubernetes-patch-strategy": "merge"
        },
        "readinessProbe": {
          "description": "Periodic probe of container service readiness. Container will be removed from service endpoints if the probe fails. Cannot be updated. More info: https://kubernetes.io/docs/concepts/workloads/pods/pod-lifecycle#container-probes",
          "$ref": "#/definitions/v1.Probe"
        },
        "resizePolicy": {
          "description": "Resources resize policy for the container.",
          "type": "array",
          "items": {
            "default": {},
            "$ref": "#/definitions/v1.ContainerResizePolicy"
          },
          "x-kubernetes-list-type": "atomic"
        },
        "resources": {
          "description": "Compute Resources required by this container. Cannot be updated. More info: https://kubernetes.io/docs/concepts/configuration/manage-resources-containers/",
          "default": {},
          "$ref": "#/definitions/v1.ResourceRequirements"
        },
        "restartPolicy": {
          "description": "RestartPolicy defines the restart behavior of individual containers in a pod. This field may only be set for init containers, and the only allowed value is \"Always\". For non-init containers or when this field is not specified, the restart behavior is defined by the Pod's restart policy and the container type. Setting the RestartPolicy as \"Always\" for the init container will have the following effect: this init container will be continually restarted on exit until all regular containers have terminated. Once all regular containers have completed, all init containers with restartPolicy \"Always\" will be shut down. This lifecycle differs from normal init containers and is often referred to as a \"sidecar\" container. Although this init container still starts in the init container sequence, it does not wait for the container to complete before proceeding to the next init container. Instead, the next init container starts immediately after this init container is started, or after any startupProbe has successfully completed.",
          "type": "string"
        },
        "runtimeVersion": {
          "description": "Defaults to latest Explainer Version",
          "type": "string"
        },
        "securityContext": {
          "description": "SecurityContext defines the security options the container should be run with. If set, the fields of SecurityContext override the equivalent fields of PodSecurityContext. More info: https://kubernetes.io/docs/tasks/configure-pod-container/security-context/",
          "$ref": "#/definitions/v1.SecurityContext"
        },
        "startupProbe": {
          "description": "StartupProbe indicates that the Pod has successfully initialized. If specified, no other probes are executed until this completes successfully. If this probe fails, the Pod will be restarted, just as if the livenessProbe failed. This can be used to provide different probe parameters at the beginning of a Pod's lifecycle, when it might take a long time to load data or warm a cache, than during steady-state operation. This cannot be updated. More info: https://kubernetes.io/docs/concepts/workloads/pods/pod-lifecycle#container-probes",
          "$ref": "#/definitions/v1.Probe"
        },
        "stdin": {
          "description": "Whether this container should allocate a buffer for stdin in the container runtime. If this is not set, reads from stdin in the container will always result in EOF. Default is false.",
          "type": "boolean"
        },
        "stdinOnce": {
          "description": "Whether the container runtime should close the stdin channel after it has been opened by a single attach. When stdin is true the stdin stream will remain open across multiple attach sessions. If stdinOnce is set to true, stdin is opened on container start, is empty until the first client attaches to stdin, and then remains open and accepts data until the client disconnects, at which time stdin is closed and remains closed until the container is restarted. If this flag is false, a container processes that reads from stdin will never receive an EOF. Default is false",
          "type": "boolean"
        },
        "storage": {
          "description": "Storage Spec for model location",
          "$ref": "#/definitions/v1beta1.ModelStorageSpec"
        },
        "storageUri": {
          "description": "The location of a trained explanation model",
          "type": "string"
        },
        "terminationMessagePath": {
          "description": "Optional: Path at which the file to which the container's termination message will be written is mounted into the container's filesystem. Message written is intended to be brief final status, such as an assertion failure message. Will be truncated by the node if greater than 4096 bytes. The total message length across all containers will be limited to 12kb. Defaults to /dev/termination-log. Cannot be updated.",
          "type": "string"
        },
        "terminationMessagePolicy": {
          "description": "Indicate how the termination message should be populated. File will use the contents of terminationMessagePath to populate the container status message on both success and failure. FallbackToLogsOnError will use the last chunk of container log output if the termination message file is empty and the container exited with an error. The log output is limited to 2048 bytes or 80 lines, whichever is smaller. Defaults to File. Cannot be updated.",
          "type": "string"
        },
        "tty": {
          "description": "Whether this container should allocate a TTY for itself, also requires 'stdin' to be true. Default is false.",
          "type": "boolean"
        },
        "volumeDevices": {
          "description": "volumeDevices is the list of block devices to be used by the container.",
          "type": "array",
          "items": {
            "default": {},
            "$ref": "#/definitions/v1.VolumeDevice"
          },
          "x-kubernetes-list-map-keys": [
            "devicePath"
          ],
          "x-kubernetes-list-type": "map",
          "x-kubernetes-patch-merge-key": "devicePath",
          "x-kubernetes-patch-strategy": "merge"
        },
        "volumeMounts": {
          "description": "Pod volumes to mount into the container's filesystem. Cannot be updated.",
          "type": "array",
          "items": {
            "default": {},
            "$ref": "#/definitions/v1.VolumeMount"
          },
          "x-kubernetes-list-map-keys": [
            "mountPath"
          ],
          "x-kubernetes-list-type": "map",
          "x-kubernetes-patch-merge-key": "mountPath",
          "x-kubernetes-patch-strategy": "merge"
        },
        "workingDir": {
          "description": "Container's working directory. If not specified, the container runtime's default will be used, which might be configured in the container image. Cannot be updated.",
          "type": "string"
        }
      }
    },
    "v1beta1.ExplainerSpec": {
      "description": "ExplainerSpec defines the container spec for a model explanation server, The following fields follow a \"1-of\" semantic. Users must specify exactly one spec.",
      "type": "object",
      "properties": {
        "activeDeadlineSeconds": {
          "description": "Optional duration in seconds the pod may be active on the node relative to StartTime before the system will actively try to mark it failed and kill associated containers. Value must be a positive integer.",
          "type": "integer",
          "format": "int64"
        },
        "affinity": {
          "description": "If specified, the pod's scheduling constraints",
          "$ref": "#/definitions/v1.Affinity"
        },
        "annotations": {
          "description": "Annotations that will be added to the component pod. More info: https://kubernetes.io/docs/concepts/overview/working-with-objects/annotations/",
          "type": "object",
          "additionalProperties": {
            "type": "string",
            "default": ""
          }
        },
        "art": {
          "description": "Spec for ART explainer",
          "$ref": "#/definitions/v1beta1.ARTExplainerSpec"
        },
        "autoScaling": {
          "description": "AutoScaling autoscaling spec which is backed up HPA or KEDA.",
          "$ref": "#/definitions/v1beta1.AutoScalingSpec"
        },
        "automountServiceAccountToken": {
          "description": "AutomountServiceAccountToken indicates whether a service account token should be automatically mounted.",
          "type": "boolean"
        },
        "batcher": {
          "description": "Activate request batching and batching configurations",
          "$ref": "#/definitions/v1beta1.Batcher"
        },
        "canaryTrafficPercent": {
          "description": "CanaryTrafficPercent defines the traffic split percentage between the candidate revision and the last ready revision",
          "type": "integer",
          "format": "int64"
        },
        "containerConcurrency": {
          "description": "ContainerConcurrency specifies how many requests can be processed concurrently, this sets the hard limit of the container concurrency(https://knative.dev/docs/serving/autoscaling/concurrency).",
          "type": "integer",
          "format": "int64"
        },
        "containers": {
          "description": "List of containers belonging to the pod. Containers cannot currently be added or removed. There must be at least one container in a Pod. Cannot be updated.",
          "type": "array",
          "items": {
            "default": {},
            "$ref": "#/definitions/v1.Container"
          },
          "x-kubernetes-patch-merge-key": "name",
          "x-kubernetes-patch-strategy": "merge"
        },
        "deploymentStrategy": {
          "description": "The deployment strategy to use to replace existing pods with new ones. Only applicable for raw deployment mode.",
          "$ref": "#/definitions/k8s.io.api.apps.v1.DeploymentStrategy"
        },
        "dnsConfig": {
          "description": "Specifies the DNS parameters of a pod. Parameters specified here will be merged to the generated DNS configuration based on DNSPolicy.",
          "$ref": "#/definitions/v1.PodDNSConfig"
        },
        "dnsPolicy": {
          "description": "Set DNS policy for the pod. Defaults to \"ClusterFirst\". Valid values are 'ClusterFirstWithHostNet', 'ClusterFirst', 'Default' or 'None'. DNS parameters given in DNSConfig will be merged with the policy selected with DNSPolicy. To have DNS options set along with hostNetwork, you have to specify DNS policy explicitly to 'ClusterFirstWithHostNet'.",
          "type": "string"
        },
        "enableServiceLinks": {
          "description": "EnableServiceLinks indicates whether information about services should be injected into pod's environment variables, matching the syntax of Docker links. Optional: Defaults to true.",
          "type": "boolean"
        },
        "ephemeralContainers": {
          "description": "List of ephemeral containers run in this pod. Ephemeral containers may be run in an existing pod to perform user-initiated actions such as debugging. This list cannot be specified when creating a pod, and it cannot be modified by updating the pod spec. In order to add an ephemeral container to an existing pod, use the pod's ephemeralcontainers subresource.",
          "type": "array",
          "items": {
            "default": {},
            "$ref": "#/definitions/v1.EphemeralContainer"
          },
          "x-kubernetes-patch-merge-key": "name",
          "x-kubernetes-patch-strategy": "merge"
        },
        "hostAliases": {
          "description": "HostAliases is an optional list of hosts and IPs that will be injected into the pod's hosts file if specified.",
          "type": "array",
          "items": {
            "default": {},
            "$ref": "#/definitions/v1.HostAlias"
          },
          "x-kubernetes-patch-merge-key": "ip",
          "x-kubernetes-patch-strategy": "merge"
        },
        "hostIPC": {
          "description": "Use the host's ipc namespace. Optional: Default to false.",
          "type": "boolean"
        },
        "hostNetwork": {
          "description": "Host networking requested for this pod. Use the host's network namespace. If this option is set, the ports that will be used must be specified. Default to false.",
          "type": "boolean"
        },
        "hostPID": {
          "description": "Use the host's pid namespace. Optional: Default to false.",
          "type": "boolean"
        },
        "hostUsers": {
          "description": "Use the host's user namespace. Optional: Default to true. If set to true or not present, the pod will be run in the host user namespace, useful for when the pod needs a feature only available to the host user namespace, such as loading a kernel module with CAP_SYS_MODULE. When set to false, a new userns is created for the pod. Setting false is useful for mitigating container breakout vulnerabilities even allowing users to run their containers as root without actually having root privileges on the host. This field is alpha-level and is only honored by servers that enable the UserNamespacesSupport feature.",
          "type": "boolean"
        },
        "hostname": {
          "description": "Specifies the hostname of the Pod If not specified, the pod's hostname will be set to a system-defined value.",
          "type": "string"
        },
        "imagePullSecrets": {
          "description": "ImagePullSecrets is an optional list of references to secrets in the same namespace to use for pulling any of the images used by this PodSpec. If specified, these secrets will be passed to individual puller implementations for them to use. More info: https://kubernetes.io/docs/concepts/containers/images#specifying-imagepullsecrets-on-a-pod",
          "type": "array",
          "items": {
            "default": {},
            "$ref": "#/definitions/v1.LocalObjectReference"
          },
          "x-kubernetes-patch-merge-key": "name",
          "x-kubernetes-patch-strategy": "merge"
        },
        "initContainers": {
          "description": "List of initialization containers belonging to the pod. Init containers are executed in order prior to containers being started. If any init container fails, the pod is considered to have failed and is handled according to its restartPolicy. The name for an init container or normal container must be unique among all containers. Init containers may not have Lifecycle actions, Readiness probes, Liveness probes, or Startup probes. The resourceRequirements of an init container are taken into account during scheduling by finding the highest request/limit for each resource type, and then using the max of that value or the sum of the normal containers. Limits are applied to init containers in a similar fashion. Init containers cannot currently be added or removed. Cannot be updated. More info: https://kubernetes.io/docs/concepts/workloads/pods/init-containers/",
          "type": "array",
          "items": {
            "default": {},
            "$ref": "#/definitions/v1.Container"
          },
          "x-kubernetes-patch-merge-key": "name",
          "x-kubernetes-patch-strategy": "merge"
        },
        "labels": {
          "description": "Labels that will be added to the component pod. More info: https://kubernetes.io/docs/concepts/overview/working-with-objects/labels/",
          "type": "object",
          "additionalProperties": {
            "type": "string",
            "default": ""
          }
        },
        "logger": {
          "description": "Activate request/response logging and logger configurations",
          "$ref": "#/definitions/v1beta1.LoggerSpec"
        },
        "maxReplicas": {
          "description": "Maximum number of replicas for autoscaling.",
          "type": "integer",
          "format": "int32"
        },
        "minReplicas": {
          "description": "Minimum number of replicas, defaults to 1 but can be set to 0 to enable scale-to-zero.",
          "type": "integer",
          "format": "int32"
        },
        "nodeName": {
          "description": "NodeName indicates in which node this pod is scheduled. If empty, this pod is a candidate for scheduling by the scheduler defined in schedulerName. Once this field is set, the kubelet for this node becomes responsible for the lifecycle of this pod. This field should not be used to express a desire for the pod to be scheduled on a specific node. https://kubernetes.io/docs/concepts/scheduling-eviction/assign-pod-node/#nodename",
          "type": "string"
        },
        "nodeSelector": {
          "description": "NodeSelector is a selector which must be true for the pod to fit on a node. Selector which must match a node's labels for the pod to be scheduled on that node. More info: https://kubernetes.io/docs/concepts/configuration/assign-pod-node/",
          "type": "object",
          "additionalProperties": {
            "type": "string",
            "default": ""
          },
          "x-kubernetes-map-type": "atomic"
        },
        "os": {
          "description": "Specifies the OS of the containers in the pod. Some pod and container fields are restricted if this is set.\n\nIf the OS field is set to linux, the following fields must be unset: -securityContext.windowsOptions\n\nIf the OS field is set to windows, following fields must be unset: - spec.hostPID - spec.hostIPC - spec.hostUsers - spec.securityContext.appArmorProfile - spec.securityContext.seLinuxOptions - spec.securityContext.seccompProfile - spec.securityContext.fsGroup - spec.securityContext.fsGroupChangePolicy - spec.securityContext.sysctls - spec.shareProcessNamespace - spec.securityContext.runAsUser - spec.securityContext.runAsGroup - spec.securityContext.supplementalGroups - spec.securityContext.supplementalGroupsPolicy - spec.containers[*].securityContext.appArmorProfile - spec.containers[*].securityContext.seLinuxOptions - spec.containers[*].securityContext.seccompProfile - spec.containers[*].securityContext.capabilities - spec.containers[*].securityContext.readOnlyRootFilesystem - spec.containers[*].securityContext.privileged - spec.containers[*].securityContext.allowPrivilegeEscalation - spec.containers[*].securityContext.procMount - spec.containers[*].securityContext.runAsUser - spec.containers[*].securityContext.runAsGroup",
          "$ref": "#/definitions/v1.PodOS"
        },
        "overhead": {
          "description": "Overhead represents the resource overhead associated with running a pod for a given RuntimeClass. This field will be autopopulated at admission time by the RuntimeClass admission controller. If the RuntimeClass admission controller is enabled, overhead must not be set in Pod create requests. The RuntimeClass admission controller will reject Pod create requests which have the overhead already set. If RuntimeClass is configured and selected in the PodSpec, Overhead will be set to the value defined in the corresponding RuntimeClass, otherwise it will remain unset and treated as zero. More info: https://git.k8s.io/enhancements/keps/sig-node/688-pod-overhead/README.md",
          "type": "object",
          "additionalProperties": {
            "$ref": "#/definitions/resource.Quantity"
          }
        },
        "preemptionPolicy": {
          "description": "PreemptionPolicy is the Policy for preempting pods with lower priority. One of Never, PreemptLowerPriority. Defaults to PreemptLowerPriority if unset.",
          "type": "string"
        },
        "priority": {
          "description": "The priority value. Various system components use this field to find the priority of the pod. When Priority Admission Controller is enabled, it prevents users from setting this field. The admission controller populates this field from PriorityClassName. The higher the value, the higher the priority.",
          "type": "integer",
          "format": "int32"
        },
        "priorityClassName": {
          "description": "If specified, indicates the pod's priority. \"system-node-critical\" and \"system-cluster-critical\" are two special keywords which indicate the highest priorities with the former being the highest priority. Any other name must be defined by creating a PriorityClass object with that name. If not specified, the pod priority will be default or zero if there is no default.",
          "type": "string"
        },
        "readinessGates": {
          "description": "If specified, all readiness gates will be evaluated for pod readiness. A pod is ready when all its containers are ready AND all conditions specified in the readiness gates have status equal to \"True\" More info: https://git.k8s.io/enhancements/keps/sig-network/580-pod-readiness-gates",
          "type": "array",
          "items": {
            "default": {},
            "$ref": "#/definitions/v1.PodReadinessGate"
          }
        },
        "resourceClaims": {
          "description": "ResourceClaims defines which ResourceClaims must be allocated and reserved before the Pod is allowed to start. The resources will be made available to those containers which consume them by name.\n\nThis is an alpha field and requires enabling the DynamicResourceAllocation feature gate.\n\nThis field is immutable.",
          "type": "array",
          "items": {
            "default": {},
            "$ref": "#/definitions/v1.PodResourceClaim"
          },
          "x-kubernetes-list-map-keys": [
            "name"
          ],
          "x-kubernetes-list-type": "map",
          "x-kubernetes-patch-merge-key": "name",
          "x-kubernetes-patch-strategy": "merge,retainKeys"
        },
        "resources": {
          "description": "Resources is the total amount of CPU and Memory resources required by all containers in the pod. It supports specifying Requests and Limits for \"cpu\" and \"memory\" resource names only. ResourceClaims are not supported.\n\nThis field enables fine-grained control over resource allocation for the entire pod, allowing resource sharing among containers in a pod.\n\nThis is an alpha field and requires enabling the PodLevelResources feature gate.",
          "$ref": "#/definitions/v1.ResourceRequirements"
        },
        "restartPolicy": {
          "description": "Restart policy for all containers within the pod. One of Always, OnFailure, Never. In some contexts, only a subset of those values may be permitted. Default to Always. More info: https://kubernetes.io/docs/concepts/workloads/pods/pod-lifecycle/#restart-policy",
          "type": "string"
        },
        "runtimeClassName": {
          "description": "RuntimeClassName refers to a RuntimeClass object in the node.k8s.io group, which should be used to run this pod.  If no RuntimeClass resource matches the named class, the pod will not be run. If unset or empty, the \"legacy\" RuntimeClass will be used, which is an implicit class with an empty definition that uses the default runtime handler. More info: https://git.k8s.io/enhancements/keps/sig-node/585-runtime-class",
          "type": "string"
        },
        "scaleMetric": {
          "description": "ScaleMetric defines the scaling metric type watched by autoscaler. possible values are concurrency, rps, cpu, memory. concurrency, rps are supported via Knative Pod Autoscaler(https://knative.dev/docs/serving/autoscaling/autoscaling-metrics).",
          "type": "string"
        },
        "scaleMetricType": {
          "description": "Type of metric to use. Options are Utilization, or AverageValue.",
          "type": "string"
        },
        "scaleTarget": {
          "description": "ScaleTarget specifies the integer target value of the metric type the Autoscaler watches for. concurrency and rps targets are supported by Knative Pod Autoscaler (https://knative.dev/docs/serving/autoscaling/autoscaling-targets/).",
          "type": "integer",
          "format": "int32"
        },
        "schedulerName": {
          "description": "If specified, the pod will be dispatched by specified scheduler. If not specified, the pod will be dispatched by default scheduler.",
          "type": "string"
        },
        "schedulingGates": {
          "description": "SchedulingGates is an opaque list of values that if specified will block scheduling the pod. If schedulingGates is not empty, the pod will stay in the SchedulingGated state and the scheduler will not attempt to schedule the pod.\n\nSchedulingGates can only be set at pod creation time, and be removed only afterwards.",
          "type": "array",
          "items": {
            "default": {},
            "$ref": "#/definitions/v1.PodSchedulingGate"
          },
          "x-kubernetes-list-map-keys": [
            "name"
          ],
          "x-kubernetes-list-type": "map",
          "x-kubernetes-patch-merge-key": "name",
          "x-kubernetes-patch-strategy": "merge"
        },
        "securityContext": {
          "description": "SecurityContext holds pod-level security attributes and common container settings. Optional: Defaults to empty.  See type description for default values of each field.",
          "$ref": "#/definitions/v1.PodSecurityContext"
        },
        "serviceAccount": {
          "description": "DeprecatedServiceAccount is a deprecated alias for ServiceAccountName. Deprecated: Use serviceAccountName instead.",
          "type": "string"
        },
        "serviceAccountName": {
          "description": "ServiceAccountName is the name of the ServiceAccount to use to run this pod. More info: https://kubernetes.io/docs/tasks/configure-pod-container/configure-service-account/",
          "type": "string"
        },
        "setHostnameAsFQDN": {
          "description": "If true the pod's hostname will be configured as the pod's FQDN, rather than the leaf name (the default). In Linux containers, this means setting the FQDN in the hostname field of the kernel (the nodename field of struct utsname). In Windows containers, this means setting the registry value of hostname for the registry key HKEY_LOCAL_MACHINE\\\\SYSTEM\\\\CurrentControlSet\\\\Services\\\\Tcpip\\\\Parameters to FQDN. If a pod does not have FQDN, this has no effect. Default to false.",
          "type": "boolean"
        },
        "shareProcessNamespace": {
          "description": "Share a single process namespace between all of the containers in a pod. When this is set containers will be able to view and signal processes from other containers in the same pod, and the first process in each container will not be assigned PID 1. HostPID and ShareProcessNamespace cannot both be set. Optional: Default to false.",
          "type": "boolean"
        },
        "subdomain": {
          "description": "If specified, the fully qualified Pod hostname will be \"\u003chostname\u003e.\u003csubdomain\u003e.\u003cpod namespace\u003e.svc.\u003ccluster domain\u003e\". If not specified, the pod will not have a domainname at all.",
          "type": "string"
        },
        "terminationGracePeriodSeconds": {
          "description": "Optional duration in seconds the pod needs to terminate gracefully. May be decreased in delete request. Value must be non-negative integer. The value zero indicates stop immediately via the kill signal (no opportunity to shut down). If this value is nil, the default grace period will be used instead. The grace period is the duration in seconds after the processes running in the pod are sent a termination signal and the time when the processes are forcibly halted with a kill signal. Set this value longer than the expected cleanup time for your process. Defaults to 30 seconds.",
          "type": "integer",
          "format": "int64"
        },
        "timeout": {
          "description": "TimeoutSeconds specifies the number of seconds to wait before timing out a request to the component.",
          "type": "integer",
          "format": "int64"
        },
        "tolerations": {
          "description": "If specified, the pod's tolerations.",
          "type": "array",
          "items": {
            "default": {},
            "$ref": "#/definitions/v1.Toleration"
          }
        },
        "topologySpreadConstraints": {
          "description": "TopologySpreadConstraints describes how a group of pods ought to spread across topology domains. Scheduler will schedule pods in a way which abides by the constraints. All topologySpreadConstraints are ANDed.",
          "type": "array",
          "items": {
            "default": {},
            "$ref": "#/definitions/v1.TopologySpreadConstraint"
          },
          "x-kubernetes-list-map-keys": [
            "topologyKey",
            "whenUnsatisfiable"
          ],
          "x-kubernetes-list-type": "map",
          "x-kubernetes-patch-merge-key": "topologyKey",
          "x-kubernetes-patch-strategy": "merge"
        },
        "volumes": {
          "description": "List of volumes that can be mounted by containers belonging to the pod. More info: https://kubernetes.io/docs/concepts/storage/volumes",
          "type": "array",
          "items": {
            "default": {},
            "$ref": "#/definitions/v1.Volume"
          },
          "x-kubernetes-patch-merge-key": "name",
          "x-kubernetes-patch-strategy": "merge,retainKeys"
        }
      }
    },
    "v1beta1.ExplainersConfig": {
      "type": "object",
      "properties": {
        "art": {
          "default": {},
          "$ref": "#/definitions/v1beta1.ExplainerConfig"
        }
      }
    },
    "v1beta1.ExternalMetricSource": {
      "type": "object",
      "required": [
        "metric",
        "target"
      ],
      "properties": {
        "metric": {
          "description": "metric identifies the target metric by name and selector",
          "default": {},
          "$ref": "#/definitions/v1beta1.ExternalMetrics"
        },
        "target": {
          "description": "target specifies the target value for the given metric",
          "default": {},
          "$ref": "#/definitions/v1beta1.MetricTarget"
        }
      }
    },
    "v1beta1.ExternalMetrics": {
      "type": "object",
      "properties": {
        "backend": {
          "description": "MetricsBackend defines the scaling metric type watched by autoscaler possible values are prometheus, graphite.",
          "type": "string",
          "default": ""
        },
        "namespace": {
          "description": "For namespaced query",
          "type": "string"
        },
        "query": {
          "description": "Query to run to get metrics from MetricsBackend",
          "type": "string"
        },
        "serverAddress": {
          "description": "Address of MetricsBackend server.",
          "type": "string"
        }
      }
    },
    "v1beta1.FailureInfo": {
      "type": "object",
      "properties": {
        "exitCode": {
          "description": "Exit status from the last termination of the container",
          "type": "integer",
          "format": "int32"
        },
        "location": {
          "description": "Name of component to which the failure relates (usually Pod name)",
          "type": "string"
        },
        "message": {
          "description": "Detailed error message",
          "type": "string"
        },
        "modelRevisionName": {
          "description": "Internal Revision/ID of model, tied to specific Spec contents",
          "type": "string"
        },
        "reason": {
          "description": "High level class of failure",
          "type": "string"
        },
        "time": {
          "description": "Time failure occurred or was discovered",
          "$ref": "#/definitions/v1.Time"
        }
      }
    },
    "v1beta1.HuggingFaceRuntimeSpec": {
      "description": "HuggingFaceRuntimeSpec defines arguments for configuring HuggingFace model serving.",
      "type": "object",
      "properties": {
        "args": {
          "description": "Arguments to the entrypoint. The container image's CMD is used if this is not provided. Variable references $(VAR_NAME) are expanded using the container's environment. If a variable cannot be resolved, the reference in the input string will be unchanged. Double $$ are reduced to a single $, which allows for escaping the $(VAR_NAME) syntax: i.e. \"$$(VAR_NAME)\" will produce the string literal \"$(VAR_NAME)\". Escaped references will never be expanded, regardless of whether the variable exists or not. Cannot be updated. More info: https://kubernetes.io/docs/tasks/inject-data-application/define-command-argument-container/#running-a-command-in-a-shell",
          "type": "array",
          "items": {
            "type": "string",
            "default": ""
          },
          "x-kubernetes-list-type": "atomic"
        },
        "command": {
          "description": "Entrypoint array. Not executed within a shell. The container image's ENTRYPOINT is used if this is not provided. Variable references $(VAR_NAME) are expanded using the container's environment. If a variable cannot be resolved, the reference in the input string will be unchanged. Double $$ are reduced to a single $, which allows for escaping the $(VAR_NAME) syntax: i.e. \"$$(VAR_NAME)\" will produce the string literal \"$(VAR_NAME)\". Escaped references will never be expanded, regardless of whether the variable exists or not. Cannot be updated. More info: https://kubernetes.io/docs/tasks/inject-data-application/define-command-argument-container/#running-a-command-in-a-shell",
          "type": "array",
          "items": {
            "type": "string",
            "default": ""
          },
          "x-kubernetes-list-type": "atomic"
        },
        "env": {
          "description": "List of environment variables to set in the container. Cannot be updated.",
          "type": "array",
          "items": {
            "default": {},
            "$ref": "#/definitions/v1.EnvVar"
          },
          "x-kubernetes-list-map-keys": [
            "name"
          ],
          "x-kubernetes-list-type": "map",
          "x-kubernetes-patch-merge-key": "name",
          "x-kubernetes-patch-strategy": "merge"
        },
        "envFrom": {
          "description": "List of sources to populate environment variables in the container. The keys defined within a source must be a C_IDENTIFIER. All invalid keys will be reported as an event when the container is starting. When a key exists in multiple sources, the value associated with the last source will take precedence. Values defined by an Env with a duplicate key will take precedence. Cannot be updated.",
          "type": "array",
          "items": {
            "default": {},
            "$ref": "#/definitions/v1.EnvFromSource"
          },
          "x-kubernetes-list-type": "atomic"
        },
        "image": {
          "description": "Container image name. More info: https://kubernetes.io/docs/concepts/containers/images This field is optional to allow higher level config management to default or override container images in workload controllers like Deployments and StatefulSets.",
          "type": "string"
        },
        "imagePullPolicy": {
          "description": "Image pull policy. One of Always, Never, IfNotPresent. Defaults to Always if :latest tag is specified, or IfNotPresent otherwise. Cannot be updated. More info: https://kubernetes.io/docs/concepts/containers/images#updating-images",
          "type": "string"
        },
        "lifecycle": {
          "description": "Actions that the management system should take in response to container lifecycle events. Cannot be updated.",
          "$ref": "#/definitions/v1.Lifecycle"
        },
        "livenessProbe": {
          "description": "Periodic probe of container liveness. Container will be restarted if the probe fails. Cannot be updated. More info: https://kubernetes.io/docs/concepts/workloads/pods/pod-lifecycle#container-probes",
          "$ref": "#/definitions/v1.Probe"
        },
        "name": {
          "description": "Name of the container specified as a DNS_LABEL. Each container in a pod must have a unique name (DNS_LABEL). Cannot be updated.",
          "type": "string",
          "default": ""
        },
        "ports": {
          "description": "List of ports to expose from the container. Not specifying a port here DOES NOT prevent that port from being exposed. Any port which is listening on the default \"0.0.0.0\" address inside a container will be accessible from the network. Modifying this array with strategic merge patch may corrupt the data. For more information See https://github.com/kubernetes/kubernetes/issues/108255. Cannot be updated.",
          "type": "array",
          "items": {
            "default": {},
            "$ref": "#/definitions/v1.ContainerPort"
          },
          "x-kubernetes-list-map-keys": [
            "containerPort",
            "protocol"
          ],
          "x-kubernetes-list-type": "map",
          "x-kubernetes-patch-merge-key": "containerPort",
          "x-kubernetes-patch-strategy": "merge"
        },
        "protocolVersion": {
          "description": "Protocol version to use by the predictor (i.e. v1 or v2 or grpc-v1 or grpc-v2)",
          "type": "string"
        },
        "readinessProbe": {
          "description": "Periodic probe of container service readiness. Container will be removed from service endpoints if the probe fails. Cannot be updated. More info: https://kubernetes.io/docs/concepts/workloads/pods/pod-lifecycle#container-probes",
          "$ref": "#/definitions/v1.Probe"
        },
        "resizePolicy": {
          "description": "Resources resize policy for the container.",
          "type": "array",
          "items": {
            "default": {},
            "$ref": "#/definitions/v1.ContainerResizePolicy"
          },
          "x-kubernetes-list-type": "atomic"
        },
        "resources": {
          "description": "Compute Resources required by this container. Cannot be updated. More info: https://kubernetes.io/docs/concepts/configuration/manage-resources-containers/",
          "default": {},
          "$ref": "#/definitions/v1.ResourceRequirements"
        },
        "restartPolicy": {
          "description": "RestartPolicy defines the restart behavior of individual containers in a pod. This field may only be set for init containers, and the only allowed value is \"Always\". For non-init containers or when this field is not specified, the restart behavior is defined by the Pod's restart policy and the container type. Setting the RestartPolicy as \"Always\" for the init container will have the following effect: this init container will be continually restarted on exit until all regular containers have terminated. Once all regular containers have completed, all init containers with restartPolicy \"Always\" will be shut down. This lifecycle differs from normal init containers and is often referred to as a \"sidecar\" container. Although this init container still starts in the init container sequence, it does not wait for the container to complete before proceeding to the next init container. Instead, the next init container starts immediately after this init container is started, or after any startupProbe has successfully completed.",
          "type": "string"
        },
        "runtimeVersion": {
          "description": "Runtime version of the predictor docker image",
          "type": "string"
        },
        "securityContext": {
          "description": "SecurityContext defines the security options the container should be run with. If set, the fields of SecurityContext override the equivalent fields of PodSecurityContext. More info: https://kubernetes.io/docs/tasks/configure-pod-container/security-context/",
          "$ref": "#/definitions/v1.SecurityContext"
        },
        "startupProbe": {
          "description": "StartupProbe indicates that the Pod has successfully initialized. If specified, no other probes are executed until this completes successfully. If this probe fails, the Pod will be restarted, just as if the livenessProbe failed. This can be used to provide different probe parameters at the beginning of a Pod's lifecycle, when it might take a long time to load data or warm a cache, than during steady-state operation. This cannot be updated. More info: https://kubernetes.io/docs/concepts/workloads/pods/pod-lifecycle#container-probes",
          "$ref": "#/definitions/v1.Probe"
        },
        "stdin": {
          "description": "Whether this container should allocate a buffer for stdin in the container runtime. If this is not set, reads from stdin in the container will always result in EOF. Default is false.",
          "type": "boolean"
        },
        "stdinOnce": {
          "description": "Whether the container runtime should close the stdin channel after it has been opened by a single attach. When stdin is true the stdin stream will remain open across multiple attach sessions. If stdinOnce is set to true, stdin is opened on container start, is empty until the first client attaches to stdin, and then remains open and accepts data until the client disconnects, at which time stdin is closed and remains closed until the container is restarted. If this flag is false, a container processes that reads from stdin will never receive an EOF. Default is false",
          "type": "boolean"
        },
        "storage": {
          "description": "Storage Spec for model location",
          "$ref": "#/definitions/v1beta1.ModelStorageSpec"
        },
        "storageUri": {
          "description": "This field points to the location of the trained model which is mounted onto the pod.",
          "type": "string"
        },
        "terminationMessagePath": {
          "description": "Optional: Path at which the file to which the container's termination message will be written is mounted into the container's filesystem. Message written is intended to be brief final status, such as an assertion failure message. Will be truncated by the node if greater than 4096 bytes. The total message length across all containers will be limited to 12kb. Defaults to /dev/termination-log. Cannot be updated.",
          "type": "string"
        },
        "terminationMessagePolicy": {
          "description": "Indicate how the termination message should be populated. File will use the contents of terminationMessagePath to populate the container status message on both success and failure. FallbackToLogsOnError will use the last chunk of container log output if the termination message file is empty and the container exited with an error. The log output is limited to 2048 bytes or 80 lines, whichever is smaller. Defaults to File. Cannot be updated.",
          "type": "string"
        },
        "tty": {
          "description": "Whether this container should allocate a TTY for itself, also requires 'stdin' to be true. Default is false.",
          "type": "boolean"
        },
        "volumeDevices": {
          "description": "volumeDevices is the list of block devices to be used by the container.",
          "type": "array",
          "items": {
            "default": {},
            "$ref": "#/definitions/v1.VolumeDevice"
          },
          "x-kubernetes-list-map-keys": [
            "devicePath"
          ],
          "x-kubernetes-list-type": "map",
          "x-kubernetes-patch-merge-key": "devicePath",
          "x-kubernetes-patch-strategy": "merge"
        },
        "volumeMounts": {
          "description": "Pod volumes to mount into the container's filesystem. Cannot be updated.",
          "type": "array",
          "items": {
            "default": {},
            "$ref": "#/definitions/v1.VolumeMount"
          },
          "x-kubernetes-list-map-keys": [
            "mountPath"
          ],
          "x-kubernetes-list-type": "map",
          "x-kubernetes-patch-merge-key": "mountPath",
          "x-kubernetes-patch-strategy": "merge"
        },
        "workingDir": {
          "description": "Container's working directory. If not specified, the container runtime's default will be used, which might be configured in the container image. Cannot be updated.",
          "type": "string"
        }
      }
    },
    "v1beta1.InferenceService": {
      "description": "InferenceService is the Schema for the InferenceServices API",
      "type": "object",
      "properties": {
        "apiVersion": {
          "description": "APIVersion defines the versioned schema of this representation of an object. Servers should convert recognized schemas to the latest internal value, and may reject unrecognized values. More info: https://git.k8s.io/community/contributors/devel/sig-architecture/api-conventions.md#resources",
          "type": "string"
        },
        "kind": {
          "description": "Kind is a string value representing the REST resource this object represents. Servers may infer this from the endpoint the client submits requests to. Cannot be updated. In CamelCase. More info: https://git.k8s.io/community/contributors/devel/sig-architecture/api-conventions.md#types-kinds",
          "type": "string"
        },
        "metadata": {
          "default": {},
          "$ref": "#/definitions/v1.ObjectMeta"
        },
        "spec": {
          "default": {},
          "$ref": "#/definitions/v1beta1.InferenceServiceSpec"
        },
        "status": {
          "default": {},
          "$ref": "#/definitions/v1beta1.InferenceServiceStatus"
        }
      }
    },
    "v1beta1.InferenceServiceDefaulter": {
      "description": "InferenceServiceDefaulter is responsible for setting default values on the InferenceService when created or updated.\n\nNOTE: The +kubebuilder:object:generate=false marker prevents controller-gen from generating DeepCopy methods, as it is used only for temporary operations and does not need to be deeply copied.",
      "type": "object"
    },
    "v1beta1.InferenceServiceList": {
      "description": "InferenceServiceList contains a list of Service",
      "type": "object",
      "required": [
        "items"
      ],
      "properties": {
        "apiVersion": {
          "description": "APIVersion defines the versioned schema of this representation of an object. Servers should convert recognized schemas to the latest internal value, and may reject unrecognized values. More info: https://git.k8s.io/community/contributors/devel/sig-architecture/api-conventions.md#resources",
          "type": "string"
        },
        "items": {
          "type": "array",
          "items": {
            "default": {},
            "$ref": "#/definitions/v1beta1.InferenceService"
          },
          "x-kubernetes-list-type": "set"
        },
        "kind": {
          "description": "Kind is a string value representing the REST resource this object represents. Servers may infer this from the endpoint the client submits requests to. Cannot be updated. In CamelCase. More info: https://git.k8s.io/community/contributors/devel/sig-architecture/api-conventions.md#types-kinds",
          "type": "string"
        },
        "metadata": {
          "default": {},
          "$ref": "#/definitions/v1.ListMeta"
        }
      }
    },
    "v1beta1.InferenceServiceSpec": {
      "description": "InferenceServiceSpec is the top level type for this resource",
      "type": "object",
      "required": [
        "predictor"
      ],
      "properties": {
        "explainer": {
          "description": "Explainer defines the model explanation service spec, explainer service calls to predictor or transformer if it is specified.",
          "$ref": "#/definitions/v1beta1.ExplainerSpec"
        },
        "predictor": {
          "description": "Predictor defines the model serving spec",
          "default": {},
          "$ref": "#/definitions/v1beta1.PredictorSpec"
        },
        "transformer": {
          "description": "Transformer defines the pre/post processing before and after the predictor call, transformer service calls to predictor service.",
          "$ref": "#/definitions/v1beta1.TransformerSpec"
        }
      }
    },
    "v1beta1.InferenceServiceStatus": {
      "description": "InferenceServiceStatus defines the observed state of InferenceService",
      "type": "object",
      "properties": {
        "address": {
          "description": "Addressable endpoint for the InferenceService",
          "$ref": "#/definitions/knative.Addressable"
        },
        "annotations": {
          "description": "Annotations is additional Status fields for the Resource to save some additional State as well as convey more information to the user. This is roughly akin to Annotations on any k8s resource, just the reconciler conveying richer information outwards.",
          "type": "object",
          "additionalProperties": {
            "type": "string",
            "default": ""
          }
        },
        "clusterServingRuntimeName": {
          "description": "ClusterServingRuntimeName is the name of the ClusterServingRuntime that the InferenceService is using",
          "type": "string"
        },
        "components": {
          "description": "Statuses for the components of the InferenceService",
          "type": "object",
          "additionalProperties": {
            "default": {},
            "$ref": "#/definitions/v1beta1.ComponentStatusSpec"
          }
        },
        "conditions": {
          "description": "Conditions the latest available observations of a resource's current state.",
          "type": "array",
          "items": {
            "default": {},
            "$ref": "#/definitions/knative.Condition"
          },
          "x-kubernetes-patch-merge-key": "type",
          "x-kubernetes-patch-strategy": "merge"
        },
        "deploymentMode": {
          "description": "InferenceService DeploymentMode",
          "type": "string"
        },
        "modelStatus": {
          "description": "Model related statuses",
          "default": {},
          "$ref": "#/definitions/v1beta1.ModelStatus"
        },
        "observedGeneration": {
          "description": "ObservedGeneration is the 'Generation' of the Service that was last processed by the controller.",
          "type": "integer",
          "format": "int64"
        },
        "servingRuntimeName": {
          "description": "ServingRuntimeName is the name of the ServingRuntime that the InferenceService is using",
          "type": "string"
        },
        "url": {
          "description": "URL holds the url that will distribute traffic over the provided traffic targets. It generally has the form http[s]://{route-name}.{route-namespace}.{cluster-level-suffix}",
          "$ref": "#/definitions/knative.URL"
        }
      }
    },
    "v1beta1.InferenceServiceValidator": {
      "description": "InferenceServiceValidator is responsible for validating the InferenceService resource when it is created, updated, or deleted.\n\nNOTE: The +kubebuilder:object:generate=false marker prevents controller-gen from generating DeepCopy methods, as this struct is used only for temporary operations and does not need to be deeply copied.",
      "type": "object"
    },
    "v1beta1.InferenceServicesConfig": {
      "type": "object",
      "required": [
        "explainers"
      ],
      "properties": {
        "explainers": {
          "description": "Explainer configurations",
          "default": {},
          "$ref": "#/definitions/v1beta1.ExplainersConfig"
        },
        "resource": {
          "description": "Resource configurations",
          "default": {},
          "$ref": "#/definitions/v1beta1.ResourceConfig"
        },
        "serviceAnnotationDisallowedList": {
          "description": "ServiceAnnotationDisallowedList is a list of annotations that are not allowed to be propagated to Knative revisions",
          "type": "array",
          "items": {
            "type": "string",
            "default": ""
          }
        },
        "serviceLabelDisallowedList": {
          "description": "ServiceLabelDisallowedList is a list of labels that are not allowed to be propagated to Knative revisions",
          "type": "array",
          "items": {
            "type": "string",
            "default": ""
          }
        }
      }
    },
    "v1beta1.IngressConfig": {
      "type": "object",
      "properties": {
        "additionalIngressDomains": {
          "type": "array",
          "items": {
            "type": "string",
            "default": ""
          }
        },
        "disableIngressCreation": {
          "type": "boolean"
        },
        "disableIstioVirtualHost": {
          "type": "boolean"
        },
        "domainTemplate": {
          "type": "string"
        },
        "enableGatewayApi": {
          "type": "boolean"
        },
        "ingressClassName": {
          "type": "string"
        },
        "ingressDomain": {
          "type": "string"
        },
        "ingressGateway": {
          "type": "string"
        },
        "knativeLocalGatewayService": {
          "type": "string"
        },
        "kserveIngressGateway": {
          "type": "string"
        },
        "localGateway": {
          "type": "string"
        },
        "localGatewayService": {
          "type": "string"
        },
        "pathTemplate": {
          "type": "string"
        },
        "urlScheme": {
          "type": "string"
        }
      }
    },
    "v1beta1.LightGBMSpec": {
      "description": "LightGBMSpec defines arguments for configuring LightGBMSpec model serving.",
      "type": "object",
      "properties": {
        "args": {
          "description": "Arguments to the entrypoint. The container image's CMD is used if this is not provided. Variable references $(VAR_NAME) are expanded using the container's environment. If a variable cannot be resolved, the reference in the input string will be unchanged. Double $$ are reduced to a single $, which allows for escaping the $(VAR_NAME) syntax: i.e. \"$$(VAR_NAME)\" will produce the string literal \"$(VAR_NAME)\". Escaped references will never be expanded, regardless of whether the variable exists or not. Cannot be updated. More info: https://kubernetes.io/docs/tasks/inject-data-application/define-command-argument-container/#running-a-command-in-a-shell",
          "type": "array",
          "items": {
            "type": "string",
            "default": ""
          },
          "x-kubernetes-list-type": "atomic"
        },
        "command": {
          "description": "Entrypoint array. Not executed within a shell. The container image's ENTRYPOINT is used if this is not provided. Variable references $(VAR_NAME) are expanded using the container's environment. If a variable cannot be resolved, the reference in the input string will be unchanged. Double $$ are reduced to a single $, which allows for escaping the $(VAR_NAME) syntax: i.e. \"$$(VAR_NAME)\" will produce the string literal \"$(VAR_NAME)\". Escaped references will never be expanded, regardless of whether the variable exists or not. Cannot be updated. More info: https://kubernetes.io/docs/tasks/inject-data-application/define-command-argument-container/#running-a-command-in-a-shell",
          "type": "array",
          "items": {
            "type": "string",
            "default": ""
          },
          "x-kubernetes-list-type": "atomic"
        },
        "env": {
          "description": "List of environment variables to set in the container. Cannot be updated.",
          "type": "array",
          "items": {
            "default": {},
            "$ref": "#/definitions/v1.EnvVar"
          },
          "x-kubernetes-list-map-keys": [
            "name"
          ],
          "x-kubernetes-list-type": "map",
          "x-kubernetes-patch-merge-key": "name",
          "x-kubernetes-patch-strategy": "merge"
        },
        "envFrom": {
          "description": "List of sources to populate environment variables in the container. The keys defined within a source must be a C_IDENTIFIER. All invalid keys will be reported as an event when the container is starting. When a key exists in multiple sources, the value associated with the last source will take precedence. Values defined by an Env with a duplicate key will take precedence. Cannot be updated.",
          "type": "array",
          "items": {
            "default": {},
            "$ref": "#/definitions/v1.EnvFromSource"
          },
          "x-kubernetes-list-type": "atomic"
        },
        "image": {
          "description": "Container image name. More info: https://kubernetes.io/docs/concepts/containers/images This field is optional to allow higher level config management to default or override container images in workload controllers like Deployments and StatefulSets.",
          "type": "string"
        },
        "imagePullPolicy": {
          "description": "Image pull policy. One of Always, Never, IfNotPresent. Defaults to Always if :latest tag is specified, or IfNotPresent otherwise. Cannot be updated. More info: https://kubernetes.io/docs/concepts/containers/images#updating-images",
          "type": "string"
        },
        "lifecycle": {
          "description": "Actions that the management system should take in response to container lifecycle events. Cannot be updated.",
          "$ref": "#/definitions/v1.Lifecycle"
        },
        "livenessProbe": {
          "description": "Periodic probe of container liveness. Container will be restarted if the probe fails. Cannot be updated. More info: https://kubernetes.io/docs/concepts/workloads/pods/pod-lifecycle#container-probes",
          "$ref": "#/definitions/v1.Probe"
        },
        "name": {
          "description": "Name of the container specified as a DNS_LABEL. Each container in a pod must have a unique name (DNS_LABEL). Cannot be updated.",
          "type": "string",
          "default": ""
        },
        "ports": {
          "description": "List of ports to expose from the container. Not specifying a port here DOES NOT prevent that port from being exposed. Any port which is listening on the default \"0.0.0.0\" address inside a container will be accessible from the network. Modifying this array with strategic merge patch may corrupt the data. For more information See https://github.com/kubernetes/kubernetes/issues/108255. Cannot be updated.",
          "type": "array",
          "items": {
            "default": {},
            "$ref": "#/definitions/v1.ContainerPort"
          },
          "x-kubernetes-list-map-keys": [
            "containerPort",
            "protocol"
          ],
          "x-kubernetes-list-type": "map",
          "x-kubernetes-patch-merge-key": "containerPort",
          "x-kubernetes-patch-strategy": "merge"
        },
        "protocolVersion": {
          "description": "Protocol version to use by the predictor (i.e. v1 or v2 or grpc-v1 or grpc-v2)",
          "type": "string"
        },
        "readinessProbe": {
          "description": "Periodic probe of container service readiness. Container will be removed from service endpoints if the probe fails. Cannot be updated. More info: https://kubernetes.io/docs/concepts/workloads/pods/pod-lifecycle#container-probes",
          "$ref": "#/definitions/v1.Probe"
        },
        "resizePolicy": {
          "description": "Resources resize policy for the container.",
          "type": "array",
          "items": {
            "default": {},
            "$ref": "#/definitions/v1.ContainerResizePolicy"
          },
          "x-kubernetes-list-type": "atomic"
        },
        "resources": {
          "description": "Compute Resources required by this container. Cannot be updated. More info: https://kubernetes.io/docs/concepts/configuration/manage-resources-containers/",
          "default": {},
          "$ref": "#/definitions/v1.ResourceRequirements"
        },
        "restartPolicy": {
          "description": "RestartPolicy defines the restart behavior of individual containers in a pod. This field may only be set for init containers, and the only allowed value is \"Always\". For non-init containers or when this field is not specified, the restart behavior is defined by the Pod's restart policy and the container type. Setting the RestartPolicy as \"Always\" for the init container will have the following effect: this init container will be continually restarted on exit until all regular containers have terminated. Once all regular containers have completed, all init containers with restartPolicy \"Always\" will be shut down. This lifecycle differs from normal init containers and is often referred to as a \"sidecar\" container. Although this init container still starts in the init container sequence, it does not wait for the container to complete before proceeding to the next init container. Instead, the next init container starts immediately after this init container is started, or after any startupProbe has successfully completed.",
          "type": "string"
        },
        "runtimeVersion": {
          "description": "Runtime version of the predictor docker image",
          "type": "string"
        },
        "securityContext": {
          "description": "SecurityContext defines the security options the container should be run with. If set, the fields of SecurityContext override the equivalent fields of PodSecurityContext. More info: https://kubernetes.io/docs/tasks/configure-pod-container/security-context/",
          "$ref": "#/definitions/v1.SecurityContext"
        },
        "startupProbe": {
          "description": "StartupProbe indicates that the Pod has successfully initialized. If specified, no other probes are executed until this completes successfully. If this probe fails, the Pod will be restarted, just as if the livenessProbe failed. This can be used to provide different probe parameters at the beginning of a Pod's lifecycle, when it might take a long time to load data or warm a cache, than during steady-state operation. This cannot be updated. More info: https://kubernetes.io/docs/concepts/workloads/pods/pod-lifecycle#container-probes",
          "$ref": "#/definitions/v1.Probe"
        },
        "stdin": {
          "description": "Whether this container should allocate a buffer for stdin in the container runtime. If this is not set, reads from stdin in the container will always result in EOF. Default is false.",
          "type": "boolean"
        },
        "stdinOnce": {
          "description": "Whether the container runtime should close the stdin channel after it has been opened by a single attach. When stdin is true the stdin stream will remain open across multiple attach sessions. If stdinOnce is set to true, stdin is opened on container start, is empty until the first client attaches to stdin, and then remains open and accepts data until the client disconnects, at which time stdin is closed and remains closed until the container is restarted. If this flag is false, a container processes that reads from stdin will never receive an EOF. Default is false",
          "type": "boolean"
        },
        "storage": {
          "description": "Storage Spec for model location",
          "$ref": "#/definitions/v1beta1.ModelStorageSpec"
        },
        "storageUri": {
          "description": "This field points to the location of the trained model which is mounted onto the pod.",
          "type": "string"
        },
        "terminationMessagePath": {
          "description": "Optional: Path at which the file to which the container's termination message will be written is mounted into the container's filesystem. Message written is intended to be brief final status, such as an assertion failure message. Will be truncated by the node if greater than 4096 bytes. The total message length across all containers will be limited to 12kb. Defaults to /dev/termination-log. Cannot be updated.",
          "type": "string"
        },
        "terminationMessagePolicy": {
          "description": "Indicate how the termination message should be populated. File will use the contents of terminationMessagePath to populate the container status message on both success and failure. FallbackToLogsOnError will use the last chunk of container log output if the termination message file is empty and the container exited with an error. The log output is limited to 2048 bytes or 80 lines, whichever is smaller. Defaults to File. Cannot be updated.",
          "type": "string"
        },
        "tty": {
          "description": "Whether this container should allocate a TTY for itself, also requires 'stdin' to be true. Default is false.",
          "type": "boolean"
        },
        "volumeDevices": {
          "description": "volumeDevices is the list of block devices to be used by the container.",
          "type": "array",
          "items": {
            "default": {},
            "$ref": "#/definitions/v1.VolumeDevice"
          },
          "x-kubernetes-list-map-keys": [
            "devicePath"
          ],
          "x-kubernetes-list-type": "map",
          "x-kubernetes-patch-merge-key": "devicePath",
          "x-kubernetes-patch-strategy": "merge"
        },
        "volumeMounts": {
          "description": "Pod volumes to mount into the container's filesystem. Cannot be updated.",
          "type": "array",
          "items": {
            "default": {},
            "$ref": "#/definitions/v1.VolumeMount"
          },
          "x-kubernetes-list-map-keys": [
            "mountPath"
          ],
          "x-kubernetes-list-type": "map",
          "x-kubernetes-patch-merge-key": "mountPath",
          "x-kubernetes-patch-strategy": "merge"
        },
        "workingDir": {
          "description": "Container's working directory. If not specified, the container runtime's default will be used, which might be configured in the container image. Cannot be updated.",
          "type": "string"
        }
      }
    },
    "v1beta1.LocalModelConfig": {
      "type": "object",
      "required": [
        "enabled",
        "jobNamespace"
      ],
      "properties": {
        "defaultJobImage": {
          "type": "string"
        },
        "disableVolumeManagement": {
          "type": "boolean"
        },
        "enabled": {
          "type": "boolean",
          "default": false
        },
        "fsGroup": {
          "type": "integer",
          "format": "int64"
        },
        "jobNamespace": {
          "type": "string",
          "default": ""
        },
        "jobTTLSecondsAfterFinished": {
          "type": "integer",
          "format": "int32"
        },
        "reconcilationFrequencyInSecs": {
          "type": "integer",
          "format": "int64"
        }
      }
    },
    "v1beta1.LoggerSpec": {
      "description": "LoggerSpec specifies optional payload logging available for all components",
      "type": "object",
      "properties": {
<<<<<<< HEAD
        "metadataAnnotations": {
          "description": "Matched inference service annotations for propagating to inference logger cloud events.",
          "type": "array",
          "items": {
            "type": "string",
            "default": ""
          }
=======
        "logSchema": {
          "description": "Specifies the format for custom log generation.  The standard cloud events currently sent will not be compatible with a custom format Valid values are: - \"JSON\": logs are generated and sent as a JSON payload following the format specified in inference-logging-configmap",
          "type": "string"
>>>>>>> 5a115c92
        },
        "metadataHeaders": {
          "description": "Matched metadata HTTP headers for propagating to inference logger cloud events.",
          "type": "array",
          "items": {
            "type": "string",
            "default": ""
          }
        },
        "mode": {
          "description": "Specifies the scope of the loggers. \u003cbr /\u003e Valid values are: \u003cbr /\u003e - \"all\" (default): log both request and response; \u003cbr /\u003e - \"request\": log only request; \u003cbr /\u003e - \"response\": log only response \u003cbr /\u003e",
          "type": "string"
        },
        "storage": {
          "description": "Specifies the storage location for the inference logger cloud events.",
          "$ref": "#/definitions/v1beta1.LoggerStorageSpec"
        },
        "url": {
          "description": "URL to send logging events",
          "type": "string"
        }
      }
    },
    "v1beta1.LoggerStorageSpec": {
      "type": "object",
      "properties": {
        "key": {
          "description": "The Storage Key in the secret for this object.",
          "type": "string"
        },
        "parameters": {
          "description": "Parameters to override the default storage credentials and config.",
          "type": "object",
          "additionalProperties": {
            "type": "string",
            "default": ""
          }
        },
        "path": {
          "description": "The path to the object in the storage. Note that this path is relative to the storage URI.",
          "type": "string"
        },
        "serviceAccountName": {
          "type": "string"
        }
      }
    },
    "v1beta1.MetricTarget": {
      "description": "MetricTarget defines the target value, average value, or average utilization of a specific metric",
      "type": "object",
      "properties": {
        "averageUtilization": {
          "description": "averageUtilization is the target value of the average of the resource metric across all relevant pods, represented as a percentage of the requested value of the resource for the pods. Currently only valid for Resource metric source type",
          "type": "integer",
          "format": "int32"
        },
        "averageValue": {
          "description": "averageValue is the target value of the average of the metric across all relevant pods (as a quantity)",
          "$ref": "#/definitions/resource.Quantity"
        },
        "type": {
          "description": "type represents whether the metric type is Utilization, Value, or AverageValue",
          "type": "string",
          "default": ""
        },
        "value": {
          "description": "value is the target value of the metric (as a quantity).",
          "$ref": "#/definitions/resource.Quantity"
        }
      }
    },
    "v1beta1.MetricsSpec": {
      "description": "MetricsSpec specifies how to scale based on a single metric (only `type` and one other matching field should be set at once).",
      "type": "object",
      "required": [
        "type"
      ],
      "properties": {
        "external": {
          "description": "external refers to a global metric that is not associated with any Kubernetes object. It allows autoscaling based on information coming from components running outside of cluster (for example length of queue in cloud messaging service, or QPS from load balancer running outside of cluster).",
          "$ref": "#/definitions/v1beta1.ExternalMetricSource"
        },
        "podmetric": {
          "description": "pods refers to a metric describing each pod in the current scale target (for example, transactions-processed-per-second).  The values will be averaged together before being compared to the target value.",
          "$ref": "#/definitions/v1beta1.PodMetricSource"
        },
        "resource": {
          "description": "resource refers to a resource metric (such as those specified in requests and limits) known to Kubernetes describing each pod in the current scale target (e.g. CPU or memory). Such metrics are built in to Kubernetes, and have special scaling options on top of those available to normal per-pod metrics using the \"pods\" source.",
          "$ref": "#/definitions/v1beta1.ResourceMetricSource"
        },
        "type": {
          "description": "type is the type of metric source.  It should be one of \"Resource\", \"External\", \"PodMetric\". \"Resource\" or \"External\" each mapping to a matching field in the object.",
          "type": "string",
          "default": ""
        }
      }
    },
    "v1beta1.ModelCopies": {
      "type": "object",
      "required": [
        "failedCopies"
      ],
      "properties": {
        "failedCopies": {
          "description": "How many copies of this predictor's models failed to load recently",
          "type": "integer",
          "format": "int32",
          "default": 0
        },
        "totalCopies": {
          "description": "Total number copies of this predictor's models that are currently loaded",
          "type": "integer",
          "format": "int32"
        }
      }
    },
    "v1beta1.ModelFormat": {
      "type": "object",
      "properties": {
        "name": {
          "description": "Name of the model format.",
          "type": "string",
          "default": ""
        },
        "version": {
          "description": "Version of the model format. Used in validating that a predictor is supported by a runtime. Can be \"major\", \"major.minor\" or \"major.minor.patch\".",
          "type": "string"
        }
      }
    },
    "v1beta1.ModelRevisionStates": {
      "type": "object",
      "required": [
        "activeModelState"
      ],
      "properties": {
        "activeModelState": {
          "description": "High level state string: Pending, Standby, Loading, Loaded, FailedToLoad",
          "type": "string",
          "default": ""
        },
        "targetModelState": {
          "type": "string"
        }
      }
    },
    "v1beta1.ModelSpec": {
      "type": "object",
      "required": [
        "modelFormat"
      ],
      "properties": {
        "args": {
          "description": "Arguments to the entrypoint. The container image's CMD is used if this is not provided. Variable references $(VAR_NAME) are expanded using the container's environment. If a variable cannot be resolved, the reference in the input string will be unchanged. Double $$ are reduced to a single $, which allows for escaping the $(VAR_NAME) syntax: i.e. \"$$(VAR_NAME)\" will produce the string literal \"$(VAR_NAME)\". Escaped references will never be expanded, regardless of whether the variable exists or not. Cannot be updated. More info: https://kubernetes.io/docs/tasks/inject-data-application/define-command-argument-container/#running-a-command-in-a-shell",
          "type": "array",
          "items": {
            "type": "string",
            "default": ""
          },
          "x-kubernetes-list-type": "atomic"
        },
        "command": {
          "description": "Entrypoint array. Not executed within a shell. The container image's ENTRYPOINT is used if this is not provided. Variable references $(VAR_NAME) are expanded using the container's environment. If a variable cannot be resolved, the reference in the input string will be unchanged. Double $$ are reduced to a single $, which allows for escaping the $(VAR_NAME) syntax: i.e. \"$$(VAR_NAME)\" will produce the string literal \"$(VAR_NAME)\". Escaped references will never be expanded, regardless of whether the variable exists or not. Cannot be updated. More info: https://kubernetes.io/docs/tasks/inject-data-application/define-command-argument-container/#running-a-command-in-a-shell",
          "type": "array",
          "items": {
            "type": "string",
            "default": ""
          },
          "x-kubernetes-list-type": "atomic"
        },
        "env": {
          "description": "List of environment variables to set in the container. Cannot be updated.",
          "type": "array",
          "items": {
            "default": {},
            "$ref": "#/definitions/v1.EnvVar"
          },
          "x-kubernetes-list-map-keys": [
            "name"
          ],
          "x-kubernetes-list-type": "map",
          "x-kubernetes-patch-merge-key": "name",
          "x-kubernetes-patch-strategy": "merge"
        },
        "envFrom": {
          "description": "List of sources to populate environment variables in the container. The keys defined within a source must be a C_IDENTIFIER. All invalid keys will be reported as an event when the container is starting. When a key exists in multiple sources, the value associated with the last source will take precedence. Values defined by an Env with a duplicate key will take precedence. Cannot be updated.",
          "type": "array",
          "items": {
            "default": {},
            "$ref": "#/definitions/v1.EnvFromSource"
          },
          "x-kubernetes-list-type": "atomic"
        },
        "image": {
          "description": "Container image name. More info: https://kubernetes.io/docs/concepts/containers/images This field is optional to allow higher level config management to default or override container images in workload controllers like Deployments and StatefulSets.",
          "type": "string"
        },
        "imagePullPolicy": {
          "description": "Image pull policy. One of Always, Never, IfNotPresent. Defaults to Always if :latest tag is specified, or IfNotPresent otherwise. Cannot be updated. More info: https://kubernetes.io/docs/concepts/containers/images#updating-images",
          "type": "string"
        },
        "lifecycle": {
          "description": "Actions that the management system should take in response to container lifecycle events. Cannot be updated.",
          "$ref": "#/definitions/v1.Lifecycle"
        },
        "livenessProbe": {
          "description": "Periodic probe of container liveness. Container will be restarted if the probe fails. Cannot be updated. More info: https://kubernetes.io/docs/concepts/workloads/pods/pod-lifecycle#container-probes",
          "$ref": "#/definitions/v1.Probe"
        },
        "modelFormat": {
          "description": "ModelFormat being served.",
          "default": {},
          "$ref": "#/definitions/v1beta1.ModelFormat"
        },
        "name": {
          "description": "Name of the container specified as a DNS_LABEL. Each container in a pod must have a unique name (DNS_LABEL). Cannot be updated.",
          "type": "string",
          "default": ""
        },
        "ports": {
          "description": "List of ports to expose from the container. Not specifying a port here DOES NOT prevent that port from being exposed. Any port which is listening on the default \"0.0.0.0\" address inside a container will be accessible from the network. Modifying this array with strategic merge patch may corrupt the data. For more information See https://github.com/kubernetes/kubernetes/issues/108255. Cannot be updated.",
          "type": "array",
          "items": {
            "default": {},
            "$ref": "#/definitions/v1.ContainerPort"
          },
          "x-kubernetes-list-map-keys": [
            "containerPort",
            "protocol"
          ],
          "x-kubernetes-list-type": "map",
          "x-kubernetes-patch-merge-key": "containerPort",
          "x-kubernetes-patch-strategy": "merge"
        },
        "protocolVersion": {
          "description": "Protocol version to use by the predictor (i.e. v1 or v2 or grpc-v1 or grpc-v2)",
          "type": "string"
        },
        "readinessProbe": {
          "description": "Periodic probe of container service readiness. Container will be removed from service endpoints if the probe fails. Cannot be updated. More info: https://kubernetes.io/docs/concepts/workloads/pods/pod-lifecycle#container-probes",
          "$ref": "#/definitions/v1.Probe"
        },
        "resizePolicy": {
          "description": "Resources resize policy for the container.",
          "type": "array",
          "items": {
            "default": {},
            "$ref": "#/definitions/v1.ContainerResizePolicy"
          },
          "x-kubernetes-list-type": "atomic"
        },
        "resources": {
          "description": "Compute Resources required by this container. Cannot be updated. More info: https://kubernetes.io/docs/concepts/configuration/manage-resources-containers/",
          "default": {},
          "$ref": "#/definitions/v1.ResourceRequirements"
        },
        "restartPolicy": {
          "description": "RestartPolicy defines the restart behavior of individual containers in a pod. This field may only be set for init containers, and the only allowed value is \"Always\". For non-init containers or when this field is not specified, the restart behavior is defined by the Pod's restart policy and the container type. Setting the RestartPolicy as \"Always\" for the init container will have the following effect: this init container will be continually restarted on exit until all regular containers have terminated. Once all regular containers have completed, all init containers with restartPolicy \"Always\" will be shut down. This lifecycle differs from normal init containers and is often referred to as a \"sidecar\" container. Although this init container still starts in the init container sequence, it does not wait for the container to complete before proceeding to the next init container. Instead, the next init container starts immediately after this init container is started, or after any startupProbe has successfully completed.",
          "type": "string"
        },
        "runtime": {
          "description": "Specific ClusterServingRuntime/ServingRuntime name to use for deployment.",
          "type": "string"
        },
        "runtimeVersion": {
          "description": "Runtime version of the predictor docker image",
          "type": "string"
        },
        "securityContext": {
          "description": "SecurityContext defines the security options the container should be run with. If set, the fields of SecurityContext override the equivalent fields of PodSecurityContext. More info: https://kubernetes.io/docs/tasks/configure-pod-container/security-context/",
          "$ref": "#/definitions/v1.SecurityContext"
        },
        "startupProbe": {
          "description": "StartupProbe indicates that the Pod has successfully initialized. If specified, no other probes are executed until this completes successfully. If this probe fails, the Pod will be restarted, just as if the livenessProbe failed. This can be used to provide different probe parameters at the beginning of a Pod's lifecycle, when it might take a long time to load data or warm a cache, than during steady-state operation. This cannot be updated. More info: https://kubernetes.io/docs/concepts/workloads/pods/pod-lifecycle#container-probes",
          "$ref": "#/definitions/v1.Probe"
        },
        "stdin": {
          "description": "Whether this container should allocate a buffer for stdin in the container runtime. If this is not set, reads from stdin in the container will always result in EOF. Default is false.",
          "type": "boolean"
        },
        "stdinOnce": {
          "description": "Whether the container runtime should close the stdin channel after it has been opened by a single attach. When stdin is true the stdin stream will remain open across multiple attach sessions. If stdinOnce is set to true, stdin is opened on container start, is empty until the first client attaches to stdin, and then remains open and accepts data until the client disconnects, at which time stdin is closed and remains closed until the container is restarted. If this flag is false, a container processes that reads from stdin will never receive an EOF. Default is false",
          "type": "boolean"
        },
        "storage": {
          "description": "Storage Spec for model location",
          "$ref": "#/definitions/v1beta1.ModelStorageSpec"
        },
        "storageUri": {
          "description": "This field points to the location of the trained model which is mounted onto the pod.",
          "type": "string"
        },
        "terminationMessagePath": {
          "description": "Optional: Path at which the file to which the container's termination message will be written is mounted into the container's filesystem. Message written is intended to be brief final status, such as an assertion failure message. Will be truncated by the node if greater than 4096 bytes. The total message length across all containers will be limited to 12kb. Defaults to /dev/termination-log. Cannot be updated.",
          "type": "string"
        },
        "terminationMessagePolicy": {
          "description": "Indicate how the termination message should be populated. File will use the contents of terminationMessagePath to populate the container status message on both success and failure. FallbackToLogsOnError will use the last chunk of container log output if the termination message file is empty and the container exited with an error. The log output is limited to 2048 bytes or 80 lines, whichever is smaller. Defaults to File. Cannot be updated.",
          "type": "string"
        },
        "tty": {
          "description": "Whether this container should allocate a TTY for itself, also requires 'stdin' to be true. Default is false.",
          "type": "boolean"
        },
        "volumeDevices": {
          "description": "volumeDevices is the list of block devices to be used by the container.",
          "type": "array",
          "items": {
            "default": {},
            "$ref": "#/definitions/v1.VolumeDevice"
          },
          "x-kubernetes-list-map-keys": [
            "devicePath"
          ],
          "x-kubernetes-list-type": "map",
          "x-kubernetes-patch-merge-key": "devicePath",
          "x-kubernetes-patch-strategy": "merge"
        },
        "volumeMounts": {
          "description": "Pod volumes to mount into the container's filesystem. Cannot be updated.",
          "type": "array",
          "items": {
            "default": {},
            "$ref": "#/definitions/v1.VolumeMount"
          },
          "x-kubernetes-list-map-keys": [
            "mountPath"
          ],
          "x-kubernetes-list-type": "map",
          "x-kubernetes-patch-merge-key": "mountPath",
          "x-kubernetes-patch-strategy": "merge"
        },
        "workingDir": {
          "description": "Container's working directory. If not specified, the container runtime's default will be used, which might be configured in the container image. Cannot be updated.",
          "type": "string"
        }
      }
    },
    "v1beta1.ModelStatus": {
      "type": "object",
      "required": [
        "transitionStatus"
      ],
      "properties": {
        "copies": {
          "description": "Model copy information of the predictor's model.",
          "$ref": "#/definitions/v1beta1.ModelCopies"
        },
        "lastFailureInfo": {
          "description": "Details of last failure, when load of target model is failed or blocked.",
          "$ref": "#/definitions/v1beta1.FailureInfo"
        },
        "states": {
          "description": "State information of the predictor's model.",
          "$ref": "#/definitions/v1beta1.ModelRevisionStates"
        },
        "transitionStatus": {
          "description": "Whether the available predictor endpoints reflect the current Spec or is in transition",
          "type": "string",
          "default": ""
        }
      }
    },
    "v1beta1.ModelStorageSpec": {
      "type": "object",
      "properties": {
        "key": {
          "description": "The Storage Key in the secret for this object.",
          "type": "string"
        },
        "parameters": {
          "description": "Parameters to override the default storage credentials and config.",
          "type": "object",
          "additionalProperties": {
            "type": "string",
            "default": ""
          }
        },
        "path": {
          "description": "The path to the object in the storage. Note that this path is relative to the storage URI.",
          "type": "string"
        },
        "schemaPath": {
          "description": "The path to the model schema file in the storage.",
          "type": "string"
        }
      }
    },
    "v1beta1.MultiNodeConfig": {
      "type": "object",
      "properties": {
        "customGPUResourceTypeList": {
          "description": "CustomGPUResourceTypeList is a list of custom GPU resource types that are allowed to be used in the ServingRuntime and inferenceService",
          "type": "array",
          "items": {
            "type": "string",
            "default": ""
          }
        }
      }
    },
    "v1beta1.ONNXRuntimeSpec": {
      "description": "ONNXRuntimeSpec defines arguments for configuring ONNX model serving.",
      "type": "object",
      "properties": {
        "args": {
          "description": "Arguments to the entrypoint. The container image's CMD is used if this is not provided. Variable references $(VAR_NAME) are expanded using the container's environment. If a variable cannot be resolved, the reference in the input string will be unchanged. Double $$ are reduced to a single $, which allows for escaping the $(VAR_NAME) syntax: i.e. \"$$(VAR_NAME)\" will produce the string literal \"$(VAR_NAME)\". Escaped references will never be expanded, regardless of whether the variable exists or not. Cannot be updated. More info: https://kubernetes.io/docs/tasks/inject-data-application/define-command-argument-container/#running-a-command-in-a-shell",
          "type": "array",
          "items": {
            "type": "string",
            "default": ""
          },
          "x-kubernetes-list-type": "atomic"
        },
        "command": {
          "description": "Entrypoint array. Not executed within a shell. The container image's ENTRYPOINT is used if this is not provided. Variable references $(VAR_NAME) are expanded using the container's environment. If a variable cannot be resolved, the reference in the input string will be unchanged. Double $$ are reduced to a single $, which allows for escaping the $(VAR_NAME) syntax: i.e. \"$$(VAR_NAME)\" will produce the string literal \"$(VAR_NAME)\". Escaped references will never be expanded, regardless of whether the variable exists or not. Cannot be updated. More info: https://kubernetes.io/docs/tasks/inject-data-application/define-command-argument-container/#running-a-command-in-a-shell",
          "type": "array",
          "items": {
            "type": "string",
            "default": ""
          },
          "x-kubernetes-list-type": "atomic"
        },
        "env": {
          "description": "List of environment variables to set in the container. Cannot be updated.",
          "type": "array",
          "items": {
            "default": {},
            "$ref": "#/definitions/v1.EnvVar"
          },
          "x-kubernetes-list-map-keys": [
            "name"
          ],
          "x-kubernetes-list-type": "map",
          "x-kubernetes-patch-merge-key": "name",
          "x-kubernetes-patch-strategy": "merge"
        },
        "envFrom": {
          "description": "List of sources to populate environment variables in the container. The keys defined within a source must be a C_IDENTIFIER. All invalid keys will be reported as an event when the container is starting. When a key exists in multiple sources, the value associated with the last source will take precedence. Values defined by an Env with a duplicate key will take precedence. Cannot be updated.",
          "type": "array",
          "items": {
            "default": {},
            "$ref": "#/definitions/v1.EnvFromSource"
          },
          "x-kubernetes-list-type": "atomic"
        },
        "image": {
          "description": "Container image name. More info: https://kubernetes.io/docs/concepts/containers/images This field is optional to allow higher level config management to default or override container images in workload controllers like Deployments and StatefulSets.",
          "type": "string"
        },
        "imagePullPolicy": {
          "description": "Image pull policy. One of Always, Never, IfNotPresent. Defaults to Always if :latest tag is specified, or IfNotPresent otherwise. Cannot be updated. More info: https://kubernetes.io/docs/concepts/containers/images#updating-images",
          "type": "string"
        },
        "lifecycle": {
          "description": "Actions that the management system should take in response to container lifecycle events. Cannot be updated.",
          "$ref": "#/definitions/v1.Lifecycle"
        },
        "livenessProbe": {
          "description": "Periodic probe of container liveness. Container will be restarted if the probe fails. Cannot be updated. More info: https://kubernetes.io/docs/concepts/workloads/pods/pod-lifecycle#container-probes",
          "$ref": "#/definitions/v1.Probe"
        },
        "name": {
          "description": "Name of the container specified as a DNS_LABEL. Each container in a pod must have a unique name (DNS_LABEL). Cannot be updated.",
          "type": "string",
          "default": ""
        },
        "ports": {
          "description": "List of ports to expose from the container. Not specifying a port here DOES NOT prevent that port from being exposed. Any port which is listening on the default \"0.0.0.0\" address inside a container will be accessible from the network. Modifying this array with strategic merge patch may corrupt the data. For more information See https://github.com/kubernetes/kubernetes/issues/108255. Cannot be updated.",
          "type": "array",
          "items": {
            "default": {},
            "$ref": "#/definitions/v1.ContainerPort"
          },
          "x-kubernetes-list-map-keys": [
            "containerPort",
            "protocol"
          ],
          "x-kubernetes-list-type": "map",
          "x-kubernetes-patch-merge-key": "containerPort",
          "x-kubernetes-patch-strategy": "merge"
        },
        "protocolVersion": {
          "description": "Protocol version to use by the predictor (i.e. v1 or v2 or grpc-v1 or grpc-v2)",
          "type": "string"
        },
        "readinessProbe": {
          "description": "Periodic probe of container service readiness. Container will be removed from service endpoints if the probe fails. Cannot be updated. More info: https://kubernetes.io/docs/concepts/workloads/pods/pod-lifecycle#container-probes",
          "$ref": "#/definitions/v1.Probe"
        },
        "resizePolicy": {
          "description": "Resources resize policy for the container.",
          "type": "array",
          "items": {
            "default": {},
            "$ref": "#/definitions/v1.ContainerResizePolicy"
          },
          "x-kubernetes-list-type": "atomic"
        },
        "resources": {
          "description": "Compute Resources required by this container. Cannot be updated. More info: https://kubernetes.io/docs/concepts/configuration/manage-resources-containers/",
          "default": {},
          "$ref": "#/definitions/v1.ResourceRequirements"
        },
        "restartPolicy": {
          "description": "RestartPolicy defines the restart behavior of individual containers in a pod. This field may only be set for init containers, and the only allowed value is \"Always\". For non-init containers or when this field is not specified, the restart behavior is defined by the Pod's restart policy and the container type. Setting the RestartPolicy as \"Always\" for the init container will have the following effect: this init container will be continually restarted on exit until all regular containers have terminated. Once all regular containers have completed, all init containers with restartPolicy \"Always\" will be shut down. This lifecycle differs from normal init containers and is often referred to as a \"sidecar\" container. Although this init container still starts in the init container sequence, it does not wait for the container to complete before proceeding to the next init container. Instead, the next init container starts immediately after this init container is started, or after any startupProbe has successfully completed.",
          "type": "string"
        },
        "runtimeVersion": {
          "description": "Runtime version of the predictor docker image",
          "type": "string"
        },
        "securityContext": {
          "description": "SecurityContext defines the security options the container should be run with. If set, the fields of SecurityContext override the equivalent fields of PodSecurityContext. More info: https://kubernetes.io/docs/tasks/configure-pod-container/security-context/",
          "$ref": "#/definitions/v1.SecurityContext"
        },
        "startupProbe": {
          "description": "StartupProbe indicates that the Pod has successfully initialized. If specified, no other probes are executed until this completes successfully. If this probe fails, the Pod will be restarted, just as if the livenessProbe failed. This can be used to provide different probe parameters at the beginning of a Pod's lifecycle, when it might take a long time to load data or warm a cache, than during steady-state operation. This cannot be updated. More info: https://kubernetes.io/docs/concepts/workloads/pods/pod-lifecycle#container-probes",
          "$ref": "#/definitions/v1.Probe"
        },
        "stdin": {
          "description": "Whether this container should allocate a buffer for stdin in the container runtime. If this is not set, reads from stdin in the container will always result in EOF. Default is false.",
          "type": "boolean"
        },
        "stdinOnce": {
          "description": "Whether the container runtime should close the stdin channel after it has been opened by a single attach. When stdin is true the stdin stream will remain open across multiple attach sessions. If stdinOnce is set to true, stdin is opened on container start, is empty until the first client attaches to stdin, and then remains open and accepts data until the client disconnects, at which time stdin is closed and remains closed until the container is restarted. If this flag is false, a container processes that reads from stdin will never receive an EOF. Default is false",
          "type": "boolean"
        },
        "storage": {
          "description": "Storage Spec for model location",
          "$ref": "#/definitions/v1beta1.ModelStorageSpec"
        },
        "storageUri": {
          "description": "This field points to the location of the trained model which is mounted onto the pod.",
          "type": "string"
        },
        "terminationMessagePath": {
          "description": "Optional: Path at which the file to which the container's termination message will be written is mounted into the container's filesystem. Message written is intended to be brief final status, such as an assertion failure message. Will be truncated by the node if greater than 4096 bytes. The total message length across all containers will be limited to 12kb. Defaults to /dev/termination-log. Cannot be updated.",
          "type": "string"
        },
        "terminationMessagePolicy": {
          "description": "Indicate how the termination message should be populated. File will use the contents of terminationMessagePath to populate the container status message on both success and failure. FallbackToLogsOnError will use the last chunk of container log output if the termination message file is empty and the container exited with an error. The log output is limited to 2048 bytes or 80 lines, whichever is smaller. Defaults to File. Cannot be updated.",
          "type": "string"
        },
        "tty": {
          "description": "Whether this container should allocate a TTY for itself, also requires 'stdin' to be true. Default is false.",
          "type": "boolean"
        },
        "volumeDevices": {
          "description": "volumeDevices is the list of block devices to be used by the container.",
          "type": "array",
          "items": {
            "default": {},
            "$ref": "#/definitions/v1.VolumeDevice"
          },
          "x-kubernetes-list-map-keys": [
            "devicePath"
          ],
          "x-kubernetes-list-type": "map",
          "x-kubernetes-patch-merge-key": "devicePath",
          "x-kubernetes-patch-strategy": "merge"
        },
        "volumeMounts": {
          "description": "Pod volumes to mount into the container's filesystem. Cannot be updated.",
          "type": "array",
          "items": {
            "default": {},
            "$ref": "#/definitions/v1.VolumeMount"
          },
          "x-kubernetes-list-map-keys": [
            "mountPath"
          ],
          "x-kubernetes-list-type": "map",
          "x-kubernetes-patch-merge-key": "mountPath",
          "x-kubernetes-patch-strategy": "merge"
        },
        "workingDir": {
          "description": "Container's working directory. If not specified, the container runtime's default will be used, which might be configured in the container image. Cannot be updated.",
          "type": "string"
        }
      }
    },
    "v1beta1.OtelCollectorConfig": {
      "type": "object",
      "properties": {
        "metricReceiverEndpoint": {
          "type": "string"
        },
        "metricScalerEndpoint": {
          "type": "string"
        },
        "scrapeInterval": {
          "type": "string"
        }
      }
    },
    "v1beta1.PMMLSpec": {
      "description": "PMMLSpec defines arguments for configuring PMML model serving.",
      "type": "object",
      "properties": {
        "args": {
          "description": "Arguments to the entrypoint. The container image's CMD is used if this is not provided. Variable references $(VAR_NAME) are expanded using the container's environment. If a variable cannot be resolved, the reference in the input string will be unchanged. Double $$ are reduced to a single $, which allows for escaping the $(VAR_NAME) syntax: i.e. \"$$(VAR_NAME)\" will produce the string literal \"$(VAR_NAME)\". Escaped references will never be expanded, regardless of whether the variable exists or not. Cannot be updated. More info: https://kubernetes.io/docs/tasks/inject-data-application/define-command-argument-container/#running-a-command-in-a-shell",
          "type": "array",
          "items": {
            "type": "string",
            "default": ""
          },
          "x-kubernetes-list-type": "atomic"
        },
        "command": {
          "description": "Entrypoint array. Not executed within a shell. The container image's ENTRYPOINT is used if this is not provided. Variable references $(VAR_NAME) are expanded using the container's environment. If a variable cannot be resolved, the reference in the input string will be unchanged. Double $$ are reduced to a single $, which allows for escaping the $(VAR_NAME) syntax: i.e. \"$$(VAR_NAME)\" will produce the string literal \"$(VAR_NAME)\". Escaped references will never be expanded, regardless of whether the variable exists or not. Cannot be updated. More info: https://kubernetes.io/docs/tasks/inject-data-application/define-command-argument-container/#running-a-command-in-a-shell",
          "type": "array",
          "items": {
            "type": "string",
            "default": ""
          },
          "x-kubernetes-list-type": "atomic"
        },
        "env": {
          "description": "List of environment variables to set in the container. Cannot be updated.",
          "type": "array",
          "items": {
            "default": {},
            "$ref": "#/definitions/v1.EnvVar"
          },
          "x-kubernetes-list-map-keys": [
            "name"
          ],
          "x-kubernetes-list-type": "map",
          "x-kubernetes-patch-merge-key": "name",
          "x-kubernetes-patch-strategy": "merge"
        },
        "envFrom": {
          "description": "List of sources to populate environment variables in the container. The keys defined within a source must be a C_IDENTIFIER. All invalid keys will be reported as an event when the container is starting. When a key exists in multiple sources, the value associated with the last source will take precedence. Values defined by an Env with a duplicate key will take precedence. Cannot be updated.",
          "type": "array",
          "items": {
            "default": {},
            "$ref": "#/definitions/v1.EnvFromSource"
          },
          "x-kubernetes-list-type": "atomic"
        },
        "image": {
          "description": "Container image name. More info: https://kubernetes.io/docs/concepts/containers/images This field is optional to allow higher level config management to default or override container images in workload controllers like Deployments and StatefulSets.",
          "type": "string"
        },
        "imagePullPolicy": {
          "description": "Image pull policy. One of Always, Never, IfNotPresent. Defaults to Always if :latest tag is specified, or IfNotPresent otherwise. Cannot be updated. More info: https://kubernetes.io/docs/concepts/containers/images#updating-images",
          "type": "string"
        },
        "lifecycle": {
          "description": "Actions that the management system should take in response to container lifecycle events. Cannot be updated.",
          "$ref": "#/definitions/v1.Lifecycle"
        },
        "livenessProbe": {
          "description": "Periodic probe of container liveness. Container will be restarted if the probe fails. Cannot be updated. More info: https://kubernetes.io/docs/concepts/workloads/pods/pod-lifecycle#container-probes",
          "$ref": "#/definitions/v1.Probe"
        },
        "name": {
          "description": "Name of the container specified as a DNS_LABEL. Each container in a pod must have a unique name (DNS_LABEL). Cannot be updated.",
          "type": "string",
          "default": ""
        },
        "ports": {
          "description": "List of ports to expose from the container. Not specifying a port here DOES NOT prevent that port from being exposed. Any port which is listening on the default \"0.0.0.0\" address inside a container will be accessible from the network. Modifying this array with strategic merge patch may corrupt the data. For more information See https://github.com/kubernetes/kubernetes/issues/108255. Cannot be updated.",
          "type": "array",
          "items": {
            "default": {},
            "$ref": "#/definitions/v1.ContainerPort"
          },
          "x-kubernetes-list-map-keys": [
            "containerPort",
            "protocol"
          ],
          "x-kubernetes-list-type": "map",
          "x-kubernetes-patch-merge-key": "containerPort",
          "x-kubernetes-patch-strategy": "merge"
        },
        "protocolVersion": {
          "description": "Protocol version to use by the predictor (i.e. v1 or v2 or grpc-v1 or grpc-v2)",
          "type": "string"
        },
        "readinessProbe": {
          "description": "Periodic probe of container service readiness. Container will be removed from service endpoints if the probe fails. Cannot be updated. More info: https://kubernetes.io/docs/concepts/workloads/pods/pod-lifecycle#container-probes",
          "$ref": "#/definitions/v1.Probe"
        },
        "resizePolicy": {
          "description": "Resources resize policy for the container.",
          "type": "array",
          "items": {
            "default": {},
            "$ref": "#/definitions/v1.ContainerResizePolicy"
          },
          "x-kubernetes-list-type": "atomic"
        },
        "resources": {
          "description": "Compute Resources required by this container. Cannot be updated. More info: https://kubernetes.io/docs/concepts/configuration/manage-resources-containers/",
          "default": {},
          "$ref": "#/definitions/v1.ResourceRequirements"
        },
        "restartPolicy": {
          "description": "RestartPolicy defines the restart behavior of individual containers in a pod. This field may only be set for init containers, and the only allowed value is \"Always\". For non-init containers or when this field is not specified, the restart behavior is defined by the Pod's restart policy and the container type. Setting the RestartPolicy as \"Always\" for the init container will have the following effect: this init container will be continually restarted on exit until all regular containers have terminated. Once all regular containers have completed, all init containers with restartPolicy \"Always\" will be shut down. This lifecycle differs from normal init containers and is often referred to as a \"sidecar\" container. Although this init container still starts in the init container sequence, it does not wait for the container to complete before proceeding to the next init container. Instead, the next init container starts immediately after this init container is started, or after any startupProbe has successfully completed.",
          "type": "string"
        },
        "runtimeVersion": {
          "description": "Runtime version of the predictor docker image",
          "type": "string"
        },
        "securityContext": {
          "description": "SecurityContext defines the security options the container should be run with. If set, the fields of SecurityContext override the equivalent fields of PodSecurityContext. More info: https://kubernetes.io/docs/tasks/configure-pod-container/security-context/",
          "$ref": "#/definitions/v1.SecurityContext"
        },
        "startupProbe": {
          "description": "StartupProbe indicates that the Pod has successfully initialized. If specified, no other probes are executed until this completes successfully. If this probe fails, the Pod will be restarted, just as if the livenessProbe failed. This can be used to provide different probe parameters at the beginning of a Pod's lifecycle, when it might take a long time to load data or warm a cache, than during steady-state operation. This cannot be updated. More info: https://kubernetes.io/docs/concepts/workloads/pods/pod-lifecycle#container-probes",
          "$ref": "#/definitions/v1.Probe"
        },
        "stdin": {
          "description": "Whether this container should allocate a buffer for stdin in the container runtime. If this is not set, reads from stdin in the container will always result in EOF. Default is false.",
          "type": "boolean"
        },
        "stdinOnce": {
          "description": "Whether the container runtime should close the stdin channel after it has been opened by a single attach. When stdin is true the stdin stream will remain open across multiple attach sessions. If stdinOnce is set to true, stdin is opened on container start, is empty until the first client attaches to stdin, and then remains open and accepts data until the client disconnects, at which time stdin is closed and remains closed until the container is restarted. If this flag is false, a container processes that reads from stdin will never receive an EOF. Default is false",
          "type": "boolean"
        },
        "storage": {
          "description": "Storage Spec for model location",
          "$ref": "#/definitions/v1beta1.ModelStorageSpec"
        },
        "storageUri": {
          "description": "This field points to the location of the trained model which is mounted onto the pod.",
          "type": "string"
        },
        "terminationMessagePath": {
          "description": "Optional: Path at which the file to which the container's termination message will be written is mounted into the container's filesystem. Message written is intended to be brief final status, such as an assertion failure message. Will be truncated by the node if greater than 4096 bytes. The total message length across all containers will be limited to 12kb. Defaults to /dev/termination-log. Cannot be updated.",
          "type": "string"
        },
        "terminationMessagePolicy": {
          "description": "Indicate how the termination message should be populated. File will use the contents of terminationMessagePath to populate the container status message on both success and failure. FallbackToLogsOnError will use the last chunk of container log output if the termination message file is empty and the container exited with an error. The log output is limited to 2048 bytes or 80 lines, whichever is smaller. Defaults to File. Cannot be updated.",
          "type": "string"
        },
        "tty": {
          "description": "Whether this container should allocate a TTY for itself, also requires 'stdin' to be true. Default is false.",
          "type": "boolean"
        },
        "volumeDevices": {
          "description": "volumeDevices is the list of block devices to be used by the container.",
          "type": "array",
          "items": {
            "default": {},
            "$ref": "#/definitions/v1.VolumeDevice"
          },
          "x-kubernetes-list-map-keys": [
            "devicePath"
          ],
          "x-kubernetes-list-type": "map",
          "x-kubernetes-patch-merge-key": "devicePath",
          "x-kubernetes-patch-strategy": "merge"
        },
        "volumeMounts": {
          "description": "Pod volumes to mount into the container's filesystem. Cannot be updated.",
          "type": "array",
          "items": {
            "default": {},
            "$ref": "#/definitions/v1.VolumeMount"
          },
          "x-kubernetes-list-map-keys": [
            "mountPath"
          ],
          "x-kubernetes-list-type": "map",
          "x-kubernetes-patch-merge-key": "mountPath",
          "x-kubernetes-patch-strategy": "merge"
        },
        "workingDir": {
          "description": "Container's working directory. If not specified, the container runtime's default will be used, which might be configured in the container image. Cannot be updated.",
          "type": "string"
        }
      }
    },
    "v1beta1.PaddleServerSpec": {
      "type": "object",
      "properties": {
        "args": {
          "description": "Arguments to the entrypoint. The container image's CMD is used if this is not provided. Variable references $(VAR_NAME) are expanded using the container's environment. If a variable cannot be resolved, the reference in the input string will be unchanged. Double $$ are reduced to a single $, which allows for escaping the $(VAR_NAME) syntax: i.e. \"$$(VAR_NAME)\" will produce the string literal \"$(VAR_NAME)\". Escaped references will never be expanded, regardless of whether the variable exists or not. Cannot be updated. More info: https://kubernetes.io/docs/tasks/inject-data-application/define-command-argument-container/#running-a-command-in-a-shell",
          "type": "array",
          "items": {
            "type": "string",
            "default": ""
          },
          "x-kubernetes-list-type": "atomic"
        },
        "command": {
          "description": "Entrypoint array. Not executed within a shell. The container image's ENTRYPOINT is used if this is not provided. Variable references $(VAR_NAME) are expanded using the container's environment. If a variable cannot be resolved, the reference in the input string will be unchanged. Double $$ are reduced to a single $, which allows for escaping the $(VAR_NAME) syntax: i.e. \"$$(VAR_NAME)\" will produce the string literal \"$(VAR_NAME)\". Escaped references will never be expanded, regardless of whether the variable exists or not. Cannot be updated. More info: https://kubernetes.io/docs/tasks/inject-data-application/define-command-argument-container/#running-a-command-in-a-shell",
          "type": "array",
          "items": {
            "type": "string",
            "default": ""
          },
          "x-kubernetes-list-type": "atomic"
        },
        "env": {
          "description": "List of environment variables to set in the container. Cannot be updated.",
          "type": "array",
          "items": {
            "default": {},
            "$ref": "#/definitions/v1.EnvVar"
          },
          "x-kubernetes-list-map-keys": [
            "name"
          ],
          "x-kubernetes-list-type": "map",
          "x-kubernetes-patch-merge-key": "name",
          "x-kubernetes-patch-strategy": "merge"
        },
        "envFrom": {
          "description": "List of sources to populate environment variables in the container. The keys defined within a source must be a C_IDENTIFIER. All invalid keys will be reported as an event when the container is starting. When a key exists in multiple sources, the value associated with the last source will take precedence. Values defined by an Env with a duplicate key will take precedence. Cannot be updated.",
          "type": "array",
          "items": {
            "default": {},
            "$ref": "#/definitions/v1.EnvFromSource"
          },
          "x-kubernetes-list-type": "atomic"
        },
        "image": {
          "description": "Container image name. More info: https://kubernetes.io/docs/concepts/containers/images This field is optional to allow higher level config management to default or override container images in workload controllers like Deployments and StatefulSets.",
          "type": "string"
        },
        "imagePullPolicy": {
          "description": "Image pull policy. One of Always, Never, IfNotPresent. Defaults to Always if :latest tag is specified, or IfNotPresent otherwise. Cannot be updated. More info: https://kubernetes.io/docs/concepts/containers/images#updating-images",
          "type": "string"
        },
        "lifecycle": {
          "description": "Actions that the management system should take in response to container lifecycle events. Cannot be updated.",
          "$ref": "#/definitions/v1.Lifecycle"
        },
        "livenessProbe": {
          "description": "Periodic probe of container liveness. Container will be restarted if the probe fails. Cannot be updated. More info: https://kubernetes.io/docs/concepts/workloads/pods/pod-lifecycle#container-probes",
          "$ref": "#/definitions/v1.Probe"
        },
        "name": {
          "description": "Name of the container specified as a DNS_LABEL. Each container in a pod must have a unique name (DNS_LABEL). Cannot be updated.",
          "type": "string",
          "default": ""
        },
        "ports": {
          "description": "List of ports to expose from the container. Not specifying a port here DOES NOT prevent that port from being exposed. Any port which is listening on the default \"0.0.0.0\" address inside a container will be accessible from the network. Modifying this array with strategic merge patch may corrupt the data. For more information See https://github.com/kubernetes/kubernetes/issues/108255. Cannot be updated.",
          "type": "array",
          "items": {
            "default": {},
            "$ref": "#/definitions/v1.ContainerPort"
          },
          "x-kubernetes-list-map-keys": [
            "containerPort",
            "protocol"
          ],
          "x-kubernetes-list-type": "map",
          "x-kubernetes-patch-merge-key": "containerPort",
          "x-kubernetes-patch-strategy": "merge"
        },
        "protocolVersion": {
          "description": "Protocol version to use by the predictor (i.e. v1 or v2 or grpc-v1 or grpc-v2)",
          "type": "string"
        },
        "readinessProbe": {
          "description": "Periodic probe of container service readiness. Container will be removed from service endpoints if the probe fails. Cannot be updated. More info: https://kubernetes.io/docs/concepts/workloads/pods/pod-lifecycle#container-probes",
          "$ref": "#/definitions/v1.Probe"
        },
        "resizePolicy": {
          "description": "Resources resize policy for the container.",
          "type": "array",
          "items": {
            "default": {},
            "$ref": "#/definitions/v1.ContainerResizePolicy"
          },
          "x-kubernetes-list-type": "atomic"
        },
        "resources": {
          "description": "Compute Resources required by this container. Cannot be updated. More info: https://kubernetes.io/docs/concepts/configuration/manage-resources-containers/",
          "default": {},
          "$ref": "#/definitions/v1.ResourceRequirements"
        },
        "restartPolicy": {
          "description": "RestartPolicy defines the restart behavior of individual containers in a pod. This field may only be set for init containers, and the only allowed value is \"Always\". For non-init containers or when this field is not specified, the restart behavior is defined by the Pod's restart policy and the container type. Setting the RestartPolicy as \"Always\" for the init container will have the following effect: this init container will be continually restarted on exit until all regular containers have terminated. Once all regular containers have completed, all init containers with restartPolicy \"Always\" will be shut down. This lifecycle differs from normal init containers and is often referred to as a \"sidecar\" container. Although this init container still starts in the init container sequence, it does not wait for the container to complete before proceeding to the next init container. Instead, the next init container starts immediately after this init container is started, or after any startupProbe has successfully completed.",
          "type": "string"
        },
        "runtimeVersion": {
          "description": "Runtime version of the predictor docker image",
          "type": "string"
        },
        "securityContext": {
          "description": "SecurityContext defines the security options the container should be run with. If set, the fields of SecurityContext override the equivalent fields of PodSecurityContext. More info: https://kubernetes.io/docs/tasks/configure-pod-container/security-context/",
          "$ref": "#/definitions/v1.SecurityContext"
        },
        "startupProbe": {
          "description": "StartupProbe indicates that the Pod has successfully initialized. If specified, no other probes are executed until this completes successfully. If this probe fails, the Pod will be restarted, just as if the livenessProbe failed. This can be used to provide different probe parameters at the beginning of a Pod's lifecycle, when it might take a long time to load data or warm a cache, than during steady-state operation. This cannot be updated. More info: https://kubernetes.io/docs/concepts/workloads/pods/pod-lifecycle#container-probes",
          "$ref": "#/definitions/v1.Probe"
        },
        "stdin": {
          "description": "Whether this container should allocate a buffer for stdin in the container runtime. If this is not set, reads from stdin in the container will always result in EOF. Default is false.",
          "type": "boolean"
        },
        "stdinOnce": {
          "description": "Whether the container runtime should close the stdin channel after it has been opened by a single attach. When stdin is true the stdin stream will remain open across multiple attach sessions. If stdinOnce is set to true, stdin is opened on container start, is empty until the first client attaches to stdin, and then remains open and accepts data until the client disconnects, at which time stdin is closed and remains closed until the container is restarted. If this flag is false, a container processes that reads from stdin will never receive an EOF. Default is false",
          "type": "boolean"
        },
        "storage": {
          "description": "Storage Spec for model location",
          "$ref": "#/definitions/v1beta1.ModelStorageSpec"
        },
        "storageUri": {
          "description": "This field points to the location of the trained model which is mounted onto the pod.",
          "type": "string"
        },
        "terminationMessagePath": {
          "description": "Optional: Path at which the file to which the container's termination message will be written is mounted into the container's filesystem. Message written is intended to be brief final status, such as an assertion failure message. Will be truncated by the node if greater than 4096 bytes. The total message length across all containers will be limited to 12kb. Defaults to /dev/termination-log. Cannot be updated.",
          "type": "string"
        },
        "terminationMessagePolicy": {
          "description": "Indicate how the termination message should be populated. File will use the contents of terminationMessagePath to populate the container status message on both success and failure. FallbackToLogsOnError will use the last chunk of container log output if the termination message file is empty and the container exited with an error. The log output is limited to 2048 bytes or 80 lines, whichever is smaller. Defaults to File. Cannot be updated.",
          "type": "string"
        },
        "tty": {
          "description": "Whether this container should allocate a TTY for itself, also requires 'stdin' to be true. Default is false.",
          "type": "boolean"
        },
        "volumeDevices": {
          "description": "volumeDevices is the list of block devices to be used by the container.",
          "type": "array",
          "items": {
            "default": {},
            "$ref": "#/definitions/v1.VolumeDevice"
          },
          "x-kubernetes-list-map-keys": [
            "devicePath"
          ],
          "x-kubernetes-list-type": "map",
          "x-kubernetes-patch-merge-key": "devicePath",
          "x-kubernetes-patch-strategy": "merge"
        },
        "volumeMounts": {
          "description": "Pod volumes to mount into the container's filesystem. Cannot be updated.",
          "type": "array",
          "items": {
            "default": {},
            "$ref": "#/definitions/v1.VolumeMount"
          },
          "x-kubernetes-list-map-keys": [
            "mountPath"
          ],
          "x-kubernetes-list-type": "map",
          "x-kubernetes-patch-merge-key": "mountPath",
          "x-kubernetes-patch-strategy": "merge"
        },
        "workingDir": {
          "description": "Container's working directory. If not specified, the container runtime's default will be used, which might be configured in the container image. Cannot be updated.",
          "type": "string"
        }
      }
    },
    "v1beta1.PodMetricSource": {
      "description": "PodMetricSource indicates how to scale on a metric describing each pod in the current scale target (for example, transactions-processed-per-second). The values will be averaged together before being compared to the target value.",
      "type": "object",
      "required": [
        "metric",
        "target"
      ],
      "properties": {
        "metric": {
          "description": "metric identifies the target metric by name and selector",
          "default": {},
          "$ref": "#/definitions/v1beta1.PodMetrics"
        },
        "target": {
          "description": "target specifies the target value for the given metric",
          "default": {},
          "$ref": "#/definitions/v1beta1.MetricTarget"
        }
      }
    },
    "v1beta1.PodMetrics": {
      "type": "object",
      "properties": {
        "backend": {
          "description": "Backend defines the scaling metric type watched by the autoscaler. Possible value: opentelemetry.",
          "type": "string",
          "default": ""
        },
        "metricNames": {
          "description": "MetricNames is the list of metric names in the backend.",
          "type": "array",
          "items": {
            "type": "string",
            "default": ""
          }
        },
        "operationOverTime": {
          "description": "OperationOverTime specifies the operation to aggregate the metrics over time. Possible values are last_one, avg, max, min, rate, count. Default is 'last_one'.",
          "type": "string"
        },
        "query": {
          "description": "Query specifies the query to run to get metrics from the PodsMetricsBackend.",
          "type": "string"
        },
        "serverAddress": {
          "description": "ServerAddress specifies the address of the PodsMetricsBackend server.",
          "type": "string"
        }
      }
    },
    "v1beta1.PodSpec": {
      "description": "PodSpec is a description of a pod.",
      "type": "object",
      "properties": {
        "activeDeadlineSeconds": {
          "description": "Optional duration in seconds the pod may be active on the node relative to StartTime before the system will actively try to mark it failed and kill associated containers. Value must be a positive integer.",
          "type": "integer",
          "format": "int64"
        },
        "affinity": {
          "description": "If specified, the pod's scheduling constraints",
          "$ref": "#/definitions/v1.Affinity"
        },
        "automountServiceAccountToken": {
          "description": "AutomountServiceAccountToken indicates whether a service account token should be automatically mounted.",
          "type": "boolean"
        },
        "containers": {
          "description": "List of containers belonging to the pod. Containers cannot currently be added or removed. There must be at least one container in a Pod. Cannot be updated.",
          "type": "array",
          "items": {
            "default": {},
            "$ref": "#/definitions/v1.Container"
          },
          "x-kubernetes-patch-merge-key": "name",
          "x-kubernetes-patch-strategy": "merge"
        },
        "dnsConfig": {
          "description": "Specifies the DNS parameters of a pod. Parameters specified here will be merged to the generated DNS configuration based on DNSPolicy.",
          "$ref": "#/definitions/v1.PodDNSConfig"
        },
        "dnsPolicy": {
          "description": "Set DNS policy for the pod. Defaults to \"ClusterFirst\". Valid values are 'ClusterFirstWithHostNet', 'ClusterFirst', 'Default' or 'None'. DNS parameters given in DNSConfig will be merged with the policy selected with DNSPolicy. To have DNS options set along with hostNetwork, you have to specify DNS policy explicitly to 'ClusterFirstWithHostNet'.",
          "type": "string"
        },
        "enableServiceLinks": {
          "description": "EnableServiceLinks indicates whether information about services should be injected into pod's environment variables, matching the syntax of Docker links. Optional: Defaults to true.",
          "type": "boolean"
        },
        "ephemeralContainers": {
          "description": "List of ephemeral containers run in this pod. Ephemeral containers may be run in an existing pod to perform user-initiated actions such as debugging. This list cannot be specified when creating a pod, and it cannot be modified by updating the pod spec. In order to add an ephemeral container to an existing pod, use the pod's ephemeralcontainers subresource.",
          "type": "array",
          "items": {
            "default": {},
            "$ref": "#/definitions/v1.EphemeralContainer"
          },
          "x-kubernetes-patch-merge-key": "name",
          "x-kubernetes-patch-strategy": "merge"
        },
        "hostAliases": {
          "description": "HostAliases is an optional list of hosts and IPs that will be injected into the pod's hosts file if specified.",
          "type": "array",
          "items": {
            "default": {},
            "$ref": "#/definitions/v1.HostAlias"
          },
          "x-kubernetes-patch-merge-key": "ip",
          "x-kubernetes-patch-strategy": "merge"
        },
        "hostIPC": {
          "description": "Use the host's ipc namespace. Optional: Default to false.",
          "type": "boolean"
        },
        "hostNetwork": {
          "description": "Host networking requested for this pod. Use the host's network namespace. If this option is set, the ports that will be used must be specified. Default to false.",
          "type": "boolean"
        },
        "hostPID": {
          "description": "Use the host's pid namespace. Optional: Default to false.",
          "type": "boolean"
        },
        "hostUsers": {
          "description": "Use the host's user namespace. Optional: Default to true. If set to true or not present, the pod will be run in the host user namespace, useful for when the pod needs a feature only available to the host user namespace, such as loading a kernel module with CAP_SYS_MODULE. When set to false, a new userns is created for the pod. Setting false is useful for mitigating container breakout vulnerabilities even allowing users to run their containers as root without actually having root privileges on the host. This field is alpha-level and is only honored by servers that enable the UserNamespacesSupport feature.",
          "type": "boolean"
        },
        "hostname": {
          "description": "Specifies the hostname of the Pod If not specified, the pod's hostname will be set to a system-defined value.",
          "type": "string"
        },
        "imagePullSecrets": {
          "description": "ImagePullSecrets is an optional list of references to secrets in the same namespace to use for pulling any of the images used by this PodSpec. If specified, these secrets will be passed to individual puller implementations for them to use. More info: https://kubernetes.io/docs/concepts/containers/images#specifying-imagepullsecrets-on-a-pod",
          "type": "array",
          "items": {
            "default": {},
            "$ref": "#/definitions/v1.LocalObjectReference"
          },
          "x-kubernetes-patch-merge-key": "name",
          "x-kubernetes-patch-strategy": "merge"
        },
        "initContainers": {
          "description": "List of initialization containers belonging to the pod. Init containers are executed in order prior to containers being started. If any init container fails, the pod is considered to have failed and is handled according to its restartPolicy. The name for an init container or normal container must be unique among all containers. Init containers may not have Lifecycle actions, Readiness probes, Liveness probes, or Startup probes. The resourceRequirements of an init container are taken into account during scheduling by finding the highest request/limit for each resource type, and then using the max of that value or the sum of the normal containers. Limits are applied to init containers in a similar fashion. Init containers cannot currently be added or removed. Cannot be updated. More info: https://kubernetes.io/docs/concepts/workloads/pods/init-containers/",
          "type": "array",
          "items": {
            "default": {},
            "$ref": "#/definitions/v1.Container"
          },
          "x-kubernetes-patch-merge-key": "name",
          "x-kubernetes-patch-strategy": "merge"
        },
        "nodeName": {
          "description": "NodeName indicates in which node this pod is scheduled. If empty, this pod is a candidate for scheduling by the scheduler defined in schedulerName. Once this field is set, the kubelet for this node becomes responsible for the lifecycle of this pod. This field should not be used to express a desire for the pod to be scheduled on a specific node. https://kubernetes.io/docs/concepts/scheduling-eviction/assign-pod-node/#nodename",
          "type": "string"
        },
        "nodeSelector": {
          "description": "NodeSelector is a selector which must be true for the pod to fit on a node. Selector which must match a node's labels for the pod to be scheduled on that node. More info: https://kubernetes.io/docs/concepts/configuration/assign-pod-node/",
          "type": "object",
          "additionalProperties": {
            "type": "string",
            "default": ""
          },
          "x-kubernetes-map-type": "atomic"
        },
        "os": {
          "description": "Specifies the OS of the containers in the pod. Some pod and container fields are restricted if this is set.\n\nIf the OS field is set to linux, the following fields must be unset: -securityContext.windowsOptions\n\nIf the OS field is set to windows, following fields must be unset: - spec.hostPID - spec.hostIPC - spec.hostUsers - spec.securityContext.appArmorProfile - spec.securityContext.seLinuxOptions - spec.securityContext.seccompProfile - spec.securityContext.fsGroup - spec.securityContext.fsGroupChangePolicy - spec.securityContext.sysctls - spec.shareProcessNamespace - spec.securityContext.runAsUser - spec.securityContext.runAsGroup - spec.securityContext.supplementalGroups - spec.securityContext.supplementalGroupsPolicy - spec.containers[*].securityContext.appArmorProfile - spec.containers[*].securityContext.seLinuxOptions - spec.containers[*].securityContext.seccompProfile - spec.containers[*].securityContext.capabilities - spec.containers[*].securityContext.readOnlyRootFilesystem - spec.containers[*].securityContext.privileged - spec.containers[*].securityContext.allowPrivilegeEscalation - spec.containers[*].securityContext.procMount - spec.containers[*].securityContext.runAsUser - spec.containers[*].securityContext.runAsGroup",
          "$ref": "#/definitions/v1.PodOS"
        },
        "overhead": {
          "description": "Overhead represents the resource overhead associated with running a pod for a given RuntimeClass. This field will be autopopulated at admission time by the RuntimeClass admission controller. If the RuntimeClass admission controller is enabled, overhead must not be set in Pod create requests. The RuntimeClass admission controller will reject Pod create requests which have the overhead already set. If RuntimeClass is configured and selected in the PodSpec, Overhead will be set to the value defined in the corresponding RuntimeClass, otherwise it will remain unset and treated as zero. More info: https://git.k8s.io/enhancements/keps/sig-node/688-pod-overhead/README.md",
          "type": "object",
          "additionalProperties": {
            "$ref": "#/definitions/resource.Quantity"
          }
        },
        "preemptionPolicy": {
          "description": "PreemptionPolicy is the Policy for preempting pods with lower priority. One of Never, PreemptLowerPriority. Defaults to PreemptLowerPriority if unset.",
          "type": "string"
        },
        "priority": {
          "description": "The priority value. Various system components use this field to find the priority of the pod. When Priority Admission Controller is enabled, it prevents users from setting this field. The admission controller populates this field from PriorityClassName. The higher the value, the higher the priority.",
          "type": "integer",
          "format": "int32"
        },
        "priorityClassName": {
          "description": "If specified, indicates the pod's priority. \"system-node-critical\" and \"system-cluster-critical\" are two special keywords which indicate the highest priorities with the former being the highest priority. Any other name must be defined by creating a PriorityClass object with that name. If not specified, the pod priority will be default or zero if there is no default.",
          "type": "string"
        },
        "readinessGates": {
          "description": "If specified, all readiness gates will be evaluated for pod readiness. A pod is ready when all its containers are ready AND all conditions specified in the readiness gates have status equal to \"True\" More info: https://git.k8s.io/enhancements/keps/sig-network/580-pod-readiness-gates",
          "type": "array",
          "items": {
            "default": {},
            "$ref": "#/definitions/v1.PodReadinessGate"
          }
        },
        "resourceClaims": {
          "description": "ResourceClaims defines which ResourceClaims must be allocated and reserved before the Pod is allowed to start. The resources will be made available to those containers which consume them by name.\n\nThis is an alpha field and requires enabling the DynamicResourceAllocation feature gate.\n\nThis field is immutable.",
          "type": "array",
          "items": {
            "default": {},
            "$ref": "#/definitions/v1.PodResourceClaim"
          },
          "x-kubernetes-list-map-keys": [
            "name"
          ],
          "x-kubernetes-list-type": "map",
          "x-kubernetes-patch-merge-key": "name",
          "x-kubernetes-patch-strategy": "merge,retainKeys"
        },
        "resources": {
          "description": "Resources is the total amount of CPU and Memory resources required by all containers in the pod. It supports specifying Requests and Limits for \"cpu\" and \"memory\" resource names only. ResourceClaims are not supported.\n\nThis field enables fine-grained control over resource allocation for the entire pod, allowing resource sharing among containers in a pod.\n\nThis is an alpha field and requires enabling the PodLevelResources feature gate.",
          "$ref": "#/definitions/v1.ResourceRequirements"
        },
        "restartPolicy": {
          "description": "Restart policy for all containers within the pod. One of Always, OnFailure, Never. In some contexts, only a subset of those values may be permitted. Default to Always. More info: https://kubernetes.io/docs/concepts/workloads/pods/pod-lifecycle/#restart-policy",
          "type": "string"
        },
        "runtimeClassName": {
          "description": "RuntimeClassName refers to a RuntimeClass object in the node.k8s.io group, which should be used to run this pod.  If no RuntimeClass resource matches the named class, the pod will not be run. If unset or empty, the \"legacy\" RuntimeClass will be used, which is an implicit class with an empty definition that uses the default runtime handler. More info: https://git.k8s.io/enhancements/keps/sig-node/585-runtime-class",
          "type": "string"
        },
        "schedulerName": {
          "description": "If specified, the pod will be dispatched by specified scheduler. If not specified, the pod will be dispatched by default scheduler.",
          "type": "string"
        },
        "schedulingGates": {
          "description": "SchedulingGates is an opaque list of values that if specified will block scheduling the pod. If schedulingGates is not empty, the pod will stay in the SchedulingGated state and the scheduler will not attempt to schedule the pod.\n\nSchedulingGates can only be set at pod creation time, and be removed only afterwards.",
          "type": "array",
          "items": {
            "default": {},
            "$ref": "#/definitions/v1.PodSchedulingGate"
          },
          "x-kubernetes-list-map-keys": [
            "name"
          ],
          "x-kubernetes-list-type": "map",
          "x-kubernetes-patch-merge-key": "name",
          "x-kubernetes-patch-strategy": "merge"
        },
        "securityContext": {
          "description": "SecurityContext holds pod-level security attributes and common container settings. Optional: Defaults to empty.  See type description for default values of each field.",
          "$ref": "#/definitions/v1.PodSecurityContext"
        },
        "serviceAccount": {
          "description": "DeprecatedServiceAccount is a deprecated alias for ServiceAccountName. Deprecated: Use serviceAccountName instead.",
          "type": "string"
        },
        "serviceAccountName": {
          "description": "ServiceAccountName is the name of the ServiceAccount to use to run this pod. More info: https://kubernetes.io/docs/tasks/configure-pod-container/configure-service-account/",
          "type": "string"
        },
        "setHostnameAsFQDN": {
          "description": "If true the pod's hostname will be configured as the pod's FQDN, rather than the leaf name (the default). In Linux containers, this means setting the FQDN in the hostname field of the kernel (the nodename field of struct utsname). In Windows containers, this means setting the registry value of hostname for the registry key HKEY_LOCAL_MACHINE\\\\SYSTEM\\\\CurrentControlSet\\\\Services\\\\Tcpip\\\\Parameters to FQDN. If a pod does not have FQDN, this has no effect. Default to false.",
          "type": "boolean"
        },
        "shareProcessNamespace": {
          "description": "Share a single process namespace between all of the containers in a pod. When this is set containers will be able to view and signal processes from other containers in the same pod, and the first process in each container will not be assigned PID 1. HostPID and ShareProcessNamespace cannot both be set. Optional: Default to false.",
          "type": "boolean"
        },
        "subdomain": {
          "description": "If specified, the fully qualified Pod hostname will be \"\u003chostname\u003e.\u003csubdomain\u003e.\u003cpod namespace\u003e.svc.\u003ccluster domain\u003e\". If not specified, the pod will not have a domainname at all.",
          "type": "string"
        },
        "terminationGracePeriodSeconds": {
          "description": "Optional duration in seconds the pod needs to terminate gracefully. May be decreased in delete request. Value must be non-negative integer. The value zero indicates stop immediately via the kill signal (no opportunity to shut down). If this value is nil, the default grace period will be used instead. The grace period is the duration in seconds after the processes running in the pod are sent a termination signal and the time when the processes are forcibly halted with a kill signal. Set this value longer than the expected cleanup time for your process. Defaults to 30 seconds.",
          "type": "integer",
          "format": "int64"
        },
        "tolerations": {
          "description": "If specified, the pod's tolerations.",
          "type": "array",
          "items": {
            "default": {},
            "$ref": "#/definitions/v1.Toleration"
          }
        },
        "topologySpreadConstraints": {
          "description": "TopologySpreadConstraints describes how a group of pods ought to spread across topology domains. Scheduler will schedule pods in a way which abides by the constraints. All topologySpreadConstraints are ANDed.",
          "type": "array",
          "items": {
            "default": {},
            "$ref": "#/definitions/v1.TopologySpreadConstraint"
          },
          "x-kubernetes-list-map-keys": [
            "topologyKey",
            "whenUnsatisfiable"
          ],
          "x-kubernetes-list-type": "map",
          "x-kubernetes-patch-merge-key": "topologyKey",
          "x-kubernetes-patch-strategy": "merge"
        },
        "volumes": {
          "description": "List of volumes that can be mounted by containers belonging to the pod. More info: https://kubernetes.io/docs/concepts/storage/volumes",
          "type": "array",
          "items": {
            "default": {},
            "$ref": "#/definitions/v1.Volume"
          },
          "x-kubernetes-patch-merge-key": "name",
          "x-kubernetes-patch-strategy": "merge,retainKeys"
        }
      }
    },
    "v1beta1.PredictorExtensionSpec": {
      "description": "PredictorExtensionSpec defines configuration shared across all predictor frameworks",
      "type": "object",
      "properties": {
        "args": {
          "description": "Arguments to the entrypoint. The container image's CMD is used if this is not provided. Variable references $(VAR_NAME) are expanded using the container's environment. If a variable cannot be resolved, the reference in the input string will be unchanged. Double $$ are reduced to a single $, which allows for escaping the $(VAR_NAME) syntax: i.e. \"$$(VAR_NAME)\" will produce the string literal \"$(VAR_NAME)\". Escaped references will never be expanded, regardless of whether the variable exists or not. Cannot be updated. More info: https://kubernetes.io/docs/tasks/inject-data-application/define-command-argument-container/#running-a-command-in-a-shell",
          "type": "array",
          "items": {
            "type": "string",
            "default": ""
          },
          "x-kubernetes-list-type": "atomic"
        },
        "command": {
          "description": "Entrypoint array. Not executed within a shell. The container image's ENTRYPOINT is used if this is not provided. Variable references $(VAR_NAME) are expanded using the container's environment. If a variable cannot be resolved, the reference in the input string will be unchanged. Double $$ are reduced to a single $, which allows for escaping the $(VAR_NAME) syntax: i.e. \"$$(VAR_NAME)\" will produce the string literal \"$(VAR_NAME)\". Escaped references will never be expanded, regardless of whether the variable exists or not. Cannot be updated. More info: https://kubernetes.io/docs/tasks/inject-data-application/define-command-argument-container/#running-a-command-in-a-shell",
          "type": "array",
          "items": {
            "type": "string",
            "default": ""
          },
          "x-kubernetes-list-type": "atomic"
        },
        "env": {
          "description": "List of environment variables to set in the container. Cannot be updated.",
          "type": "array",
          "items": {
            "default": {},
            "$ref": "#/definitions/v1.EnvVar"
          },
          "x-kubernetes-list-map-keys": [
            "name"
          ],
          "x-kubernetes-list-type": "map",
          "x-kubernetes-patch-merge-key": "name",
          "x-kubernetes-patch-strategy": "merge"
        },
        "envFrom": {
          "description": "List of sources to populate environment variables in the container. The keys defined within a source must be a C_IDENTIFIER. All invalid keys will be reported as an event when the container is starting. When a key exists in multiple sources, the value associated with the last source will take precedence. Values defined by an Env with a duplicate key will take precedence. Cannot be updated.",
          "type": "array",
          "items": {
            "default": {},
            "$ref": "#/definitions/v1.EnvFromSource"
          },
          "x-kubernetes-list-type": "atomic"
        },
        "image": {
          "description": "Container image name. More info: https://kubernetes.io/docs/concepts/containers/images This field is optional to allow higher level config management to default or override container images in workload controllers like Deployments and StatefulSets.",
          "type": "string"
        },
        "imagePullPolicy": {
          "description": "Image pull policy. One of Always, Never, IfNotPresent. Defaults to Always if :latest tag is specified, or IfNotPresent otherwise. Cannot be updated. More info: https://kubernetes.io/docs/concepts/containers/images#updating-images",
          "type": "string"
        },
        "lifecycle": {
          "description": "Actions that the management system should take in response to container lifecycle events. Cannot be updated.",
          "$ref": "#/definitions/v1.Lifecycle"
        },
        "livenessProbe": {
          "description": "Periodic probe of container liveness. Container will be restarted if the probe fails. Cannot be updated. More info: https://kubernetes.io/docs/concepts/workloads/pods/pod-lifecycle#container-probes",
          "$ref": "#/definitions/v1.Probe"
        },
        "name": {
          "description": "Name of the container specified as a DNS_LABEL. Each container in a pod must have a unique name (DNS_LABEL). Cannot be updated.",
          "type": "string",
          "default": ""
        },
        "ports": {
          "description": "List of ports to expose from the container. Not specifying a port here DOES NOT prevent that port from being exposed. Any port which is listening on the default \"0.0.0.0\" address inside a container will be accessible from the network. Modifying this array with strategic merge patch may corrupt the data. For more information See https://github.com/kubernetes/kubernetes/issues/108255. Cannot be updated.",
          "type": "array",
          "items": {
            "default": {},
            "$ref": "#/definitions/v1.ContainerPort"
          },
          "x-kubernetes-list-map-keys": [
            "containerPort",
            "protocol"
          ],
          "x-kubernetes-list-type": "map",
          "x-kubernetes-patch-merge-key": "containerPort",
          "x-kubernetes-patch-strategy": "merge"
        },
        "protocolVersion": {
          "description": "Protocol version to use by the predictor (i.e. v1 or v2 or grpc-v1 or grpc-v2)",
          "type": "string"
        },
        "readinessProbe": {
          "description": "Periodic probe of container service readiness. Container will be removed from service endpoints if the probe fails. Cannot be updated. More info: https://kubernetes.io/docs/concepts/workloads/pods/pod-lifecycle#container-probes",
          "$ref": "#/definitions/v1.Probe"
        },
        "resizePolicy": {
          "description": "Resources resize policy for the container.",
          "type": "array",
          "items": {
            "default": {},
            "$ref": "#/definitions/v1.ContainerResizePolicy"
          },
          "x-kubernetes-list-type": "atomic"
        },
        "resources": {
          "description": "Compute Resources required by this container. Cannot be updated. More info: https://kubernetes.io/docs/concepts/configuration/manage-resources-containers/",
          "default": {},
          "$ref": "#/definitions/v1.ResourceRequirements"
        },
        "restartPolicy": {
          "description": "RestartPolicy defines the restart behavior of individual containers in a pod. This field may only be set for init containers, and the only allowed value is \"Always\". For non-init containers or when this field is not specified, the restart behavior is defined by the Pod's restart policy and the container type. Setting the RestartPolicy as \"Always\" for the init container will have the following effect: this init container will be continually restarted on exit until all regular containers have terminated. Once all regular containers have completed, all init containers with restartPolicy \"Always\" will be shut down. This lifecycle differs from normal init containers and is often referred to as a \"sidecar\" container. Although this init container still starts in the init container sequence, it does not wait for the container to complete before proceeding to the next init container. Instead, the next init container starts immediately after this init container is started, or after any startupProbe has successfully completed.",
          "type": "string"
        },
        "runtimeVersion": {
          "description": "Runtime version of the predictor docker image",
          "type": "string"
        },
        "securityContext": {
          "description": "SecurityContext defines the security options the container should be run with. If set, the fields of SecurityContext override the equivalent fields of PodSecurityContext. More info: https://kubernetes.io/docs/tasks/configure-pod-container/security-context/",
          "$ref": "#/definitions/v1.SecurityContext"
        },
        "startupProbe": {
          "description": "StartupProbe indicates that the Pod has successfully initialized. If specified, no other probes are executed until this completes successfully. If this probe fails, the Pod will be restarted, just as if the livenessProbe failed. This can be used to provide different probe parameters at the beginning of a Pod's lifecycle, when it might take a long time to load data or warm a cache, than during steady-state operation. This cannot be updated. More info: https://kubernetes.io/docs/concepts/workloads/pods/pod-lifecycle#container-probes",
          "$ref": "#/definitions/v1.Probe"
        },
        "stdin": {
          "description": "Whether this container should allocate a buffer for stdin in the container runtime. If this is not set, reads from stdin in the container will always result in EOF. Default is false.",
          "type": "boolean"
        },
        "stdinOnce": {
          "description": "Whether the container runtime should close the stdin channel after it has been opened by a single attach. When stdin is true the stdin stream will remain open across multiple attach sessions. If stdinOnce is set to true, stdin is opened on container start, is empty until the first client attaches to stdin, and then remains open and accepts data until the client disconnects, at which time stdin is closed and remains closed until the container is restarted. If this flag is false, a container processes that reads from stdin will never receive an EOF. Default is false",
          "type": "boolean"
        },
        "storage": {
          "description": "Storage Spec for model location",
          "$ref": "#/definitions/v1beta1.ModelStorageSpec"
        },
        "storageUri": {
          "description": "This field points to the location of the trained model which is mounted onto the pod.",
          "type": "string"
        },
        "terminationMessagePath": {
          "description": "Optional: Path at which the file to which the container's termination message will be written is mounted into the container's filesystem. Message written is intended to be brief final status, such as an assertion failure message. Will be truncated by the node if greater than 4096 bytes. The total message length across all containers will be limited to 12kb. Defaults to /dev/termination-log. Cannot be updated.",
          "type": "string"
        },
        "terminationMessagePolicy": {
          "description": "Indicate how the termination message should be populated. File will use the contents of terminationMessagePath to populate the container status message on both success and failure. FallbackToLogsOnError will use the last chunk of container log output if the termination message file is empty and the container exited with an error. The log output is limited to 2048 bytes or 80 lines, whichever is smaller. Defaults to File. Cannot be updated.",
          "type": "string"
        },
        "tty": {
          "description": "Whether this container should allocate a TTY for itself, also requires 'stdin' to be true. Default is false.",
          "type": "boolean"
        },
        "volumeDevices": {
          "description": "volumeDevices is the list of block devices to be used by the container.",
          "type": "array",
          "items": {
            "default": {},
            "$ref": "#/definitions/v1.VolumeDevice"
          },
          "x-kubernetes-list-map-keys": [
            "devicePath"
          ],
          "x-kubernetes-list-type": "map",
          "x-kubernetes-patch-merge-key": "devicePath",
          "x-kubernetes-patch-strategy": "merge"
        },
        "volumeMounts": {
          "description": "Pod volumes to mount into the container's filesystem. Cannot be updated.",
          "type": "array",
          "items": {
            "default": {},
            "$ref": "#/definitions/v1.VolumeMount"
          },
          "x-kubernetes-list-map-keys": [
            "mountPath"
          ],
          "x-kubernetes-list-type": "map",
          "x-kubernetes-patch-merge-key": "mountPath",
          "x-kubernetes-patch-strategy": "merge"
        },
        "workingDir": {
          "description": "Container's working directory. If not specified, the container runtime's default will be used, which might be configured in the container image. Cannot be updated.",
          "type": "string"
        }
      }
    },
    "v1beta1.PredictorSpec": {
      "description": "PredictorSpec defines the configuration for a predictor, The following fields follow a \"1-of\" semantic. Users must specify exactly one spec.",
      "type": "object",
      "properties": {
        "activeDeadlineSeconds": {
          "description": "Optional duration in seconds the pod may be active on the node relative to StartTime before the system will actively try to mark it failed and kill associated containers. Value must be a positive integer.",
          "type": "integer",
          "format": "int64"
        },
        "affinity": {
          "description": "If specified, the pod's scheduling constraints",
          "$ref": "#/definitions/v1.Affinity"
        },
        "annotations": {
          "description": "Annotations that will be added to the component pod. More info: https://kubernetes.io/docs/concepts/overview/working-with-objects/annotations/",
          "type": "object",
          "additionalProperties": {
            "type": "string",
            "default": ""
          }
        },
        "autoScaling": {
          "description": "AutoScaling autoscaling spec which is backed up HPA or KEDA.",
          "$ref": "#/definitions/v1beta1.AutoScalingSpec"
        },
        "automountServiceAccountToken": {
          "description": "AutomountServiceAccountToken indicates whether a service account token should be automatically mounted.",
          "type": "boolean"
        },
        "batcher": {
          "description": "Activate request batching and batching configurations",
          "$ref": "#/definitions/v1beta1.Batcher"
        },
        "canaryTrafficPercent": {
          "description": "CanaryTrafficPercent defines the traffic split percentage between the candidate revision and the last ready revision",
          "type": "integer",
          "format": "int64"
        },
        "containerConcurrency": {
          "description": "ContainerConcurrency specifies how many requests can be processed concurrently, this sets the hard limit of the container concurrency(https://knative.dev/docs/serving/autoscaling/concurrency).",
          "type": "integer",
          "format": "int64"
        },
        "containers": {
          "description": "List of containers belonging to the pod. Containers cannot currently be added or removed. There must be at least one container in a Pod. Cannot be updated.",
          "type": "array",
          "items": {
            "default": {},
            "$ref": "#/definitions/v1.Container"
          },
          "x-kubernetes-patch-merge-key": "name",
          "x-kubernetes-patch-strategy": "merge"
        },
        "deploymentStrategy": {
          "description": "The deployment strategy to use to replace existing pods with new ones. Only applicable for raw deployment mode.",
          "$ref": "#/definitions/k8s.io.api.apps.v1.DeploymentStrategy"
        },
        "dnsConfig": {
          "description": "Specifies the DNS parameters of a pod. Parameters specified here will be merged to the generated DNS configuration based on DNSPolicy.",
          "$ref": "#/definitions/v1.PodDNSConfig"
        },
        "dnsPolicy": {
          "description": "Set DNS policy for the pod. Defaults to \"ClusterFirst\". Valid values are 'ClusterFirstWithHostNet', 'ClusterFirst', 'Default' or 'None'. DNS parameters given in DNSConfig will be merged with the policy selected with DNSPolicy. To have DNS options set along with hostNetwork, you have to specify DNS policy explicitly to 'ClusterFirstWithHostNet'.",
          "type": "string"
        },
        "enableServiceLinks": {
          "description": "EnableServiceLinks indicates whether information about services should be injected into pod's environment variables, matching the syntax of Docker links. Optional: Defaults to true.",
          "type": "boolean"
        },
        "ephemeralContainers": {
          "description": "List of ephemeral containers run in this pod. Ephemeral containers may be run in an existing pod to perform user-initiated actions such as debugging. This list cannot be specified when creating a pod, and it cannot be modified by updating the pod spec. In order to add an ephemeral container to an existing pod, use the pod's ephemeralcontainers subresource.",
          "type": "array",
          "items": {
            "default": {},
            "$ref": "#/definitions/v1.EphemeralContainer"
          },
          "x-kubernetes-patch-merge-key": "name",
          "x-kubernetes-patch-strategy": "merge"
        },
        "hostAliases": {
          "description": "HostAliases is an optional list of hosts and IPs that will be injected into the pod's hosts file if specified.",
          "type": "array",
          "items": {
            "default": {},
            "$ref": "#/definitions/v1.HostAlias"
          },
          "x-kubernetes-patch-merge-key": "ip",
          "x-kubernetes-patch-strategy": "merge"
        },
        "hostIPC": {
          "description": "Use the host's ipc namespace. Optional: Default to false.",
          "type": "boolean"
        },
        "hostNetwork": {
          "description": "Host networking requested for this pod. Use the host's network namespace. If this option is set, the ports that will be used must be specified. Default to false.",
          "type": "boolean"
        },
        "hostPID": {
          "description": "Use the host's pid namespace. Optional: Default to false.",
          "type": "boolean"
        },
        "hostUsers": {
          "description": "Use the host's user namespace. Optional: Default to true. If set to true or not present, the pod will be run in the host user namespace, useful for when the pod needs a feature only available to the host user namespace, such as loading a kernel module with CAP_SYS_MODULE. When set to false, a new userns is created for the pod. Setting false is useful for mitigating container breakout vulnerabilities even allowing users to run their containers as root without actually having root privileges on the host. This field is alpha-level and is only honored by servers that enable the UserNamespacesSupport feature.",
          "type": "boolean"
        },
        "hostname": {
          "description": "Specifies the hostname of the Pod If not specified, the pod's hostname will be set to a system-defined value.",
          "type": "string"
        },
        "huggingface": {
          "description": "Spec for HuggingFace runtime (https://github.com/huggingface)",
          "$ref": "#/definitions/v1beta1.HuggingFaceRuntimeSpec"
        },
        "imagePullSecrets": {
          "description": "ImagePullSecrets is an optional list of references to secrets in the same namespace to use for pulling any of the images used by this PodSpec. If specified, these secrets will be passed to individual puller implementations for them to use. More info: https://kubernetes.io/docs/concepts/containers/images#specifying-imagepullsecrets-on-a-pod",
          "type": "array",
          "items": {
            "default": {},
            "$ref": "#/definitions/v1.LocalObjectReference"
          },
          "x-kubernetes-patch-merge-key": "name",
          "x-kubernetes-patch-strategy": "merge"
        },
        "initContainers": {
          "description": "List of initialization containers belonging to the pod. Init containers are executed in order prior to containers being started. If any init container fails, the pod is considered to have failed and is handled according to its restartPolicy. The name for an init container or normal container must be unique among all containers. Init containers may not have Lifecycle actions, Readiness probes, Liveness probes, or Startup probes. The resourceRequirements of an init container are taken into account during scheduling by finding the highest request/limit for each resource type, and then using the max of that value or the sum of the normal containers. Limits are applied to init containers in a similar fashion. Init containers cannot currently be added or removed. Cannot be updated. More info: https://kubernetes.io/docs/concepts/workloads/pods/init-containers/",
          "type": "array",
          "items": {
            "default": {},
            "$ref": "#/definitions/v1.Container"
          },
          "x-kubernetes-patch-merge-key": "name",
          "x-kubernetes-patch-strategy": "merge"
        },
        "labels": {
          "description": "Labels that will be added to the component pod. More info: https://kubernetes.io/docs/concepts/overview/working-with-objects/labels/",
          "type": "object",
          "additionalProperties": {
            "type": "string",
            "default": ""
          }
        },
        "lightgbm": {
          "description": "Spec for LightGBM model server",
          "$ref": "#/definitions/v1beta1.LightGBMSpec"
        },
        "logger": {
          "description": "Activate request/response logging and logger configurations",
          "$ref": "#/definitions/v1beta1.LoggerSpec"
        },
        "maxReplicas": {
          "description": "Maximum number of replicas for autoscaling.",
          "type": "integer",
          "format": "int32"
        },
        "minReplicas": {
          "description": "Minimum number of replicas, defaults to 1 but can be set to 0 to enable scale-to-zero.",
          "type": "integer",
          "format": "int32"
        },
        "model": {
          "description": "Model spec for any arbitrary framework.",
          "$ref": "#/definitions/v1beta1.ModelSpec"
        },
        "nodeName": {
          "description": "NodeName indicates in which node this pod is scheduled. If empty, this pod is a candidate for scheduling by the scheduler defined in schedulerName. Once this field is set, the kubelet for this node becomes responsible for the lifecycle of this pod. This field should not be used to express a desire for the pod to be scheduled on a specific node. https://kubernetes.io/docs/concepts/scheduling-eviction/assign-pod-node/#nodename",
          "type": "string"
        },
        "nodeSelector": {
          "description": "NodeSelector is a selector which must be true for the pod to fit on a node. Selector which must match a node's labels for the pod to be scheduled on that node. More info: https://kubernetes.io/docs/concepts/configuration/assign-pod-node/",
          "type": "object",
          "additionalProperties": {
            "type": "string",
            "default": ""
          },
          "x-kubernetes-map-type": "atomic"
        },
        "onnx": {
          "description": "Spec for ONNX runtime (https://github.com/microsoft/onnxruntime)",
          "$ref": "#/definitions/v1beta1.ONNXRuntimeSpec"
        },
        "os": {
          "description": "Specifies the OS of the containers in the pod. Some pod and container fields are restricted if this is set.\n\nIf the OS field is set to linux, the following fields must be unset: -securityContext.windowsOptions\n\nIf the OS field is set to windows, following fields must be unset: - spec.hostPID - spec.hostIPC - spec.hostUsers - spec.securityContext.appArmorProfile - spec.securityContext.seLinuxOptions - spec.securityContext.seccompProfile - spec.securityContext.fsGroup - spec.securityContext.fsGroupChangePolicy - spec.securityContext.sysctls - spec.shareProcessNamespace - spec.securityContext.runAsUser - spec.securityContext.runAsGroup - spec.securityContext.supplementalGroups - spec.securityContext.supplementalGroupsPolicy - spec.containers[*].securityContext.appArmorProfile - spec.containers[*].securityContext.seLinuxOptions - spec.containers[*].securityContext.seccompProfile - spec.containers[*].securityContext.capabilities - spec.containers[*].securityContext.readOnlyRootFilesystem - spec.containers[*].securityContext.privileged - spec.containers[*].securityContext.allowPrivilegeEscalation - spec.containers[*].securityContext.procMount - spec.containers[*].securityContext.runAsUser - spec.containers[*].securityContext.runAsGroup",
          "$ref": "#/definitions/v1.PodOS"
        },
        "overhead": {
          "description": "Overhead represents the resource overhead associated with running a pod for a given RuntimeClass. This field will be autopopulated at admission time by the RuntimeClass admission controller. If the RuntimeClass admission controller is enabled, overhead must not be set in Pod create requests. The RuntimeClass admission controller will reject Pod create requests which have the overhead already set. If RuntimeClass is configured and selected in the PodSpec, Overhead will be set to the value defined in the corresponding RuntimeClass, otherwise it will remain unset and treated as zero. More info: https://git.k8s.io/enhancements/keps/sig-node/688-pod-overhead/README.md",
          "type": "object",
          "additionalProperties": {
            "$ref": "#/definitions/resource.Quantity"
          }
        },
        "paddle": {
          "description": "Spec for Paddle model server (https://github.com/PaddlePaddle/Serving)",
          "$ref": "#/definitions/v1beta1.PaddleServerSpec"
        },
        "pmml": {
          "description": "Spec for PMML (http://dmg.org/pmml/v4-1/GeneralStructure.html)",
          "$ref": "#/definitions/v1beta1.PMMLSpec"
        },
        "preemptionPolicy": {
          "description": "PreemptionPolicy is the Policy for preempting pods with lower priority. One of Never, PreemptLowerPriority. Defaults to PreemptLowerPriority if unset.",
          "type": "string"
        },
        "priority": {
          "description": "The priority value. Various system components use this field to find the priority of the pod. When Priority Admission Controller is enabled, it prevents users from setting this field. The admission controller populates this field from PriorityClassName. The higher the value, the higher the priority.",
          "type": "integer",
          "format": "int32"
        },
        "priorityClassName": {
          "description": "If specified, indicates the pod's priority. \"system-node-critical\" and \"system-cluster-critical\" are two special keywords which indicate the highest priorities with the former being the highest priority. Any other name must be defined by creating a PriorityClass object with that name. If not specified, the pod priority will be default or zero if there is no default.",
          "type": "string"
        },
        "pytorch": {
          "description": "Spec for TorchServe (https://pytorch.org/serve)",
          "$ref": "#/definitions/v1beta1.TorchServeSpec"
        },
        "readinessGates": {
          "description": "If specified, all readiness gates will be evaluated for pod readiness. A pod is ready when all its containers are ready AND all conditions specified in the readiness gates have status equal to \"True\" More info: https://git.k8s.io/enhancements/keps/sig-network/580-pod-readiness-gates",
          "type": "array",
          "items": {
            "default": {},
            "$ref": "#/definitions/v1.PodReadinessGate"
          }
        },
        "resourceClaims": {
          "description": "ResourceClaims defines which ResourceClaims must be allocated and reserved before the Pod is allowed to start. The resources will be made available to those containers which consume them by name.\n\nThis is an alpha field and requires enabling the DynamicResourceAllocation feature gate.\n\nThis field is immutable.",
          "type": "array",
          "items": {
            "default": {},
            "$ref": "#/definitions/v1.PodResourceClaim"
          },
          "x-kubernetes-list-map-keys": [
            "name"
          ],
          "x-kubernetes-list-type": "map",
          "x-kubernetes-patch-merge-key": "name",
          "x-kubernetes-patch-strategy": "merge,retainKeys"
        },
        "resources": {
          "description": "Resources is the total amount of CPU and Memory resources required by all containers in the pod. It supports specifying Requests and Limits for \"cpu\" and \"memory\" resource names only. ResourceClaims are not supported.\n\nThis field enables fine-grained control over resource allocation for the entire pod, allowing resource sharing among containers in a pod.\n\nThis is an alpha field and requires enabling the PodLevelResources feature gate.",
          "$ref": "#/definitions/v1.ResourceRequirements"
        },
        "restartPolicy": {
          "description": "Restart policy for all containers within the pod. One of Always, OnFailure, Never. In some contexts, only a subset of those values may be permitted. Default to Always. More info: https://kubernetes.io/docs/concepts/workloads/pods/pod-lifecycle/#restart-policy",
          "type": "string"
        },
        "runtimeClassName": {
          "description": "RuntimeClassName refers to a RuntimeClass object in the node.k8s.io group, which should be used to run this pod.  If no RuntimeClass resource matches the named class, the pod will not be run. If unset or empty, the \"legacy\" RuntimeClass will be used, which is an implicit class with an empty definition that uses the default runtime handler. More info: https://git.k8s.io/enhancements/keps/sig-node/585-runtime-class",
          "type": "string"
        },
        "scaleMetric": {
          "description": "ScaleMetric defines the scaling metric type watched by autoscaler. possible values are concurrency, rps, cpu, memory. concurrency, rps are supported via Knative Pod Autoscaler(https://knative.dev/docs/serving/autoscaling/autoscaling-metrics).",
          "type": "string"
        },
        "scaleMetricType": {
          "description": "Type of metric to use. Options are Utilization, or AverageValue.",
          "type": "string"
        },
        "scaleTarget": {
          "description": "ScaleTarget specifies the integer target value of the metric type the Autoscaler watches for. concurrency and rps targets are supported by Knative Pod Autoscaler (https://knative.dev/docs/serving/autoscaling/autoscaling-targets/).",
          "type": "integer",
          "format": "int32"
        },
        "schedulerName": {
          "description": "If specified, the pod will be dispatched by specified scheduler. If not specified, the pod will be dispatched by default scheduler.",
          "type": "string"
        },
        "schedulingGates": {
          "description": "SchedulingGates is an opaque list of values that if specified will block scheduling the pod. If schedulingGates is not empty, the pod will stay in the SchedulingGated state and the scheduler will not attempt to schedule the pod.\n\nSchedulingGates can only be set at pod creation time, and be removed only afterwards.",
          "type": "array",
          "items": {
            "default": {},
            "$ref": "#/definitions/v1.PodSchedulingGate"
          },
          "x-kubernetes-list-map-keys": [
            "name"
          ],
          "x-kubernetes-list-type": "map",
          "x-kubernetes-patch-merge-key": "name",
          "x-kubernetes-patch-strategy": "merge"
        },
        "securityContext": {
          "description": "SecurityContext holds pod-level security attributes and common container settings. Optional: Defaults to empty.  See type description for default values of each field.",
          "$ref": "#/definitions/v1.PodSecurityContext"
        },
        "serviceAccount": {
          "description": "DeprecatedServiceAccount is a deprecated alias for ServiceAccountName. Deprecated: Use serviceAccountName instead.",
          "type": "string"
        },
        "serviceAccountName": {
          "description": "ServiceAccountName is the name of the ServiceAccount to use to run this pod. More info: https://kubernetes.io/docs/tasks/configure-pod-container/configure-service-account/",
          "type": "string"
        },
        "setHostnameAsFQDN": {
          "description": "If true the pod's hostname will be configured as the pod's FQDN, rather than the leaf name (the default). In Linux containers, this means setting the FQDN in the hostname field of the kernel (the nodename field of struct utsname). In Windows containers, this means setting the registry value of hostname for the registry key HKEY_LOCAL_MACHINE\\\\SYSTEM\\\\CurrentControlSet\\\\Services\\\\Tcpip\\\\Parameters to FQDN. If a pod does not have FQDN, this has no effect. Default to false.",
          "type": "boolean"
        },
        "shareProcessNamespace": {
          "description": "Share a single process namespace between all of the containers in a pod. When this is set containers will be able to view and signal processes from other containers in the same pod, and the first process in each container will not be assigned PID 1. HostPID and ShareProcessNamespace cannot both be set. Optional: Default to false.",
          "type": "boolean"
        },
        "sklearn": {
          "description": "Spec for SKLearn model server",
          "$ref": "#/definitions/v1beta1.SKLearnSpec"
        },
        "subdomain": {
          "description": "If specified, the fully qualified Pod hostname will be \"\u003chostname\u003e.\u003csubdomain\u003e.\u003cpod namespace\u003e.svc.\u003ccluster domain\u003e\". If not specified, the pod will not have a domainname at all.",
          "type": "string"
        },
        "tensorflow": {
          "description": "Spec for TFServing (https://github.com/tensorflow/serving)",
          "$ref": "#/definitions/v1beta1.TFServingSpec"
        },
        "terminationGracePeriodSeconds": {
          "description": "Optional duration in seconds the pod needs to terminate gracefully. May be decreased in delete request. Value must be non-negative integer. The value zero indicates stop immediately via the kill signal (no opportunity to shut down). If this value is nil, the default grace period will be used instead. The grace period is the duration in seconds after the processes running in the pod are sent a termination signal and the time when the processes are forcibly halted with a kill signal. Set this value longer than the expected cleanup time for your process. Defaults to 30 seconds.",
          "type": "integer",
          "format": "int64"
        },
        "timeout": {
          "description": "TimeoutSeconds specifies the number of seconds to wait before timing out a request to the component.",
          "type": "integer",
          "format": "int64"
        },
        "tolerations": {
          "description": "If specified, the pod's tolerations.",
          "type": "array",
          "items": {
            "default": {},
            "$ref": "#/definitions/v1.Toleration"
          }
        },
        "topologySpreadConstraints": {
          "description": "TopologySpreadConstraints describes how a group of pods ought to spread across topology domains. Scheduler will schedule pods in a way which abides by the constraints. All topologySpreadConstraints are ANDed.",
          "type": "array",
          "items": {
            "default": {},
            "$ref": "#/definitions/v1.TopologySpreadConstraint"
          },
          "x-kubernetes-list-map-keys": [
            "topologyKey",
            "whenUnsatisfiable"
          ],
          "x-kubernetes-list-type": "map",
          "x-kubernetes-patch-merge-key": "topologyKey",
          "x-kubernetes-patch-strategy": "merge"
        },
        "triton": {
          "description": "Spec for Triton Inference Server (https://github.com/triton-inference-server/server)",
          "$ref": "#/definitions/v1beta1.TritonSpec"
        },
        "volumes": {
          "description": "List of volumes that can be mounted by containers belonging to the pod. More info: https://kubernetes.io/docs/concepts/storage/volumes",
          "type": "array",
          "items": {
            "default": {},
            "$ref": "#/definitions/v1.Volume"
          },
          "x-kubernetes-patch-merge-key": "name",
          "x-kubernetes-patch-strategy": "merge,retainKeys"
        },
        "workerSpec": {
          "description": "WorkerSpec for enabling multi-node/multi-gpu",
          "$ref": "#/definitions/v1beta1.WorkerSpec"
        },
        "xgboost": {
          "description": "Spec for XGBoost model server",
          "$ref": "#/definitions/v1beta1.XGBoostSpec"
        }
      }
    },
    "v1beta1.ResourceConfig": {
      "type": "object",
      "properties": {
        "cpuLimit": {
          "type": "string"
        },
        "cpuRequest": {
          "type": "string"
        },
        "memoryLimit": {
          "type": "string"
        },
        "memoryRequest": {
          "type": "string"
        }
      }
    },
    "v1beta1.ResourceMetricSource": {
      "type": "object",
      "required": [
        "name",
        "target"
      ],
      "properties": {
        "name": {
          "description": "name is the name of the resource in question.",
          "type": "string",
          "default": ""
        },
        "target": {
          "description": "target specifies the target value for the given metric",
          "default": {},
          "$ref": "#/definitions/v1beta1.MetricTarget"
        }
      }
    },
    "v1beta1.SKLearnSpec": {
      "description": "SKLearnSpec defines arguments for configuring SKLearn model serving.",
      "type": "object",
      "properties": {
        "args": {
          "description": "Arguments to the entrypoint. The container image's CMD is used if this is not provided. Variable references $(VAR_NAME) are expanded using the container's environment. If a variable cannot be resolved, the reference in the input string will be unchanged. Double $$ are reduced to a single $, which allows for escaping the $(VAR_NAME) syntax: i.e. \"$$(VAR_NAME)\" will produce the string literal \"$(VAR_NAME)\". Escaped references will never be expanded, regardless of whether the variable exists or not. Cannot be updated. More info: https://kubernetes.io/docs/tasks/inject-data-application/define-command-argument-container/#running-a-command-in-a-shell",
          "type": "array",
          "items": {
            "type": "string",
            "default": ""
          },
          "x-kubernetes-list-type": "atomic"
        },
        "command": {
          "description": "Entrypoint array. Not executed within a shell. The container image's ENTRYPOINT is used if this is not provided. Variable references $(VAR_NAME) are expanded using the container's environment. If a variable cannot be resolved, the reference in the input string will be unchanged. Double $$ are reduced to a single $, which allows for escaping the $(VAR_NAME) syntax: i.e. \"$$(VAR_NAME)\" will produce the string literal \"$(VAR_NAME)\". Escaped references will never be expanded, regardless of whether the variable exists or not. Cannot be updated. More info: https://kubernetes.io/docs/tasks/inject-data-application/define-command-argument-container/#running-a-command-in-a-shell",
          "type": "array",
          "items": {
            "type": "string",
            "default": ""
          },
          "x-kubernetes-list-type": "atomic"
        },
        "env": {
          "description": "List of environment variables to set in the container. Cannot be updated.",
          "type": "array",
          "items": {
            "default": {},
            "$ref": "#/definitions/v1.EnvVar"
          },
          "x-kubernetes-list-map-keys": [
            "name"
          ],
          "x-kubernetes-list-type": "map",
          "x-kubernetes-patch-merge-key": "name",
          "x-kubernetes-patch-strategy": "merge"
        },
        "envFrom": {
          "description": "List of sources to populate environment variables in the container. The keys defined within a source must be a C_IDENTIFIER. All invalid keys will be reported as an event when the container is starting. When a key exists in multiple sources, the value associated with the last source will take precedence. Values defined by an Env with a duplicate key will take precedence. Cannot be updated.",
          "type": "array",
          "items": {
            "default": {},
            "$ref": "#/definitions/v1.EnvFromSource"
          },
          "x-kubernetes-list-type": "atomic"
        },
        "image": {
          "description": "Container image name. More info: https://kubernetes.io/docs/concepts/containers/images This field is optional to allow higher level config management to default or override container images in workload controllers like Deployments and StatefulSets.",
          "type": "string"
        },
        "imagePullPolicy": {
          "description": "Image pull policy. One of Always, Never, IfNotPresent. Defaults to Always if :latest tag is specified, or IfNotPresent otherwise. Cannot be updated. More info: https://kubernetes.io/docs/concepts/containers/images#updating-images",
          "type": "string"
        },
        "lifecycle": {
          "description": "Actions that the management system should take in response to container lifecycle events. Cannot be updated.",
          "$ref": "#/definitions/v1.Lifecycle"
        },
        "livenessProbe": {
          "description": "Periodic probe of container liveness. Container will be restarted if the probe fails. Cannot be updated. More info: https://kubernetes.io/docs/concepts/workloads/pods/pod-lifecycle#container-probes",
          "$ref": "#/definitions/v1.Probe"
        },
        "name": {
          "description": "Name of the container specified as a DNS_LABEL. Each container in a pod must have a unique name (DNS_LABEL). Cannot be updated.",
          "type": "string",
          "default": ""
        },
        "ports": {
          "description": "List of ports to expose from the container. Not specifying a port here DOES NOT prevent that port from being exposed. Any port which is listening on the default \"0.0.0.0\" address inside a container will be accessible from the network. Modifying this array with strategic merge patch may corrupt the data. For more information See https://github.com/kubernetes/kubernetes/issues/108255. Cannot be updated.",
          "type": "array",
          "items": {
            "default": {},
            "$ref": "#/definitions/v1.ContainerPort"
          },
          "x-kubernetes-list-map-keys": [
            "containerPort",
            "protocol"
          ],
          "x-kubernetes-list-type": "map",
          "x-kubernetes-patch-merge-key": "containerPort",
          "x-kubernetes-patch-strategy": "merge"
        },
        "protocolVersion": {
          "description": "Protocol version to use by the predictor (i.e. v1 or v2 or grpc-v1 or grpc-v2)",
          "type": "string"
        },
        "readinessProbe": {
          "description": "Periodic probe of container service readiness. Container will be removed from service endpoints if the probe fails. Cannot be updated. More info: https://kubernetes.io/docs/concepts/workloads/pods/pod-lifecycle#container-probes",
          "$ref": "#/definitions/v1.Probe"
        },
        "resizePolicy": {
          "description": "Resources resize policy for the container.",
          "type": "array",
          "items": {
            "default": {},
            "$ref": "#/definitions/v1.ContainerResizePolicy"
          },
          "x-kubernetes-list-type": "atomic"
        },
        "resources": {
          "description": "Compute Resources required by this container. Cannot be updated. More info: https://kubernetes.io/docs/concepts/configuration/manage-resources-containers/",
          "default": {},
          "$ref": "#/definitions/v1.ResourceRequirements"
        },
        "restartPolicy": {
          "description": "RestartPolicy defines the restart behavior of individual containers in a pod. This field may only be set for init containers, and the only allowed value is \"Always\". For non-init containers or when this field is not specified, the restart behavior is defined by the Pod's restart policy and the container type. Setting the RestartPolicy as \"Always\" for the init container will have the following effect: this init container will be continually restarted on exit until all regular containers have terminated. Once all regular containers have completed, all init containers with restartPolicy \"Always\" will be shut down. This lifecycle differs from normal init containers and is often referred to as a \"sidecar\" container. Although this init container still starts in the init container sequence, it does not wait for the container to complete before proceeding to the next init container. Instead, the next init container starts immediately after this init container is started, or after any startupProbe has successfully completed.",
          "type": "string"
        },
        "runtimeVersion": {
          "description": "Runtime version of the predictor docker image",
          "type": "string"
        },
        "securityContext": {
          "description": "SecurityContext defines the security options the container should be run with. If set, the fields of SecurityContext override the equivalent fields of PodSecurityContext. More info: https://kubernetes.io/docs/tasks/configure-pod-container/security-context/",
          "$ref": "#/definitions/v1.SecurityContext"
        },
        "startupProbe": {
          "description": "StartupProbe indicates that the Pod has successfully initialized. If specified, no other probes are executed until this completes successfully. If this probe fails, the Pod will be restarted, just as if the livenessProbe failed. This can be used to provide different probe parameters at the beginning of a Pod's lifecycle, when it might take a long time to load data or warm a cache, than during steady-state operation. This cannot be updated. More info: https://kubernetes.io/docs/concepts/workloads/pods/pod-lifecycle#container-probes",
          "$ref": "#/definitions/v1.Probe"
        },
        "stdin": {
          "description": "Whether this container should allocate a buffer for stdin in the container runtime. If this is not set, reads from stdin in the container will always result in EOF. Default is false.",
          "type": "boolean"
        },
        "stdinOnce": {
          "description": "Whether the container runtime should close the stdin channel after it has been opened by a single attach. When stdin is true the stdin stream will remain open across multiple attach sessions. If stdinOnce is set to true, stdin is opened on container start, is empty until the first client attaches to stdin, and then remains open and accepts data until the client disconnects, at which time stdin is closed and remains closed until the container is restarted. If this flag is false, a container processes that reads from stdin will never receive an EOF. Default is false",
          "type": "boolean"
        },
        "storage": {
          "description": "Storage Spec for model location",
          "$ref": "#/definitions/v1beta1.ModelStorageSpec"
        },
        "storageUri": {
          "description": "This field points to the location of the trained model which is mounted onto the pod.",
          "type": "string"
        },
        "terminationMessagePath": {
          "description": "Optional: Path at which the file to which the container's termination message will be written is mounted into the container's filesystem. Message written is intended to be brief final status, such as an assertion failure message. Will be truncated by the node if greater than 4096 bytes. The total message length across all containers will be limited to 12kb. Defaults to /dev/termination-log. Cannot be updated.",
          "type": "string"
        },
        "terminationMessagePolicy": {
          "description": "Indicate how the termination message should be populated. File will use the contents of terminationMessagePath to populate the container status message on both success and failure. FallbackToLogsOnError will use the last chunk of container log output if the termination message file is empty and the container exited with an error. The log output is limited to 2048 bytes or 80 lines, whichever is smaller. Defaults to File. Cannot be updated.",
          "type": "string"
        },
        "tty": {
          "description": "Whether this container should allocate a TTY for itself, also requires 'stdin' to be true. Default is false.",
          "type": "boolean"
        },
        "volumeDevices": {
          "description": "volumeDevices is the list of block devices to be used by the container.",
          "type": "array",
          "items": {
            "default": {},
            "$ref": "#/definitions/v1.VolumeDevice"
          },
          "x-kubernetes-list-map-keys": [
            "devicePath"
          ],
          "x-kubernetes-list-type": "map",
          "x-kubernetes-patch-merge-key": "devicePath",
          "x-kubernetes-patch-strategy": "merge"
        },
        "volumeMounts": {
          "description": "Pod volumes to mount into the container's filesystem. Cannot be updated.",
          "type": "array",
          "items": {
            "default": {},
            "$ref": "#/definitions/v1.VolumeMount"
          },
          "x-kubernetes-list-map-keys": [
            "mountPath"
          ],
          "x-kubernetes-list-type": "map",
          "x-kubernetes-patch-merge-key": "mountPath",
          "x-kubernetes-patch-strategy": "merge"
        },
        "workingDir": {
          "description": "Container's working directory. If not specified, the container runtime's default will be used, which might be configured in the container image. Cannot be updated.",
          "type": "string"
        }
      }
    },
    "v1beta1.SecurityConfig": {
      "type": "object",
      "required": [
        "autoMountServiceAccountToken"
      ],
      "properties": {
        "autoMountServiceAccountToken": {
          "type": "boolean",
          "default": false
        }
      }
    },
    "v1beta1.ServiceConfig": {
      "type": "object",
      "properties": {
        "serviceClusterIPNone": {
          "description": "ServiceClusterIPNone is a boolean flag to indicate if the service should have a clusterIP set to None. If the DeploymentMode is Raw, the default value for ServiceClusterIPNone is false when the value is absent.",
          "type": "boolean"
        }
      }
    },
    "v1beta1.StorageSpec": {
      "description": "StorageSpec defines a spec for an object in an object store",
      "type": "object",
      "properties": {
        "key": {
          "description": "The Storage Key in the secret for this object.",
          "type": "string"
        },
        "parameters": {
          "description": "Parameters to override the default storage credentials and config.",
          "type": "object",
          "additionalProperties": {
            "type": "string",
            "default": ""
          }
        },
        "path": {
          "description": "The path to the object in the storage. Note that this path is relative to the storage URI.",
          "type": "string"
        }
      }
    },
    "v1beta1.TFServingSpec": {
      "description": "TFServingSpec defines arguments for configuring Tensorflow model serving.",
      "type": "object",
      "properties": {
        "args": {
          "description": "Arguments to the entrypoint. The container image's CMD is used if this is not provided. Variable references $(VAR_NAME) are expanded using the container's environment. If a variable cannot be resolved, the reference in the input string will be unchanged. Double $$ are reduced to a single $, which allows for escaping the $(VAR_NAME) syntax: i.e. \"$$(VAR_NAME)\" will produce the string literal \"$(VAR_NAME)\". Escaped references will never be expanded, regardless of whether the variable exists or not. Cannot be updated. More info: https://kubernetes.io/docs/tasks/inject-data-application/define-command-argument-container/#running-a-command-in-a-shell",
          "type": "array",
          "items": {
            "type": "string",
            "default": ""
          },
          "x-kubernetes-list-type": "atomic"
        },
        "command": {
          "description": "Entrypoint array. Not executed within a shell. The container image's ENTRYPOINT is used if this is not provided. Variable references $(VAR_NAME) are expanded using the container's environment. If a variable cannot be resolved, the reference in the input string will be unchanged. Double $$ are reduced to a single $, which allows for escaping the $(VAR_NAME) syntax: i.e. \"$$(VAR_NAME)\" will produce the string literal \"$(VAR_NAME)\". Escaped references will never be expanded, regardless of whether the variable exists or not. Cannot be updated. More info: https://kubernetes.io/docs/tasks/inject-data-application/define-command-argument-container/#running-a-command-in-a-shell",
          "type": "array",
          "items": {
            "type": "string",
            "default": ""
          },
          "x-kubernetes-list-type": "atomic"
        },
        "env": {
          "description": "List of environment variables to set in the container. Cannot be updated.",
          "type": "array",
          "items": {
            "default": {},
            "$ref": "#/definitions/v1.EnvVar"
          },
          "x-kubernetes-list-map-keys": [
            "name"
          ],
          "x-kubernetes-list-type": "map",
          "x-kubernetes-patch-merge-key": "name",
          "x-kubernetes-patch-strategy": "merge"
        },
        "envFrom": {
          "description": "List of sources to populate environment variables in the container. The keys defined within a source must be a C_IDENTIFIER. All invalid keys will be reported as an event when the container is starting. When a key exists in multiple sources, the value associated with the last source will take precedence. Values defined by an Env with a duplicate key will take precedence. Cannot be updated.",
          "type": "array",
          "items": {
            "default": {},
            "$ref": "#/definitions/v1.EnvFromSource"
          },
          "x-kubernetes-list-type": "atomic"
        },
        "image": {
          "description": "Container image name. More info: https://kubernetes.io/docs/concepts/containers/images This field is optional to allow higher level config management to default or override container images in workload controllers like Deployments and StatefulSets.",
          "type": "string"
        },
        "imagePullPolicy": {
          "description": "Image pull policy. One of Always, Never, IfNotPresent. Defaults to Always if :latest tag is specified, or IfNotPresent otherwise. Cannot be updated. More info: https://kubernetes.io/docs/concepts/containers/images#updating-images",
          "type": "string"
        },
        "lifecycle": {
          "description": "Actions that the management system should take in response to container lifecycle events. Cannot be updated.",
          "$ref": "#/definitions/v1.Lifecycle"
        },
        "livenessProbe": {
          "description": "Periodic probe of container liveness. Container will be restarted if the probe fails. Cannot be updated. More info: https://kubernetes.io/docs/concepts/workloads/pods/pod-lifecycle#container-probes",
          "$ref": "#/definitions/v1.Probe"
        },
        "name": {
          "description": "Name of the container specified as a DNS_LABEL. Each container in a pod must have a unique name (DNS_LABEL). Cannot be updated.",
          "type": "string",
          "default": ""
        },
        "ports": {
          "description": "List of ports to expose from the container. Not specifying a port here DOES NOT prevent that port from being exposed. Any port which is listening on the default \"0.0.0.0\" address inside a container will be accessible from the network. Modifying this array with strategic merge patch may corrupt the data. For more information See https://github.com/kubernetes/kubernetes/issues/108255. Cannot be updated.",
          "type": "array",
          "items": {
            "default": {},
            "$ref": "#/definitions/v1.ContainerPort"
          },
          "x-kubernetes-list-map-keys": [
            "containerPort",
            "protocol"
          ],
          "x-kubernetes-list-type": "map",
          "x-kubernetes-patch-merge-key": "containerPort",
          "x-kubernetes-patch-strategy": "merge"
        },
        "protocolVersion": {
          "description": "Protocol version to use by the predictor (i.e. v1 or v2 or grpc-v1 or grpc-v2)",
          "type": "string"
        },
        "readinessProbe": {
          "description": "Periodic probe of container service readiness. Container will be removed from service endpoints if the probe fails. Cannot be updated. More info: https://kubernetes.io/docs/concepts/workloads/pods/pod-lifecycle#container-probes",
          "$ref": "#/definitions/v1.Probe"
        },
        "resizePolicy": {
          "description": "Resources resize policy for the container.",
          "type": "array",
          "items": {
            "default": {},
            "$ref": "#/definitions/v1.ContainerResizePolicy"
          },
          "x-kubernetes-list-type": "atomic"
        },
        "resources": {
          "description": "Compute Resources required by this container. Cannot be updated. More info: https://kubernetes.io/docs/concepts/configuration/manage-resources-containers/",
          "default": {},
          "$ref": "#/definitions/v1.ResourceRequirements"
        },
        "restartPolicy": {
          "description": "RestartPolicy defines the restart behavior of individual containers in a pod. This field may only be set for init containers, and the only allowed value is \"Always\". For non-init containers or when this field is not specified, the restart behavior is defined by the Pod's restart policy and the container type. Setting the RestartPolicy as \"Always\" for the init container will have the following effect: this init container will be continually restarted on exit until all regular containers have terminated. Once all regular containers have completed, all init containers with restartPolicy \"Always\" will be shut down. This lifecycle differs from normal init containers and is often referred to as a \"sidecar\" container. Although this init container still starts in the init container sequence, it does not wait for the container to complete before proceeding to the next init container. Instead, the next init container starts immediately after this init container is started, or after any startupProbe has successfully completed.",
          "type": "string"
        },
        "runtimeVersion": {
          "description": "Runtime version of the predictor docker image",
          "type": "string"
        },
        "securityContext": {
          "description": "SecurityContext defines the security options the container should be run with. If set, the fields of SecurityContext override the equivalent fields of PodSecurityContext. More info: https://kubernetes.io/docs/tasks/configure-pod-container/security-context/",
          "$ref": "#/definitions/v1.SecurityContext"
        },
        "startupProbe": {
          "description": "StartupProbe indicates that the Pod has successfully initialized. If specified, no other probes are executed until this completes successfully. If this probe fails, the Pod will be restarted, just as if the livenessProbe failed. This can be used to provide different probe parameters at the beginning of a Pod's lifecycle, when it might take a long time to load data or warm a cache, than during steady-state operation. This cannot be updated. More info: https://kubernetes.io/docs/concepts/workloads/pods/pod-lifecycle#container-probes",
          "$ref": "#/definitions/v1.Probe"
        },
        "stdin": {
          "description": "Whether this container should allocate a buffer for stdin in the container runtime. If this is not set, reads from stdin in the container will always result in EOF. Default is false.",
          "type": "boolean"
        },
        "stdinOnce": {
          "description": "Whether the container runtime should close the stdin channel after it has been opened by a single attach. When stdin is true the stdin stream will remain open across multiple attach sessions. If stdinOnce is set to true, stdin is opened on container start, is empty until the first client attaches to stdin, and then remains open and accepts data until the client disconnects, at which time stdin is closed and remains closed until the container is restarted. If this flag is false, a container processes that reads from stdin will never receive an EOF. Default is false",
          "type": "boolean"
        },
        "storage": {
          "description": "Storage Spec for model location",
          "$ref": "#/definitions/v1beta1.ModelStorageSpec"
        },
        "storageUri": {
          "description": "This field points to the location of the trained model which is mounted onto the pod.",
          "type": "string"
        },
        "terminationMessagePath": {
          "description": "Optional: Path at which the file to which the container's termination message will be written is mounted into the container's filesystem. Message written is intended to be brief final status, such as an assertion failure message. Will be truncated by the node if greater than 4096 bytes. The total message length across all containers will be limited to 12kb. Defaults to /dev/termination-log. Cannot be updated.",
          "type": "string"
        },
        "terminationMessagePolicy": {
          "description": "Indicate how the termination message should be populated. File will use the contents of terminationMessagePath to populate the container status message on both success and failure. FallbackToLogsOnError will use the last chunk of container log output if the termination message file is empty and the container exited with an error. The log output is limited to 2048 bytes or 80 lines, whichever is smaller. Defaults to File. Cannot be updated.",
          "type": "string"
        },
        "tty": {
          "description": "Whether this container should allocate a TTY for itself, also requires 'stdin' to be true. Default is false.",
          "type": "boolean"
        },
        "volumeDevices": {
          "description": "volumeDevices is the list of block devices to be used by the container.",
          "type": "array",
          "items": {
            "default": {},
            "$ref": "#/definitions/v1.VolumeDevice"
          },
          "x-kubernetes-list-map-keys": [
            "devicePath"
          ],
          "x-kubernetes-list-type": "map",
          "x-kubernetes-patch-merge-key": "devicePath",
          "x-kubernetes-patch-strategy": "merge"
        },
        "volumeMounts": {
          "description": "Pod volumes to mount into the container's filesystem. Cannot be updated.",
          "type": "array",
          "items": {
            "default": {},
            "$ref": "#/definitions/v1.VolumeMount"
          },
          "x-kubernetes-list-map-keys": [
            "mountPath"
          ],
          "x-kubernetes-list-type": "map",
          "x-kubernetes-patch-merge-key": "mountPath",
          "x-kubernetes-patch-strategy": "merge"
        },
        "workingDir": {
          "description": "Container's working directory. If not specified, the container runtime's default will be used, which might be configured in the container image. Cannot be updated.",
          "type": "string"
        }
      }
    },
    "v1beta1.TorchServeSpec": {
      "description": "TorchServeSpec defines arguments for configuring PyTorch model serving.",
      "type": "object",
      "properties": {
        "args": {
          "description": "Arguments to the entrypoint. The container image's CMD is used if this is not provided. Variable references $(VAR_NAME) are expanded using the container's environment. If a variable cannot be resolved, the reference in the input string will be unchanged. Double $$ are reduced to a single $, which allows for escaping the $(VAR_NAME) syntax: i.e. \"$$(VAR_NAME)\" will produce the string literal \"$(VAR_NAME)\". Escaped references will never be expanded, regardless of whether the variable exists or not. Cannot be updated. More info: https://kubernetes.io/docs/tasks/inject-data-application/define-command-argument-container/#running-a-command-in-a-shell",
          "type": "array",
          "items": {
            "type": "string",
            "default": ""
          },
          "x-kubernetes-list-type": "atomic"
        },
        "command": {
          "description": "Entrypoint array. Not executed within a shell. The container image's ENTRYPOINT is used if this is not provided. Variable references $(VAR_NAME) are expanded using the container's environment. If a variable cannot be resolved, the reference in the input string will be unchanged. Double $$ are reduced to a single $, which allows for escaping the $(VAR_NAME) syntax: i.e. \"$$(VAR_NAME)\" will produce the string literal \"$(VAR_NAME)\". Escaped references will never be expanded, regardless of whether the variable exists or not. Cannot be updated. More info: https://kubernetes.io/docs/tasks/inject-data-application/define-command-argument-container/#running-a-command-in-a-shell",
          "type": "array",
          "items": {
            "type": "string",
            "default": ""
          },
          "x-kubernetes-list-type": "atomic"
        },
        "env": {
          "description": "List of environment variables to set in the container. Cannot be updated.",
          "type": "array",
          "items": {
            "default": {},
            "$ref": "#/definitions/v1.EnvVar"
          },
          "x-kubernetes-list-map-keys": [
            "name"
          ],
          "x-kubernetes-list-type": "map",
          "x-kubernetes-patch-merge-key": "name",
          "x-kubernetes-patch-strategy": "merge"
        },
        "envFrom": {
          "description": "List of sources to populate environment variables in the container. The keys defined within a source must be a C_IDENTIFIER. All invalid keys will be reported as an event when the container is starting. When a key exists in multiple sources, the value associated with the last source will take precedence. Values defined by an Env with a duplicate key will take precedence. Cannot be updated.",
          "type": "array",
          "items": {
            "default": {},
            "$ref": "#/definitions/v1.EnvFromSource"
          },
          "x-kubernetes-list-type": "atomic"
        },
        "image": {
          "description": "Container image name. More info: https://kubernetes.io/docs/concepts/containers/images This field is optional to allow higher level config management to default or override container images in workload controllers like Deployments and StatefulSets.",
          "type": "string"
        },
        "imagePullPolicy": {
          "description": "Image pull policy. One of Always, Never, IfNotPresent. Defaults to Always if :latest tag is specified, or IfNotPresent otherwise. Cannot be updated. More info: https://kubernetes.io/docs/concepts/containers/images#updating-images",
          "type": "string"
        },
        "lifecycle": {
          "description": "Actions that the management system should take in response to container lifecycle events. Cannot be updated.",
          "$ref": "#/definitions/v1.Lifecycle"
        },
        "livenessProbe": {
          "description": "Periodic probe of container liveness. Container will be restarted if the probe fails. Cannot be updated. More info: https://kubernetes.io/docs/concepts/workloads/pods/pod-lifecycle#container-probes",
          "$ref": "#/definitions/v1.Probe"
        },
        "name": {
          "description": "Name of the container specified as a DNS_LABEL. Each container in a pod must have a unique name (DNS_LABEL). Cannot be updated.",
          "type": "string",
          "default": ""
        },
        "ports": {
          "description": "List of ports to expose from the container. Not specifying a port here DOES NOT prevent that port from being exposed. Any port which is listening on the default \"0.0.0.0\" address inside a container will be accessible from the network. Modifying this array with strategic merge patch may corrupt the data. For more information See https://github.com/kubernetes/kubernetes/issues/108255. Cannot be updated.",
          "type": "array",
          "items": {
            "default": {},
            "$ref": "#/definitions/v1.ContainerPort"
          },
          "x-kubernetes-list-map-keys": [
            "containerPort",
            "protocol"
          ],
          "x-kubernetes-list-type": "map",
          "x-kubernetes-patch-merge-key": "containerPort",
          "x-kubernetes-patch-strategy": "merge"
        },
        "protocolVersion": {
          "description": "Protocol version to use by the predictor (i.e. v1 or v2 or grpc-v1 or grpc-v2)",
          "type": "string"
        },
        "readinessProbe": {
          "description": "Periodic probe of container service readiness. Container will be removed from service endpoints if the probe fails. Cannot be updated. More info: https://kubernetes.io/docs/concepts/workloads/pods/pod-lifecycle#container-probes",
          "$ref": "#/definitions/v1.Probe"
        },
        "resizePolicy": {
          "description": "Resources resize policy for the container.",
          "type": "array",
          "items": {
            "default": {},
            "$ref": "#/definitions/v1.ContainerResizePolicy"
          },
          "x-kubernetes-list-type": "atomic"
        },
        "resources": {
          "description": "Compute Resources required by this container. Cannot be updated. More info: https://kubernetes.io/docs/concepts/configuration/manage-resources-containers/",
          "default": {},
          "$ref": "#/definitions/v1.ResourceRequirements"
        },
        "restartPolicy": {
          "description": "RestartPolicy defines the restart behavior of individual containers in a pod. This field may only be set for init containers, and the only allowed value is \"Always\". For non-init containers or when this field is not specified, the restart behavior is defined by the Pod's restart policy and the container type. Setting the RestartPolicy as \"Always\" for the init container will have the following effect: this init container will be continually restarted on exit until all regular containers have terminated. Once all regular containers have completed, all init containers with restartPolicy \"Always\" will be shut down. This lifecycle differs from normal init containers and is often referred to as a \"sidecar\" container. Although this init container still starts in the init container sequence, it does not wait for the container to complete before proceeding to the next init container. Instead, the next init container starts immediately after this init container is started, or after any startupProbe has successfully completed.",
          "type": "string"
        },
        "runtimeVersion": {
          "description": "Runtime version of the predictor docker image",
          "type": "string"
        },
        "securityContext": {
          "description": "SecurityContext defines the security options the container should be run with. If set, the fields of SecurityContext override the equivalent fields of PodSecurityContext. More info: https://kubernetes.io/docs/tasks/configure-pod-container/security-context/",
          "$ref": "#/definitions/v1.SecurityContext"
        },
        "startupProbe": {
          "description": "StartupProbe indicates that the Pod has successfully initialized. If specified, no other probes are executed until this completes successfully. If this probe fails, the Pod will be restarted, just as if the livenessProbe failed. This can be used to provide different probe parameters at the beginning of a Pod's lifecycle, when it might take a long time to load data or warm a cache, than during steady-state operation. This cannot be updated. More info: https://kubernetes.io/docs/concepts/workloads/pods/pod-lifecycle#container-probes",
          "$ref": "#/definitions/v1.Probe"
        },
        "stdin": {
          "description": "Whether this container should allocate a buffer for stdin in the container runtime. If this is not set, reads from stdin in the container will always result in EOF. Default is false.",
          "type": "boolean"
        },
        "stdinOnce": {
          "description": "Whether the container runtime should close the stdin channel after it has been opened by a single attach. When stdin is true the stdin stream will remain open across multiple attach sessions. If stdinOnce is set to true, stdin is opened on container start, is empty until the first client attaches to stdin, and then remains open and accepts data until the client disconnects, at which time stdin is closed and remains closed until the container is restarted. If this flag is false, a container processes that reads from stdin will never receive an EOF. Default is false",
          "type": "boolean"
        },
        "storage": {
          "description": "Storage Spec for model location",
          "$ref": "#/definitions/v1beta1.ModelStorageSpec"
        },
        "storageUri": {
          "description": "This field points to the location of the trained model which is mounted onto the pod.",
          "type": "string"
        },
        "terminationMessagePath": {
          "description": "Optional: Path at which the file to which the container's termination message will be written is mounted into the container's filesystem. Message written is intended to be brief final status, such as an assertion failure message. Will be truncated by the node if greater than 4096 bytes. The total message length across all containers will be limited to 12kb. Defaults to /dev/termination-log. Cannot be updated.",
          "type": "string"
        },
        "terminationMessagePolicy": {
          "description": "Indicate how the termination message should be populated. File will use the contents of terminationMessagePath to populate the container status message on both success and failure. FallbackToLogsOnError will use the last chunk of container log output if the termination message file is empty and the container exited with an error. The log output is limited to 2048 bytes or 80 lines, whichever is smaller. Defaults to File. Cannot be updated.",
          "type": "string"
        },
        "tty": {
          "description": "Whether this container should allocate a TTY for itself, also requires 'stdin' to be true. Default is false.",
          "type": "boolean"
        },
        "volumeDevices": {
          "description": "volumeDevices is the list of block devices to be used by the container.",
          "type": "array",
          "items": {
            "default": {},
            "$ref": "#/definitions/v1.VolumeDevice"
          },
          "x-kubernetes-list-map-keys": [
            "devicePath"
          ],
          "x-kubernetes-list-type": "map",
          "x-kubernetes-patch-merge-key": "devicePath",
          "x-kubernetes-patch-strategy": "merge"
        },
        "volumeMounts": {
          "description": "Pod volumes to mount into the container's filesystem. Cannot be updated.",
          "type": "array",
          "items": {
            "default": {},
            "$ref": "#/definitions/v1.VolumeMount"
          },
          "x-kubernetes-list-map-keys": [
            "mountPath"
          ],
          "x-kubernetes-list-type": "map",
          "x-kubernetes-patch-merge-key": "mountPath",
          "x-kubernetes-patch-strategy": "merge"
        },
        "workingDir": {
          "description": "Container's working directory. If not specified, the container runtime's default will be used, which might be configured in the container image. Cannot be updated.",
          "type": "string"
        }
      }
    },
    "v1beta1.TransformerSpec": {
      "description": "TransformerSpec defines transformer service for pre/post processing",
      "type": "object",
      "properties": {
        "activeDeadlineSeconds": {
          "description": "Optional duration in seconds the pod may be active on the node relative to StartTime before the system will actively try to mark it failed and kill associated containers. Value must be a positive integer.",
          "type": "integer",
          "format": "int64"
        },
        "affinity": {
          "description": "If specified, the pod's scheduling constraints",
          "$ref": "#/definitions/v1.Affinity"
        },
        "annotations": {
          "description": "Annotations that will be added to the component pod. More info: https://kubernetes.io/docs/concepts/overview/working-with-objects/annotations/",
          "type": "object",
          "additionalProperties": {
            "type": "string",
            "default": ""
          }
        },
        "autoScaling": {
          "description": "AutoScaling autoscaling spec which is backed up HPA or KEDA.",
          "$ref": "#/definitions/v1beta1.AutoScalingSpec"
        },
        "automountServiceAccountToken": {
          "description": "AutomountServiceAccountToken indicates whether a service account token should be automatically mounted.",
          "type": "boolean"
        },
        "batcher": {
          "description": "Activate request batching and batching configurations",
          "$ref": "#/definitions/v1beta1.Batcher"
        },
        "canaryTrafficPercent": {
          "description": "CanaryTrafficPercent defines the traffic split percentage between the candidate revision and the last ready revision",
          "type": "integer",
          "format": "int64"
        },
        "containerConcurrency": {
          "description": "ContainerConcurrency specifies how many requests can be processed concurrently, this sets the hard limit of the container concurrency(https://knative.dev/docs/serving/autoscaling/concurrency).",
          "type": "integer",
          "format": "int64"
        },
        "containers": {
          "description": "List of containers belonging to the pod. Containers cannot currently be added or removed. There must be at least one container in a Pod. Cannot be updated.",
          "type": "array",
          "items": {
            "default": {},
            "$ref": "#/definitions/v1.Container"
          },
          "x-kubernetes-patch-merge-key": "name",
          "x-kubernetes-patch-strategy": "merge"
        },
        "deploymentStrategy": {
          "description": "The deployment strategy to use to replace existing pods with new ones. Only applicable for raw deployment mode.",
          "$ref": "#/definitions/k8s.io.api.apps.v1.DeploymentStrategy"
        },
        "dnsConfig": {
          "description": "Specifies the DNS parameters of a pod. Parameters specified here will be merged to the generated DNS configuration based on DNSPolicy.",
          "$ref": "#/definitions/v1.PodDNSConfig"
        },
        "dnsPolicy": {
          "description": "Set DNS policy for the pod. Defaults to \"ClusterFirst\". Valid values are 'ClusterFirstWithHostNet', 'ClusterFirst', 'Default' or 'None'. DNS parameters given in DNSConfig will be merged with the policy selected with DNSPolicy. To have DNS options set along with hostNetwork, you have to specify DNS policy explicitly to 'ClusterFirstWithHostNet'.",
          "type": "string"
        },
        "enableServiceLinks": {
          "description": "EnableServiceLinks indicates whether information about services should be injected into pod's environment variables, matching the syntax of Docker links. Optional: Defaults to true.",
          "type": "boolean"
        },
        "ephemeralContainers": {
          "description": "List of ephemeral containers run in this pod. Ephemeral containers may be run in an existing pod to perform user-initiated actions such as debugging. This list cannot be specified when creating a pod, and it cannot be modified by updating the pod spec. In order to add an ephemeral container to an existing pod, use the pod's ephemeralcontainers subresource.",
          "type": "array",
          "items": {
            "default": {},
            "$ref": "#/definitions/v1.EphemeralContainer"
          },
          "x-kubernetes-patch-merge-key": "name",
          "x-kubernetes-patch-strategy": "merge"
        },
        "hostAliases": {
          "description": "HostAliases is an optional list of hosts and IPs that will be injected into the pod's hosts file if specified.",
          "type": "array",
          "items": {
            "default": {},
            "$ref": "#/definitions/v1.HostAlias"
          },
          "x-kubernetes-patch-merge-key": "ip",
          "x-kubernetes-patch-strategy": "merge"
        },
        "hostIPC": {
          "description": "Use the host's ipc namespace. Optional: Default to false.",
          "type": "boolean"
        },
        "hostNetwork": {
          "description": "Host networking requested for this pod. Use the host's network namespace. If this option is set, the ports that will be used must be specified. Default to false.",
          "type": "boolean"
        },
        "hostPID": {
          "description": "Use the host's pid namespace. Optional: Default to false.",
          "type": "boolean"
        },
        "hostUsers": {
          "description": "Use the host's user namespace. Optional: Default to true. If set to true or not present, the pod will be run in the host user namespace, useful for when the pod needs a feature only available to the host user namespace, such as loading a kernel module with CAP_SYS_MODULE. When set to false, a new userns is created for the pod. Setting false is useful for mitigating container breakout vulnerabilities even allowing users to run their containers as root without actually having root privileges on the host. This field is alpha-level and is only honored by servers that enable the UserNamespacesSupport feature.",
          "type": "boolean"
        },
        "hostname": {
          "description": "Specifies the hostname of the Pod If not specified, the pod's hostname will be set to a system-defined value.",
          "type": "string"
        },
        "imagePullSecrets": {
          "description": "ImagePullSecrets is an optional list of references to secrets in the same namespace to use for pulling any of the images used by this PodSpec. If specified, these secrets will be passed to individual puller implementations for them to use. More info: https://kubernetes.io/docs/concepts/containers/images#specifying-imagepullsecrets-on-a-pod",
          "type": "array",
          "items": {
            "default": {},
            "$ref": "#/definitions/v1.LocalObjectReference"
          },
          "x-kubernetes-patch-merge-key": "name",
          "x-kubernetes-patch-strategy": "merge"
        },
        "initContainers": {
          "description": "List of initialization containers belonging to the pod. Init containers are executed in order prior to containers being started. If any init container fails, the pod is considered to have failed and is handled according to its restartPolicy. The name for an init container or normal container must be unique among all containers. Init containers may not have Lifecycle actions, Readiness probes, Liveness probes, or Startup probes. The resourceRequirements of an init container are taken into account during scheduling by finding the highest request/limit for each resource type, and then using the max of that value or the sum of the normal containers. Limits are applied to init containers in a similar fashion. Init containers cannot currently be added or removed. Cannot be updated. More info: https://kubernetes.io/docs/concepts/workloads/pods/init-containers/",
          "type": "array",
          "items": {
            "default": {},
            "$ref": "#/definitions/v1.Container"
          },
          "x-kubernetes-patch-merge-key": "name",
          "x-kubernetes-patch-strategy": "merge"
        },
        "labels": {
          "description": "Labels that will be added to the component pod. More info: https://kubernetes.io/docs/concepts/overview/working-with-objects/labels/",
          "type": "object",
          "additionalProperties": {
            "type": "string",
            "default": ""
          }
        },
        "logger": {
          "description": "Activate request/response logging and logger configurations",
          "$ref": "#/definitions/v1beta1.LoggerSpec"
        },
        "maxReplicas": {
          "description": "Maximum number of replicas for autoscaling.",
          "type": "integer",
          "format": "int32"
        },
        "minReplicas": {
          "description": "Minimum number of replicas, defaults to 1 but can be set to 0 to enable scale-to-zero.",
          "type": "integer",
          "format": "int32"
        },
        "nodeName": {
          "description": "NodeName indicates in which node this pod is scheduled. If empty, this pod is a candidate for scheduling by the scheduler defined in schedulerName. Once this field is set, the kubelet for this node becomes responsible for the lifecycle of this pod. This field should not be used to express a desire for the pod to be scheduled on a specific node. https://kubernetes.io/docs/concepts/scheduling-eviction/assign-pod-node/#nodename",
          "type": "string"
        },
        "nodeSelector": {
          "description": "NodeSelector is a selector which must be true for the pod to fit on a node. Selector which must match a node's labels for the pod to be scheduled on that node. More info: https://kubernetes.io/docs/concepts/configuration/assign-pod-node/",
          "type": "object",
          "additionalProperties": {
            "type": "string",
            "default": ""
          },
          "x-kubernetes-map-type": "atomic"
        },
        "os": {
          "description": "Specifies the OS of the containers in the pod. Some pod and container fields are restricted if this is set.\n\nIf the OS field is set to linux, the following fields must be unset: -securityContext.windowsOptions\n\nIf the OS field is set to windows, following fields must be unset: - spec.hostPID - spec.hostIPC - spec.hostUsers - spec.securityContext.appArmorProfile - spec.securityContext.seLinuxOptions - spec.securityContext.seccompProfile - spec.securityContext.fsGroup - spec.securityContext.fsGroupChangePolicy - spec.securityContext.sysctls - spec.shareProcessNamespace - spec.securityContext.runAsUser - spec.securityContext.runAsGroup - spec.securityContext.supplementalGroups - spec.securityContext.supplementalGroupsPolicy - spec.containers[*].securityContext.appArmorProfile - spec.containers[*].securityContext.seLinuxOptions - spec.containers[*].securityContext.seccompProfile - spec.containers[*].securityContext.capabilities - spec.containers[*].securityContext.readOnlyRootFilesystem - spec.containers[*].securityContext.privileged - spec.containers[*].securityContext.allowPrivilegeEscalation - spec.containers[*].securityContext.procMount - spec.containers[*].securityContext.runAsUser - spec.containers[*].securityContext.runAsGroup",
          "$ref": "#/definitions/v1.PodOS"
        },
        "overhead": {
          "description": "Overhead represents the resource overhead associated with running a pod for a given RuntimeClass. This field will be autopopulated at admission time by the RuntimeClass admission controller. If the RuntimeClass admission controller is enabled, overhead must not be set in Pod create requests. The RuntimeClass admission controller will reject Pod create requests which have the overhead already set. If RuntimeClass is configured and selected in the PodSpec, Overhead will be set to the value defined in the corresponding RuntimeClass, otherwise it will remain unset and treated as zero. More info: https://git.k8s.io/enhancements/keps/sig-node/688-pod-overhead/README.md",
          "type": "object",
          "additionalProperties": {
            "$ref": "#/definitions/resource.Quantity"
          }
        },
        "preemptionPolicy": {
          "description": "PreemptionPolicy is the Policy for preempting pods with lower priority. One of Never, PreemptLowerPriority. Defaults to PreemptLowerPriority if unset.",
          "type": "string"
        },
        "priority": {
          "description": "The priority value. Various system components use this field to find the priority of the pod. When Priority Admission Controller is enabled, it prevents users from setting this field. The admission controller populates this field from PriorityClassName. The higher the value, the higher the priority.",
          "type": "integer",
          "format": "int32"
        },
        "priorityClassName": {
          "description": "If specified, indicates the pod's priority. \"system-node-critical\" and \"system-cluster-critical\" are two special keywords which indicate the highest priorities with the former being the highest priority. Any other name must be defined by creating a PriorityClass object with that name. If not specified, the pod priority will be default or zero if there is no default.",
          "type": "string"
        },
        "readinessGates": {
          "description": "If specified, all readiness gates will be evaluated for pod readiness. A pod is ready when all its containers are ready AND all conditions specified in the readiness gates have status equal to \"True\" More info: https://git.k8s.io/enhancements/keps/sig-network/580-pod-readiness-gates",
          "type": "array",
          "items": {
            "default": {},
            "$ref": "#/definitions/v1.PodReadinessGate"
          }
        },
        "resourceClaims": {
          "description": "ResourceClaims defines which ResourceClaims must be allocated and reserved before the Pod is allowed to start. The resources will be made available to those containers which consume them by name.\n\nThis is an alpha field and requires enabling the DynamicResourceAllocation feature gate.\n\nThis field is immutable.",
          "type": "array",
          "items": {
            "default": {},
            "$ref": "#/definitions/v1.PodResourceClaim"
          },
          "x-kubernetes-list-map-keys": [
            "name"
          ],
          "x-kubernetes-list-type": "map",
          "x-kubernetes-patch-merge-key": "name",
          "x-kubernetes-patch-strategy": "merge,retainKeys"
        },
        "resources": {
          "description": "Resources is the total amount of CPU and Memory resources required by all containers in the pod. It supports specifying Requests and Limits for \"cpu\" and \"memory\" resource names only. ResourceClaims are not supported.\n\nThis field enables fine-grained control over resource allocation for the entire pod, allowing resource sharing among containers in a pod.\n\nThis is an alpha field and requires enabling the PodLevelResources feature gate.",
          "$ref": "#/definitions/v1.ResourceRequirements"
        },
        "restartPolicy": {
          "description": "Restart policy for all containers within the pod. One of Always, OnFailure, Never. In some contexts, only a subset of those values may be permitted. Default to Always. More info: https://kubernetes.io/docs/concepts/workloads/pods/pod-lifecycle/#restart-policy",
          "type": "string"
        },
        "runtimeClassName": {
          "description": "RuntimeClassName refers to a RuntimeClass object in the node.k8s.io group, which should be used to run this pod.  If no RuntimeClass resource matches the named class, the pod will not be run. If unset or empty, the \"legacy\" RuntimeClass will be used, which is an implicit class with an empty definition that uses the default runtime handler. More info: https://git.k8s.io/enhancements/keps/sig-node/585-runtime-class",
          "type": "string"
        },
        "scaleMetric": {
          "description": "ScaleMetric defines the scaling metric type watched by autoscaler. possible values are concurrency, rps, cpu, memory. concurrency, rps are supported via Knative Pod Autoscaler(https://knative.dev/docs/serving/autoscaling/autoscaling-metrics).",
          "type": "string"
        },
        "scaleMetricType": {
          "description": "Type of metric to use. Options are Utilization, or AverageValue.",
          "type": "string"
        },
        "scaleTarget": {
          "description": "ScaleTarget specifies the integer target value of the metric type the Autoscaler watches for. concurrency and rps targets are supported by Knative Pod Autoscaler (https://knative.dev/docs/serving/autoscaling/autoscaling-targets/).",
          "type": "integer",
          "format": "int32"
        },
        "schedulerName": {
          "description": "If specified, the pod will be dispatched by specified scheduler. If not specified, the pod will be dispatched by default scheduler.",
          "type": "string"
        },
        "schedulingGates": {
          "description": "SchedulingGates is an opaque list of values that if specified will block scheduling the pod. If schedulingGates is not empty, the pod will stay in the SchedulingGated state and the scheduler will not attempt to schedule the pod.\n\nSchedulingGates can only be set at pod creation time, and be removed only afterwards.",
          "type": "array",
          "items": {
            "default": {},
            "$ref": "#/definitions/v1.PodSchedulingGate"
          },
          "x-kubernetes-list-map-keys": [
            "name"
          ],
          "x-kubernetes-list-type": "map",
          "x-kubernetes-patch-merge-key": "name",
          "x-kubernetes-patch-strategy": "merge"
        },
        "securityContext": {
          "description": "SecurityContext holds pod-level security attributes and common container settings. Optional: Defaults to empty.  See type description for default values of each field.",
          "$ref": "#/definitions/v1.PodSecurityContext"
        },
        "serviceAccount": {
          "description": "DeprecatedServiceAccount is a deprecated alias for ServiceAccountName. Deprecated: Use serviceAccountName instead.",
          "type": "string"
        },
        "serviceAccountName": {
          "description": "ServiceAccountName is the name of the ServiceAccount to use to run this pod. More info: https://kubernetes.io/docs/tasks/configure-pod-container/configure-service-account/",
          "type": "string"
        },
        "setHostnameAsFQDN": {
          "description": "If true the pod's hostname will be configured as the pod's FQDN, rather than the leaf name (the default). In Linux containers, this means setting the FQDN in the hostname field of the kernel (the nodename field of struct utsname). In Windows containers, this means setting the registry value of hostname for the registry key HKEY_LOCAL_MACHINE\\\\SYSTEM\\\\CurrentControlSet\\\\Services\\\\Tcpip\\\\Parameters to FQDN. If a pod does not have FQDN, this has no effect. Default to false.",
          "type": "boolean"
        },
        "shareProcessNamespace": {
          "description": "Share a single process namespace between all of the containers in a pod. When this is set containers will be able to view and signal processes from other containers in the same pod, and the first process in each container will not be assigned PID 1. HostPID and ShareProcessNamespace cannot both be set. Optional: Default to false.",
          "type": "boolean"
        },
        "subdomain": {
          "description": "If specified, the fully qualified Pod hostname will be \"\u003chostname\u003e.\u003csubdomain\u003e.\u003cpod namespace\u003e.svc.\u003ccluster domain\u003e\". If not specified, the pod will not have a domainname at all.",
          "type": "string"
        },
        "terminationGracePeriodSeconds": {
          "description": "Optional duration in seconds the pod needs to terminate gracefully. May be decreased in delete request. Value must be non-negative integer. The value zero indicates stop immediately via the kill signal (no opportunity to shut down). If this value is nil, the default grace period will be used instead. The grace period is the duration in seconds after the processes running in the pod are sent a termination signal and the time when the processes are forcibly halted with a kill signal. Set this value longer than the expected cleanup time for your process. Defaults to 30 seconds.",
          "type": "integer",
          "format": "int64"
        },
        "timeout": {
          "description": "TimeoutSeconds specifies the number of seconds to wait before timing out a request to the component.",
          "type": "integer",
          "format": "int64"
        },
        "tolerations": {
          "description": "If specified, the pod's tolerations.",
          "type": "array",
          "items": {
            "default": {},
            "$ref": "#/definitions/v1.Toleration"
          }
        },
        "topologySpreadConstraints": {
          "description": "TopologySpreadConstraints describes how a group of pods ought to spread across topology domains. Scheduler will schedule pods in a way which abides by the constraints. All topologySpreadConstraints are ANDed.",
          "type": "array",
          "items": {
            "default": {},
            "$ref": "#/definitions/v1.TopologySpreadConstraint"
          },
          "x-kubernetes-list-map-keys": [
            "topologyKey",
            "whenUnsatisfiable"
          ],
          "x-kubernetes-list-type": "map",
          "x-kubernetes-patch-merge-key": "topologyKey",
          "x-kubernetes-patch-strategy": "merge"
        },
        "volumes": {
          "description": "List of volumes that can be mounted by containers belonging to the pod. More info: https://kubernetes.io/docs/concepts/storage/volumes",
          "type": "array",
          "items": {
            "default": {},
            "$ref": "#/definitions/v1.Volume"
          },
          "x-kubernetes-patch-merge-key": "name",
          "x-kubernetes-patch-strategy": "merge,retainKeys"
        }
      }
    },
    "v1beta1.TritonSpec": {
      "description": "TritonSpec defines arguments for configuring Triton model serving.",
      "type": "object",
      "properties": {
        "args": {
          "description": "Arguments to the entrypoint. The container image's CMD is used if this is not provided. Variable references $(VAR_NAME) are expanded using the container's environment. If a variable cannot be resolved, the reference in the input string will be unchanged. Double $$ are reduced to a single $, which allows for escaping the $(VAR_NAME) syntax: i.e. \"$$(VAR_NAME)\" will produce the string literal \"$(VAR_NAME)\". Escaped references will never be expanded, regardless of whether the variable exists or not. Cannot be updated. More info: https://kubernetes.io/docs/tasks/inject-data-application/define-command-argument-container/#running-a-command-in-a-shell",
          "type": "array",
          "items": {
            "type": "string",
            "default": ""
          },
          "x-kubernetes-list-type": "atomic"
        },
        "command": {
          "description": "Entrypoint array. Not executed within a shell. The container image's ENTRYPOINT is used if this is not provided. Variable references $(VAR_NAME) are expanded using the container's environment. If a variable cannot be resolved, the reference in the input string will be unchanged. Double $$ are reduced to a single $, which allows for escaping the $(VAR_NAME) syntax: i.e. \"$$(VAR_NAME)\" will produce the string literal \"$(VAR_NAME)\". Escaped references will never be expanded, regardless of whether the variable exists or not. Cannot be updated. More info: https://kubernetes.io/docs/tasks/inject-data-application/define-command-argument-container/#running-a-command-in-a-shell",
          "type": "array",
          "items": {
            "type": "string",
            "default": ""
          },
          "x-kubernetes-list-type": "atomic"
        },
        "env": {
          "description": "List of environment variables to set in the container. Cannot be updated.",
          "type": "array",
          "items": {
            "default": {},
            "$ref": "#/definitions/v1.EnvVar"
          },
          "x-kubernetes-list-map-keys": [
            "name"
          ],
          "x-kubernetes-list-type": "map",
          "x-kubernetes-patch-merge-key": "name",
          "x-kubernetes-patch-strategy": "merge"
        },
        "envFrom": {
          "description": "List of sources to populate environment variables in the container. The keys defined within a source must be a C_IDENTIFIER. All invalid keys will be reported as an event when the container is starting. When a key exists in multiple sources, the value associated with the last source will take precedence. Values defined by an Env with a duplicate key will take precedence. Cannot be updated.",
          "type": "array",
          "items": {
            "default": {},
            "$ref": "#/definitions/v1.EnvFromSource"
          },
          "x-kubernetes-list-type": "atomic"
        },
        "image": {
          "description": "Container image name. More info: https://kubernetes.io/docs/concepts/containers/images This field is optional to allow higher level config management to default or override container images in workload controllers like Deployments and StatefulSets.",
          "type": "string"
        },
        "imagePullPolicy": {
          "description": "Image pull policy. One of Always, Never, IfNotPresent. Defaults to Always if :latest tag is specified, or IfNotPresent otherwise. Cannot be updated. More info: https://kubernetes.io/docs/concepts/containers/images#updating-images",
          "type": "string"
        },
        "lifecycle": {
          "description": "Actions that the management system should take in response to container lifecycle events. Cannot be updated.",
          "$ref": "#/definitions/v1.Lifecycle"
        },
        "livenessProbe": {
          "description": "Periodic probe of container liveness. Container will be restarted if the probe fails. Cannot be updated. More info: https://kubernetes.io/docs/concepts/workloads/pods/pod-lifecycle#container-probes",
          "$ref": "#/definitions/v1.Probe"
        },
        "name": {
          "description": "Name of the container specified as a DNS_LABEL. Each container in a pod must have a unique name (DNS_LABEL). Cannot be updated.",
          "type": "string",
          "default": ""
        },
        "ports": {
          "description": "List of ports to expose from the container. Not specifying a port here DOES NOT prevent that port from being exposed. Any port which is listening on the default \"0.0.0.0\" address inside a container will be accessible from the network. Modifying this array with strategic merge patch may corrupt the data. For more information See https://github.com/kubernetes/kubernetes/issues/108255. Cannot be updated.",
          "type": "array",
          "items": {
            "default": {},
            "$ref": "#/definitions/v1.ContainerPort"
          },
          "x-kubernetes-list-map-keys": [
            "containerPort",
            "protocol"
          ],
          "x-kubernetes-list-type": "map",
          "x-kubernetes-patch-merge-key": "containerPort",
          "x-kubernetes-patch-strategy": "merge"
        },
        "protocolVersion": {
          "description": "Protocol version to use by the predictor (i.e. v1 or v2 or grpc-v1 or grpc-v2)",
          "type": "string"
        },
        "readinessProbe": {
          "description": "Periodic probe of container service readiness. Container will be removed from service endpoints if the probe fails. Cannot be updated. More info: https://kubernetes.io/docs/concepts/workloads/pods/pod-lifecycle#container-probes",
          "$ref": "#/definitions/v1.Probe"
        },
        "resizePolicy": {
          "description": "Resources resize policy for the container.",
          "type": "array",
          "items": {
            "default": {},
            "$ref": "#/definitions/v1.ContainerResizePolicy"
          },
          "x-kubernetes-list-type": "atomic"
        },
        "resources": {
          "description": "Compute Resources required by this container. Cannot be updated. More info: https://kubernetes.io/docs/concepts/configuration/manage-resources-containers/",
          "default": {},
          "$ref": "#/definitions/v1.ResourceRequirements"
        },
        "restartPolicy": {
          "description": "RestartPolicy defines the restart behavior of individual containers in a pod. This field may only be set for init containers, and the only allowed value is \"Always\". For non-init containers or when this field is not specified, the restart behavior is defined by the Pod's restart policy and the container type. Setting the RestartPolicy as \"Always\" for the init container will have the following effect: this init container will be continually restarted on exit until all regular containers have terminated. Once all regular containers have completed, all init containers with restartPolicy \"Always\" will be shut down. This lifecycle differs from normal init containers and is often referred to as a \"sidecar\" container. Although this init container still starts in the init container sequence, it does not wait for the container to complete before proceeding to the next init container. Instead, the next init container starts immediately after this init container is started, or after any startupProbe has successfully completed.",
          "type": "string"
        },
        "runtimeVersion": {
          "description": "Runtime version of the predictor docker image",
          "type": "string"
        },
        "securityContext": {
          "description": "SecurityContext defines the security options the container should be run with. If set, the fields of SecurityContext override the equivalent fields of PodSecurityContext. More info: https://kubernetes.io/docs/tasks/configure-pod-container/security-context/",
          "$ref": "#/definitions/v1.SecurityContext"
        },
        "startupProbe": {
          "description": "StartupProbe indicates that the Pod has successfully initialized. If specified, no other probes are executed until this completes successfully. If this probe fails, the Pod will be restarted, just as if the livenessProbe failed. This can be used to provide different probe parameters at the beginning of a Pod's lifecycle, when it might take a long time to load data or warm a cache, than during steady-state operation. This cannot be updated. More info: https://kubernetes.io/docs/concepts/workloads/pods/pod-lifecycle#container-probes",
          "$ref": "#/definitions/v1.Probe"
        },
        "stdin": {
          "description": "Whether this container should allocate a buffer for stdin in the container runtime. If this is not set, reads from stdin in the container will always result in EOF. Default is false.",
          "type": "boolean"
        },
        "stdinOnce": {
          "description": "Whether the container runtime should close the stdin channel after it has been opened by a single attach. When stdin is true the stdin stream will remain open across multiple attach sessions. If stdinOnce is set to true, stdin is opened on container start, is empty until the first client attaches to stdin, and then remains open and accepts data until the client disconnects, at which time stdin is closed and remains closed until the container is restarted. If this flag is false, a container processes that reads from stdin will never receive an EOF. Default is false",
          "type": "boolean"
        },
        "storage": {
          "description": "Storage Spec for model location",
          "$ref": "#/definitions/v1beta1.ModelStorageSpec"
        },
        "storageUri": {
          "description": "This field points to the location of the trained model which is mounted onto the pod.",
          "type": "string"
        },
        "terminationMessagePath": {
          "description": "Optional: Path at which the file to which the container's termination message will be written is mounted into the container's filesystem. Message written is intended to be brief final status, such as an assertion failure message. Will be truncated by the node if greater than 4096 bytes. The total message length across all containers will be limited to 12kb. Defaults to /dev/termination-log. Cannot be updated.",
          "type": "string"
        },
        "terminationMessagePolicy": {
          "description": "Indicate how the termination message should be populated. File will use the contents of terminationMessagePath to populate the container status message on both success and failure. FallbackToLogsOnError will use the last chunk of container log output if the termination message file is empty and the container exited with an error. The log output is limited to 2048 bytes or 80 lines, whichever is smaller. Defaults to File. Cannot be updated.",
          "type": "string"
        },
        "tty": {
          "description": "Whether this container should allocate a TTY for itself, also requires 'stdin' to be true. Default is false.",
          "type": "boolean"
        },
        "volumeDevices": {
          "description": "volumeDevices is the list of block devices to be used by the container.",
          "type": "array",
          "items": {
            "default": {},
            "$ref": "#/definitions/v1.VolumeDevice"
          },
          "x-kubernetes-list-map-keys": [
            "devicePath"
          ],
          "x-kubernetes-list-type": "map",
          "x-kubernetes-patch-merge-key": "devicePath",
          "x-kubernetes-patch-strategy": "merge"
        },
        "volumeMounts": {
          "description": "Pod volumes to mount into the container's filesystem. Cannot be updated.",
          "type": "array",
          "items": {
            "default": {},
            "$ref": "#/definitions/v1.VolumeMount"
          },
          "x-kubernetes-list-map-keys": [
            "mountPath"
          ],
          "x-kubernetes-list-type": "map",
          "x-kubernetes-patch-merge-key": "mountPath",
          "x-kubernetes-patch-strategy": "merge"
        },
        "workingDir": {
          "description": "Container's working directory. If not specified, the container runtime's default will be used, which might be configured in the container image. Cannot be updated.",
          "type": "string"
        }
      }
    },
    "v1beta1.WorkerSpec": {
      "type": "object",
      "properties": {
        "activeDeadlineSeconds": {
          "description": "Optional duration in seconds the pod may be active on the node relative to StartTime before the system will actively try to mark it failed and kill associated containers. Value must be a positive integer.",
          "type": "integer",
          "format": "int64"
        },
        "affinity": {
          "description": "If specified, the pod's scheduling constraints",
          "$ref": "#/definitions/v1.Affinity"
        },
        "automountServiceAccountToken": {
          "description": "AutomountServiceAccountToken indicates whether a service account token should be automatically mounted.",
          "type": "boolean"
        },
        "containers": {
          "description": "List of containers belonging to the pod. Containers cannot currently be added or removed. There must be at least one container in a Pod. Cannot be updated.",
          "type": "array",
          "items": {
            "default": {},
            "$ref": "#/definitions/v1.Container"
          },
          "x-kubernetes-patch-merge-key": "name",
          "x-kubernetes-patch-strategy": "merge"
        },
        "dnsConfig": {
          "description": "Specifies the DNS parameters of a pod. Parameters specified here will be merged to the generated DNS configuration based on DNSPolicy.",
          "$ref": "#/definitions/v1.PodDNSConfig"
        },
        "dnsPolicy": {
          "description": "Set DNS policy for the pod. Defaults to \"ClusterFirst\". Valid values are 'ClusterFirstWithHostNet', 'ClusterFirst', 'Default' or 'None'. DNS parameters given in DNSConfig will be merged with the policy selected with DNSPolicy. To have DNS options set along with hostNetwork, you have to specify DNS policy explicitly to 'ClusterFirstWithHostNet'.",
          "type": "string"
        },
        "enableServiceLinks": {
          "description": "EnableServiceLinks indicates whether information about services should be injected into pod's environment variables, matching the syntax of Docker links. Optional: Defaults to true.",
          "type": "boolean"
        },
        "ephemeralContainers": {
          "description": "List of ephemeral containers run in this pod. Ephemeral containers may be run in an existing pod to perform user-initiated actions such as debugging. This list cannot be specified when creating a pod, and it cannot be modified by updating the pod spec. In order to add an ephemeral container to an existing pod, use the pod's ephemeralcontainers subresource.",
          "type": "array",
          "items": {
            "default": {},
            "$ref": "#/definitions/v1.EphemeralContainer"
          },
          "x-kubernetes-patch-merge-key": "name",
          "x-kubernetes-patch-strategy": "merge"
        },
        "hostAliases": {
          "description": "HostAliases is an optional list of hosts and IPs that will be injected into the pod's hosts file if specified.",
          "type": "array",
          "items": {
            "default": {},
            "$ref": "#/definitions/v1.HostAlias"
          },
          "x-kubernetes-patch-merge-key": "ip",
          "x-kubernetes-patch-strategy": "merge"
        },
        "hostIPC": {
          "description": "Use the host's ipc namespace. Optional: Default to false.",
          "type": "boolean"
        },
        "hostNetwork": {
          "description": "Host networking requested for this pod. Use the host's network namespace. If this option is set, the ports that will be used must be specified. Default to false.",
          "type": "boolean"
        },
        "hostPID": {
          "description": "Use the host's pid namespace. Optional: Default to false.",
          "type": "boolean"
        },
        "hostUsers": {
          "description": "Use the host's user namespace. Optional: Default to true. If set to true or not present, the pod will be run in the host user namespace, useful for when the pod needs a feature only available to the host user namespace, such as loading a kernel module with CAP_SYS_MODULE. When set to false, a new userns is created for the pod. Setting false is useful for mitigating container breakout vulnerabilities even allowing users to run their containers as root without actually having root privileges on the host. This field is alpha-level and is only honored by servers that enable the UserNamespacesSupport feature.",
          "type": "boolean"
        },
        "hostname": {
          "description": "Specifies the hostname of the Pod If not specified, the pod's hostname will be set to a system-defined value.",
          "type": "string"
        },
        "imagePullSecrets": {
          "description": "ImagePullSecrets is an optional list of references to secrets in the same namespace to use for pulling any of the images used by this PodSpec. If specified, these secrets will be passed to individual puller implementations for them to use. More info: https://kubernetes.io/docs/concepts/containers/images#specifying-imagepullsecrets-on-a-pod",
          "type": "array",
          "items": {
            "default": {},
            "$ref": "#/definitions/v1.LocalObjectReference"
          },
          "x-kubernetes-patch-merge-key": "name",
          "x-kubernetes-patch-strategy": "merge"
        },
        "initContainers": {
          "description": "List of initialization containers belonging to the pod. Init containers are executed in order prior to containers being started. If any init container fails, the pod is considered to have failed and is handled according to its restartPolicy. The name for an init container or normal container must be unique among all containers. Init containers may not have Lifecycle actions, Readiness probes, Liveness probes, or Startup probes. The resourceRequirements of an init container are taken into account during scheduling by finding the highest request/limit for each resource type, and then using the max of that value or the sum of the normal containers. Limits are applied to init containers in a similar fashion. Init containers cannot currently be added or removed. Cannot be updated. More info: https://kubernetes.io/docs/concepts/workloads/pods/init-containers/",
          "type": "array",
          "items": {
            "default": {},
            "$ref": "#/definitions/v1.Container"
          },
          "x-kubernetes-patch-merge-key": "name",
          "x-kubernetes-patch-strategy": "merge"
        },
        "nodeName": {
          "description": "NodeName indicates in which node this pod is scheduled. If empty, this pod is a candidate for scheduling by the scheduler defined in schedulerName. Once this field is set, the kubelet for this node becomes responsible for the lifecycle of this pod. This field should not be used to express a desire for the pod to be scheduled on a specific node. https://kubernetes.io/docs/concepts/scheduling-eviction/assign-pod-node/#nodename",
          "type": "string"
        },
        "nodeSelector": {
          "description": "NodeSelector is a selector which must be true for the pod to fit on a node. Selector which must match a node's labels for the pod to be scheduled on that node. More info: https://kubernetes.io/docs/concepts/configuration/assign-pod-node/",
          "type": "object",
          "additionalProperties": {
            "type": "string",
            "default": ""
          },
          "x-kubernetes-map-type": "atomic"
        },
        "os": {
          "description": "Specifies the OS of the containers in the pod. Some pod and container fields are restricted if this is set.\n\nIf the OS field is set to linux, the following fields must be unset: -securityContext.windowsOptions\n\nIf the OS field is set to windows, following fields must be unset: - spec.hostPID - spec.hostIPC - spec.hostUsers - spec.securityContext.appArmorProfile - spec.securityContext.seLinuxOptions - spec.securityContext.seccompProfile - spec.securityContext.fsGroup - spec.securityContext.fsGroupChangePolicy - spec.securityContext.sysctls - spec.shareProcessNamespace - spec.securityContext.runAsUser - spec.securityContext.runAsGroup - spec.securityContext.supplementalGroups - spec.securityContext.supplementalGroupsPolicy - spec.containers[*].securityContext.appArmorProfile - spec.containers[*].securityContext.seLinuxOptions - spec.containers[*].securityContext.seccompProfile - spec.containers[*].securityContext.capabilities - spec.containers[*].securityContext.readOnlyRootFilesystem - spec.containers[*].securityContext.privileged - spec.containers[*].securityContext.allowPrivilegeEscalation - spec.containers[*].securityContext.procMount - spec.containers[*].securityContext.runAsUser - spec.containers[*].securityContext.runAsGroup",
          "$ref": "#/definitions/v1.PodOS"
        },
        "overhead": {
          "description": "Overhead represents the resource overhead associated with running a pod for a given RuntimeClass. This field will be autopopulated at admission time by the RuntimeClass admission controller. If the RuntimeClass admission controller is enabled, overhead must not be set in Pod create requests. The RuntimeClass admission controller will reject Pod create requests which have the overhead already set. If RuntimeClass is configured and selected in the PodSpec, Overhead will be set to the value defined in the corresponding RuntimeClass, otherwise it will remain unset and treated as zero. More info: https://git.k8s.io/enhancements/keps/sig-node/688-pod-overhead/README.md",
          "type": "object",
          "additionalProperties": {
            "$ref": "#/definitions/resource.Quantity"
          }
        },
        "pipelineParallelSize": {
          "description": "PipelineParallelSize defines the number of parallel workers. It also represents the number of replicas in the worker set, where each worker set serves as a scaling unit.",
          "type": "integer",
          "format": "int32"
        },
        "preemptionPolicy": {
          "description": "PreemptionPolicy is the Policy for preempting pods with lower priority. One of Never, PreemptLowerPriority. Defaults to PreemptLowerPriority if unset.",
          "type": "string"
        },
        "priority": {
          "description": "The priority value. Various system components use this field to find the priority of the pod. When Priority Admission Controller is enabled, it prevents users from setting this field. The admission controller populates this field from PriorityClassName. The higher the value, the higher the priority.",
          "type": "integer",
          "format": "int32"
        },
        "priorityClassName": {
          "description": "If specified, indicates the pod's priority. \"system-node-critical\" and \"system-cluster-critical\" are two special keywords which indicate the highest priorities with the former being the highest priority. Any other name must be defined by creating a PriorityClass object with that name. If not specified, the pod priority will be default or zero if there is no default.",
          "type": "string"
        },
        "readinessGates": {
          "description": "If specified, all readiness gates will be evaluated for pod readiness. A pod is ready when all its containers are ready AND all conditions specified in the readiness gates have status equal to \"True\" More info: https://git.k8s.io/enhancements/keps/sig-network/580-pod-readiness-gates",
          "type": "array",
          "items": {
            "default": {},
            "$ref": "#/definitions/v1.PodReadinessGate"
          }
        },
        "resourceClaims": {
          "description": "ResourceClaims defines which ResourceClaims must be allocated and reserved before the Pod is allowed to start. The resources will be made available to those containers which consume them by name.\n\nThis is an alpha field and requires enabling the DynamicResourceAllocation feature gate.\n\nThis field is immutable.",
          "type": "array",
          "items": {
            "default": {},
            "$ref": "#/definitions/v1.PodResourceClaim"
          },
          "x-kubernetes-list-map-keys": [
            "name"
          ],
          "x-kubernetes-list-type": "map",
          "x-kubernetes-patch-merge-key": "name",
          "x-kubernetes-patch-strategy": "merge,retainKeys"
        },
        "resources": {
          "description": "Resources is the total amount of CPU and Memory resources required by all containers in the pod. It supports specifying Requests and Limits for \"cpu\" and \"memory\" resource names only. ResourceClaims are not supported.\n\nThis field enables fine-grained control over resource allocation for the entire pod, allowing resource sharing among containers in a pod.\n\nThis is an alpha field and requires enabling the PodLevelResources feature gate.",
          "$ref": "#/definitions/v1.ResourceRequirements"
        },
        "restartPolicy": {
          "description": "Restart policy for all containers within the pod. One of Always, OnFailure, Never. In some contexts, only a subset of those values may be permitted. Default to Always. More info: https://kubernetes.io/docs/concepts/workloads/pods/pod-lifecycle/#restart-policy",
          "type": "string"
        },
        "runtimeClassName": {
          "description": "RuntimeClassName refers to a RuntimeClass object in the node.k8s.io group, which should be used to run this pod.  If no RuntimeClass resource matches the named class, the pod will not be run. If unset or empty, the \"legacy\" RuntimeClass will be used, which is an implicit class with an empty definition that uses the default runtime handler. More info: https://git.k8s.io/enhancements/keps/sig-node/585-runtime-class",
          "type": "string"
        },
        "schedulerName": {
          "description": "If specified, the pod will be dispatched by specified scheduler. If not specified, the pod will be dispatched by default scheduler.",
          "type": "string"
        },
        "schedulingGates": {
          "description": "SchedulingGates is an opaque list of values that if specified will block scheduling the pod. If schedulingGates is not empty, the pod will stay in the SchedulingGated state and the scheduler will not attempt to schedule the pod.\n\nSchedulingGates can only be set at pod creation time, and be removed only afterwards.",
          "type": "array",
          "items": {
            "default": {},
            "$ref": "#/definitions/v1.PodSchedulingGate"
          },
          "x-kubernetes-list-map-keys": [
            "name"
          ],
          "x-kubernetes-list-type": "map",
          "x-kubernetes-patch-merge-key": "name",
          "x-kubernetes-patch-strategy": "merge"
        },
        "securityContext": {
          "description": "SecurityContext holds pod-level security attributes and common container settings. Optional: Defaults to empty.  See type description for default values of each field.",
          "$ref": "#/definitions/v1.PodSecurityContext"
        },
        "serviceAccount": {
          "description": "DeprecatedServiceAccount is a deprecated alias for ServiceAccountName. Deprecated: Use serviceAccountName instead.",
          "type": "string"
        },
        "serviceAccountName": {
          "description": "ServiceAccountName is the name of the ServiceAccount to use to run this pod. More info: https://kubernetes.io/docs/tasks/configure-pod-container/configure-service-account/",
          "type": "string"
        },
        "setHostnameAsFQDN": {
          "description": "If true the pod's hostname will be configured as the pod's FQDN, rather than the leaf name (the default). In Linux containers, this means setting the FQDN in the hostname field of the kernel (the nodename field of struct utsname). In Windows containers, this means setting the registry value of hostname for the registry key HKEY_LOCAL_MACHINE\\\\SYSTEM\\\\CurrentControlSet\\\\Services\\\\Tcpip\\\\Parameters to FQDN. If a pod does not have FQDN, this has no effect. Default to false.",
          "type": "boolean"
        },
        "shareProcessNamespace": {
          "description": "Share a single process namespace between all of the containers in a pod. When this is set containers will be able to view and signal processes from other containers in the same pod, and the first process in each container will not be assigned PID 1. HostPID and ShareProcessNamespace cannot both be set. Optional: Default to false.",
          "type": "boolean"
        },
        "subdomain": {
          "description": "If specified, the fully qualified Pod hostname will be \"\u003chostname\u003e.\u003csubdomain\u003e.\u003cpod namespace\u003e.svc.\u003ccluster domain\u003e\". If not specified, the pod will not have a domainname at all.",
          "type": "string"
        },
        "tensorParallelSize": {
          "description": "TensorParallelSize specifies the number of GPUs to be used per node. It indicates the degree of parallelism for tensor computations across the available GPUs.",
          "type": "integer",
          "format": "int32"
        },
        "terminationGracePeriodSeconds": {
          "description": "Optional duration in seconds the pod needs to terminate gracefully. May be decreased in delete request. Value must be non-negative integer. The value zero indicates stop immediately via the kill signal (no opportunity to shut down). If this value is nil, the default grace period will be used instead. The grace period is the duration in seconds after the processes running in the pod are sent a termination signal and the time when the processes are forcibly halted with a kill signal. Set this value longer than the expected cleanup time for your process. Defaults to 30 seconds.",
          "type": "integer",
          "format": "int64"
        },
        "tolerations": {
          "description": "If specified, the pod's tolerations.",
          "type": "array",
          "items": {
            "default": {},
            "$ref": "#/definitions/v1.Toleration"
          }
        },
        "topologySpreadConstraints": {
          "description": "TopologySpreadConstraints describes how a group of pods ought to spread across topology domains. Scheduler will schedule pods in a way which abides by the constraints. All topologySpreadConstraints are ANDed.",
          "type": "array",
          "items": {
            "default": {},
            "$ref": "#/definitions/v1.TopologySpreadConstraint"
          },
          "x-kubernetes-list-map-keys": [
            "topologyKey",
            "whenUnsatisfiable"
          ],
          "x-kubernetes-list-type": "map",
          "x-kubernetes-patch-merge-key": "topologyKey",
          "x-kubernetes-patch-strategy": "merge"
        },
        "volumes": {
          "description": "List of volumes that can be mounted by containers belonging to the pod. More info: https://kubernetes.io/docs/concepts/storage/volumes",
          "type": "array",
          "items": {
            "default": {},
            "$ref": "#/definitions/v1.Volume"
          },
          "x-kubernetes-patch-merge-key": "name",
          "x-kubernetes-patch-strategy": "merge,retainKeys"
        }
      }
    },
    "v1beta1.XGBoostSpec": {
      "description": "XGBoostSpec defines arguments for configuring XGBoost model serving.",
      "type": "object",
      "properties": {
        "args": {
          "description": "Arguments to the entrypoint. The container image's CMD is used if this is not provided. Variable references $(VAR_NAME) are expanded using the container's environment. If a variable cannot be resolved, the reference in the input string will be unchanged. Double $$ are reduced to a single $, which allows for escaping the $(VAR_NAME) syntax: i.e. \"$$(VAR_NAME)\" will produce the string literal \"$(VAR_NAME)\". Escaped references will never be expanded, regardless of whether the variable exists or not. Cannot be updated. More info: https://kubernetes.io/docs/tasks/inject-data-application/define-command-argument-container/#running-a-command-in-a-shell",
          "type": "array",
          "items": {
            "type": "string",
            "default": ""
          },
          "x-kubernetes-list-type": "atomic"
        },
        "command": {
          "description": "Entrypoint array. Not executed within a shell. The container image's ENTRYPOINT is used if this is not provided. Variable references $(VAR_NAME) are expanded using the container's environment. If a variable cannot be resolved, the reference in the input string will be unchanged. Double $$ are reduced to a single $, which allows for escaping the $(VAR_NAME) syntax: i.e. \"$$(VAR_NAME)\" will produce the string literal \"$(VAR_NAME)\". Escaped references will never be expanded, regardless of whether the variable exists or not. Cannot be updated. More info: https://kubernetes.io/docs/tasks/inject-data-application/define-command-argument-container/#running-a-command-in-a-shell",
          "type": "array",
          "items": {
            "type": "string",
            "default": ""
          },
          "x-kubernetes-list-type": "atomic"
        },
        "env": {
          "description": "List of environment variables to set in the container. Cannot be updated.",
          "type": "array",
          "items": {
            "default": {},
            "$ref": "#/definitions/v1.EnvVar"
          },
          "x-kubernetes-list-map-keys": [
            "name"
          ],
          "x-kubernetes-list-type": "map",
          "x-kubernetes-patch-merge-key": "name",
          "x-kubernetes-patch-strategy": "merge"
        },
        "envFrom": {
          "description": "List of sources to populate environment variables in the container. The keys defined within a source must be a C_IDENTIFIER. All invalid keys will be reported as an event when the container is starting. When a key exists in multiple sources, the value associated with the last source will take precedence. Values defined by an Env with a duplicate key will take precedence. Cannot be updated.",
          "type": "array",
          "items": {
            "default": {},
            "$ref": "#/definitions/v1.EnvFromSource"
          },
          "x-kubernetes-list-type": "atomic"
        },
        "image": {
          "description": "Container image name. More info: https://kubernetes.io/docs/concepts/containers/images This field is optional to allow higher level config management to default or override container images in workload controllers like Deployments and StatefulSets.",
          "type": "string"
        },
        "imagePullPolicy": {
          "description": "Image pull policy. One of Always, Never, IfNotPresent. Defaults to Always if :latest tag is specified, or IfNotPresent otherwise. Cannot be updated. More info: https://kubernetes.io/docs/concepts/containers/images#updating-images",
          "type": "string"
        },
        "lifecycle": {
          "description": "Actions that the management system should take in response to container lifecycle events. Cannot be updated.",
          "$ref": "#/definitions/v1.Lifecycle"
        },
        "livenessProbe": {
          "description": "Periodic probe of container liveness. Container will be restarted if the probe fails. Cannot be updated. More info: https://kubernetes.io/docs/concepts/workloads/pods/pod-lifecycle#container-probes",
          "$ref": "#/definitions/v1.Probe"
        },
        "name": {
          "description": "Name of the container specified as a DNS_LABEL. Each container in a pod must have a unique name (DNS_LABEL). Cannot be updated.",
          "type": "string",
          "default": ""
        },
        "ports": {
          "description": "List of ports to expose from the container. Not specifying a port here DOES NOT prevent that port from being exposed. Any port which is listening on the default \"0.0.0.0\" address inside a container will be accessible from the network. Modifying this array with strategic merge patch may corrupt the data. For more information See https://github.com/kubernetes/kubernetes/issues/108255. Cannot be updated.",
          "type": "array",
          "items": {
            "default": {},
            "$ref": "#/definitions/v1.ContainerPort"
          },
          "x-kubernetes-list-map-keys": [
            "containerPort",
            "protocol"
          ],
          "x-kubernetes-list-type": "map",
          "x-kubernetes-patch-merge-key": "containerPort",
          "x-kubernetes-patch-strategy": "merge"
        },
        "protocolVersion": {
          "description": "Protocol version to use by the predictor (i.e. v1 or v2 or grpc-v1 or grpc-v2)",
          "type": "string"
        },
        "readinessProbe": {
          "description": "Periodic probe of container service readiness. Container will be removed from service endpoints if the probe fails. Cannot be updated. More info: https://kubernetes.io/docs/concepts/workloads/pods/pod-lifecycle#container-probes",
          "$ref": "#/definitions/v1.Probe"
        },
        "resizePolicy": {
          "description": "Resources resize policy for the container.",
          "type": "array",
          "items": {
            "default": {},
            "$ref": "#/definitions/v1.ContainerResizePolicy"
          },
          "x-kubernetes-list-type": "atomic"
        },
        "resources": {
          "description": "Compute Resources required by this container. Cannot be updated. More info: https://kubernetes.io/docs/concepts/configuration/manage-resources-containers/",
          "default": {},
          "$ref": "#/definitions/v1.ResourceRequirements"
        },
        "restartPolicy": {
          "description": "RestartPolicy defines the restart behavior of individual containers in a pod. This field may only be set for init containers, and the only allowed value is \"Always\". For non-init containers or when this field is not specified, the restart behavior is defined by the Pod's restart policy and the container type. Setting the RestartPolicy as \"Always\" for the init container will have the following effect: this init container will be continually restarted on exit until all regular containers have terminated. Once all regular containers have completed, all init containers with restartPolicy \"Always\" will be shut down. This lifecycle differs from normal init containers and is often referred to as a \"sidecar\" container. Although this init container still starts in the init container sequence, it does not wait for the container to complete before proceeding to the next init container. Instead, the next init container starts immediately after this init container is started, or after any startupProbe has successfully completed.",
          "type": "string"
        },
        "runtimeVersion": {
          "description": "Runtime version of the predictor docker image",
          "type": "string"
        },
        "securityContext": {
          "description": "SecurityContext defines the security options the container should be run with. If set, the fields of SecurityContext override the equivalent fields of PodSecurityContext. More info: https://kubernetes.io/docs/tasks/configure-pod-container/security-context/",
          "$ref": "#/definitions/v1.SecurityContext"
        },
        "startupProbe": {
          "description": "StartupProbe indicates that the Pod has successfully initialized. If specified, no other probes are executed until this completes successfully. If this probe fails, the Pod will be restarted, just as if the livenessProbe failed. This can be used to provide different probe parameters at the beginning of a Pod's lifecycle, when it might take a long time to load data or warm a cache, than during steady-state operation. This cannot be updated. More info: https://kubernetes.io/docs/concepts/workloads/pods/pod-lifecycle#container-probes",
          "$ref": "#/definitions/v1.Probe"
        },
        "stdin": {
          "description": "Whether this container should allocate a buffer for stdin in the container runtime. If this is not set, reads from stdin in the container will always result in EOF. Default is false.",
          "type": "boolean"
        },
        "stdinOnce": {
          "description": "Whether the container runtime should close the stdin channel after it has been opened by a single attach. When stdin is true the stdin stream will remain open across multiple attach sessions. If stdinOnce is set to true, stdin is opened on container start, is empty until the first client attaches to stdin, and then remains open and accepts data until the client disconnects, at which time stdin is closed and remains closed until the container is restarted. If this flag is false, a container processes that reads from stdin will never receive an EOF. Default is false",
          "type": "boolean"
        },
        "storage": {
          "description": "Storage Spec for model location",
          "$ref": "#/definitions/v1beta1.ModelStorageSpec"
        },
        "storageUri": {
          "description": "This field points to the location of the trained model which is mounted onto the pod.",
          "type": "string"
        },
        "terminationMessagePath": {
          "description": "Optional: Path at which the file to which the container's termination message will be written is mounted into the container's filesystem. Message written is intended to be brief final status, such as an assertion failure message. Will be truncated by the node if greater than 4096 bytes. The total message length across all containers will be limited to 12kb. Defaults to /dev/termination-log. Cannot be updated.",
          "type": "string"
        },
        "terminationMessagePolicy": {
          "description": "Indicate how the termination message should be populated. File will use the contents of terminationMessagePath to populate the container status message on both success and failure. FallbackToLogsOnError will use the last chunk of container log output if the termination message file is empty and the container exited with an error. The log output is limited to 2048 bytes or 80 lines, whichever is smaller. Defaults to File. Cannot be updated.",
          "type": "string"
        },
        "tty": {
          "description": "Whether this container should allocate a TTY for itself, also requires 'stdin' to be true. Default is false.",
          "type": "boolean"
        },
        "volumeDevices": {
          "description": "volumeDevices is the list of block devices to be used by the container.",
          "type": "array",
          "items": {
            "default": {},
            "$ref": "#/definitions/v1.VolumeDevice"
          },
          "x-kubernetes-list-map-keys": [
            "devicePath"
          ],
          "x-kubernetes-list-type": "map",
          "x-kubernetes-patch-merge-key": "devicePath",
          "x-kubernetes-patch-strategy": "merge"
        },
        "volumeMounts": {
          "description": "Pod volumes to mount into the container's filesystem. Cannot be updated.",
          "type": "array",
          "items": {
            "default": {},
            "$ref": "#/definitions/v1.VolumeMount"
          },
          "x-kubernetes-list-map-keys": [
            "mountPath"
          ],
          "x-kubernetes-list-type": "map",
          "x-kubernetes-patch-merge-key": "mountPath",
          "x-kubernetes-patch-strategy": "merge"
        },
        "workingDir": {
          "description": "Container's working directory. If not specified, the container runtime's default will be used, which might be configured in the container image. Cannot be updated.",
          "type": "string"
        }
      }
    }
  }
}<|MERGE_RESOLUTION|>--- conflicted
+++ resolved
@@ -3627,7 +3627,10 @@
       "description": "LoggerSpec specifies optional payload logging available for all components",
       "type": "object",
       "properties": {
-<<<<<<< HEAD
+        "logSchema": {
+          "description": "Specifies the format for custom log generation.  The standard cloud events currently sent will not be compatible with a custom format Valid values are: - \"JSON\": logs are generated and sent as a JSON payload following the format specified in inference-logging-configmap",
+          "type": "string"
+        },
         "metadataAnnotations": {
           "description": "Matched inference service annotations for propagating to inference logger cloud events.",
           "type": "array",
@@ -3635,11 +3638,6 @@
             "type": "string",
             "default": ""
           }
-=======
-        "logSchema": {
-          "description": "Specifies the format for custom log generation.  The standard cloud events currently sent will not be compatible with a custom format Valid values are: - \"JSON\": logs are generated and sent as a JSON payload following the format specified in inference-logging-configmap",
-          "type": "string"
->>>>>>> 5a115c92
         },
         "metadataHeaders": {
           "description": "Matched metadata HTTP headers for propagating to inference logger cloud events.",
