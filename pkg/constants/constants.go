--- conflicted
+++ resolved
@@ -89,20 +89,15 @@
 
 // InferenceLogger Constants
 const (
-<<<<<<< HEAD
 	LoggerCaBundleVolume            = "agent-ca-bundle"
 	LoggerCaCertMountPath           = "/etc/tls/logger"
 	LoggerDefaultFormat             = "json"
 	LoggerFormatKey                 = "format"
 	LoggerDefaultStorageKey         = "credentials"
 	LoggerDefaultServiceAccountName = "logger-sa"
-=======
-	LoggerCaBundleVolume        = "agent-ca-bundle"
-	LoggerCaCertMountPath       = "/etc/tls/logger"
-	LoggerCustomSchemaVolume    = "logger-custom-schema"
-	LoggerCustomSchemaMountPath = "/etc/schema/logger"
-	LoggerCustomSchemaSubPath   = "logSchema"
->>>>>>> 5a115c92
+	LoggerCustomSchemaVolume        = "logger-custom-schema"
+	LoggerCustomSchemaMountPath     = "/etc/schema/logger"
+	LoggerCustomSchemaSubPath       = "logSchema"
 )
 
 // InferenceService Annotations
@@ -145,11 +140,8 @@
 	LoggerSinkUrlInternalAnnotationKey               = InferenceServiceInternalAnnotationsPrefix + "/logger-sink-url"
 	LoggerModeInternalAnnotationKey                  = InferenceServiceInternalAnnotationsPrefix + "/logger-mode"
 	LoggerMetadataHeadersInternalAnnotationKey       = InferenceServiceInternalAnnotationsPrefix + "/logger-metadata-headers"
-<<<<<<< HEAD
 	LoggerMetadataAnnotationsInternalAnnotationKey   = InferenceServiceInternalAnnotationsPrefix + "/logger-metadata-annotations"
-=======
 	LoggerCustomLogSchemaInternalAnnotationKey       = InferenceServiceInternalAnnotationsPrefix + "/logger-custom-log-schema"
->>>>>>> 5a115c92
 	BatcherInternalAnnotationKey                     = InferenceServiceInternalAnnotationsPrefix + "/batcher"
 	BatcherMaxBatchSizeInternalAnnotationKey         = InferenceServiceInternalAnnotationsPrefix + "/batcher-max-batchsize"
 	BatcherMaxLatencyInternalAnnotationKey           = InferenceServiceInternalAnnotationsPrefix + "/batcher-max-latency"
