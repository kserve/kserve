/*
Copyright 2019 kubeflow.org.

Licensed under the Apache License, Version 2.0 (the "License");
you may not use this file except in compliance with the License.
You may obtain a copy of the License at

    http://www.apache.org/licenses/LICENSE-2.0

Unless required by applicable law or agreed to in writing, software
distributed under the License is distributed on an "AS IS" BASIS,
WITHOUT WARRANTIES OR CONDITIONS OF ANY KIND, either express or implied.
See the License for the specific language governing permissions and
limitations under the License.
*/

package constants

import (
	"fmt"
	"os"
	"strings"

	"k8s.io/api/admissionregistration/v1beta1"
	v1 "k8s.io/apimachinery/pkg/apis/meta/v1"
)

// KFServing Constants
var (
	KFServingName         = "kfserving"
	KFServingAPIGroupName = "serving.kubeflow.org"
	KFServingNamespace    = getEnvOrDefault("POD_NAMESPACE", "kfserving-system")
)

// KFService Constants
var (
	KFServiceName          = "kfservice"
	KFServiceAPIName       = "kfservices"
	KFServicePodLabelKey   = KFServingAPIGroupName + "/" + KFServiceName
	KFServiceConfigMapName = "kfservice-config"
)

// KFService Annotations
var (
	KFServiceGKEAcceleratorAnnotationKey = KFServingAPIGroupName + "/gke-accelerator"
)

// KFService Internal Annotations
var (
	KFServiceInternalAnnotationsPrefix               = "internal." + KFServingAPIGroupName
	StorageInitializerSourceUriInternalAnnotationKey = KFServiceInternalAnnotationsPrefix + "/storage-initializer-sourceuri"
)

// Controller Constants
var (
	ControllerLabelName        = KFServingName + "-controller-manager"
	DefaultTimeout       int64 = 10
	DefaultScalingTarget       = "1"
)

// Webhook Constants
var (
	WebhookServerName                    = KFServingName + "-webhook-server"
	WebhookServerServiceName             = WebhookServerName + "-service"
	WebhookServerSecretName              = WebhookServerName + "-secret"
	KFServiceValidatingWebhookConfigName = strings.Join([]string{KFServiceName, KFServingAPIGroupName}, ".")
	KFServiceMutatingWebhookConfigName   = strings.Join([]string{KFServiceName, KFServingAPIGroupName}, ".")
	KFServiceValidatingWebhookName       = strings.Join([]string{KFServiceName, WebhookServerName, "validator"}, ".")
	KFServiceDefaultingWebhookName       = strings.Join([]string{KFServiceName, WebhookServerName, "defaulter"}, ".")
	DeploymentMutatorWebhookName         = strings.Join([]string{KFServiceName, WebhookServerName, "deployment-mutator"}, ".")
	WebhookFailurePolicy                 = v1beta1.Fail
)

// GPU Constants
const (
	NvidiaGPUResourceType = "nvidia.com/gpu"
)

// DefaultModelLocalMountPath is where models will be mounted by the storage-initializer
const DefaultModelLocalMountPath = "/mnt/models"

// KFService Environment Variables
const (
	CustomSpecStorageUriEnvVarKey = "STORAGE_URI"
)

type KFServiceEndpoint string

type KFServiceVerb string

// KFService Endpoint enums
const (
	Predictor   KFServiceEndpoint = "predictor"
	Explainer   KFServiceEndpoint = "explainer"
	Transformer KFServiceEndpoint = "transformer"
)

// KFService verb enums
const (
	Predict KFServiceVerb = "predict"
	Explain KFServiceVerb = "explain"
)

// KFService default/canary constants
const (
	KFServiceDefault = "default"
	KFServiceCanary  = "canary"
)

// KFService model server args
const (
	ArgumentModelName     = "--model_name"
	ArgumentPredictorHost = "--predictor_host"
)

func (e KFServiceEndpoint) String() string {
	return string(e)
}

func (v KFServiceVerb) String() string {
	return string(v)
}

func getEnvOrDefault(key string, fallback string) string {
	if value, ok := os.LookupEnv(key); ok {
		return value
	}
	return fallback
}

func DefaultPredictorServiceName(name string) string {
	return name + "-" + string(Predictor) + "-" + KFServiceDefault
}

func CanaryPredictorServiceName(name string) string {
	return name + "-" + string(Predictor) + "-" + KFServiceCanary
}

func PredictRouteName(name string) string {
	return name + "-" + string(Predict)
}

func DefaultExplainerServiceName(name string) string {
	return name + "-" + string(Explainer) + "-" + KFServiceDefault
}

func CanaryExplainerServiceName(name string) string {
	return name + "-" + string(Explainer) + "-" + KFServiceCanary
}

func ExplainRouteName(name string) string {
	return name + "-" + string(Explain)
}

func DefaultTransformerServiceName(name string) string {
	return name + "-" + string(Transformer) + "-" + KFServiceDefault
}

func CanaryTransformerServiceName(name string) string {
	return name + "-" + string(Transformer) + "-" + KFServiceCanary
}

func DefaultServiceName(name string, endpoint KFServiceEndpoint) string {
	return name + "-" + endpoint.String() + "-" + KFServiceDefault
}

func CanaryServiceName(name string, endpoint KFServiceEndpoint) string {
	return name + "-" + endpoint.String() + "-" + KFServiceCanary
}

func RouteName(name string, verb KFServiceVerb) string {
	return name + "-" + verb.String()
}

<<<<<<< HEAD
func VirtualServiceName(name string) string {
	return name + "-vs"
=======
func PredictorURL(metadata v1.ObjectMeta, isCanary bool) string {
	if isCanary {
		return fmt.Sprintf("http://%s.%s.svc.cluster.local", CanaryPredictorServiceName(metadata.Name), metadata.Namespace)
	}
	return fmt.Sprintf("http://%s.%s.svc.cluster.local", DefaultPredictorServiceName(metadata.Name), metadata.Namespace)
>>>>>>> 2bca91f5
}<|MERGE_RESOLUTION|>--- conflicted
+++ resolved
@@ -172,14 +172,13 @@
 	return name + "-" + verb.String()
 }
 
-<<<<<<< HEAD
 func VirtualServiceName(name string) string {
 	return name + "-vs"
-=======
+}
+
 func PredictorURL(metadata v1.ObjectMeta, isCanary bool) string {
 	if isCanary {
 		return fmt.Sprintf("http://%s.%s.svc.cluster.local", CanaryPredictorServiceName(metadata.Name), metadata.Namespace)
 	}
 	return fmt.Sprintf("http://%s.%s.svc.cluster.local", DefaultPredictorServiceName(metadata.Name), metadata.Namespace)
->>>>>>> 2bca91f5
 }