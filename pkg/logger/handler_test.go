--- conflicted
+++ resolved
@@ -79,11 +79,7 @@
 	StartDispatcher(5, &MockStore{}, logger)
 	httpProxy := httputil.NewSingleHostReverseProxy(targetUri)
 	oh := New(logSvcUrl, sourceUri, v1beta1.LogAll, "mymodel", "default", "default",
-<<<<<<< HEAD
-		"default", httpProxy, nil, "", nil, true)
-=======
-		"default", httpProxy, nil, "", true, "")
->>>>>>> 5a115c92
+		"default", httpProxy, nil, "", nil, true, "")
 
 	oh.ServeHTTP(w, r)
 
@@ -155,8 +151,7 @@
 	StartDispatcher(5, &MockStore{}, logger)
 	httpProxy := httputil.NewSingleHostReverseProxy(targetUri)
 	oh := New(logSvcUrl, sourceUri, v1beta1.LogAll, "mymodel", "default", "default",
-<<<<<<< HEAD
-		"default", httpProxy, []string{"Foo", "Fizz"}, "", nil, true)
+		"default", httpProxy, []string{"Foo", "Fizz"}, "", nil, true, "")
 
 	oh.ServeHTTP(w, r)
 
@@ -229,9 +224,6 @@
 	httpProxy := httputil.NewSingleHostReverseProxy(targetUri)
 	oh := New(logSvcUrl, sourceUri, v1beta1.LogAll, "mymodel", "default", "default",
 		"default", httpProxy, nil, "", map[string]string{"Foo": "Bar", "Fizz": "Buzz"}, true)
-=======
-		"default", httpProxy, []string{"Foo", "Fizz"}, "", true, "")
->>>>>>> 5a115c92
 
 	oh.ServeHTTP(w, r)
 
@@ -276,11 +268,7 @@
 	StartDispatcher(1, &MockStore{}, logger)
 	httpProxy := httputil.NewSingleHostReverseProxy(targetUri)
 	oh := New(logSvcUrl, sourceUri, v1beta1.LogAll, "mymodel", "default", "default",
-<<<<<<< HEAD
-		"default", httpProxy, nil, "", nil, true)
-=======
-		"default", httpProxy, nil, "", true, "")
->>>>>>> 5a115c92
+		"default", httpProxy, nil, "", nil, true, "")
 
 	oh.ServeHTTP(w, r)
 	g.Expect(w.Code).To(gomega.Equal(400))
