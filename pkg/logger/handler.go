--- conflicted
+++ resolved
@@ -92,11 +92,7 @@
 
 func New(logUrl *url.URL, sourceUri *url.URL, logMode v1beta1.LoggerType,
 	inferenceService string, namespace string, endpoint string, component string, next http.Handler, metadataHeaders []string,
-<<<<<<< HEAD
-	certName string, annotations map[string]string, tlsSkipVerify bool,
-=======
-	certName string, tlsSkipVerify bool, customLogSchema string,
->>>>>>> 5a115c92
+	certName string, annotations map[string]string, tlsSkipVerify bool, customLogSchema string,
 ) http.Handler {
 	logf.SetLogger(zap.New())
 	return &LoggerHandler{
