/*
Copyright 2025 The KServe Authors.
Licensed under the Apache License, Version 2.0 (the "License");
you may not use this file except in compliance with the License.
You may obtain a copy of the License at
    http://www.apache.org/licenses/LICENSE-2.0
Unless required by applicable law or agreed to in writing, software
distributed under the License is distributed on an "AS IS" BASIS,
WITHOUT WARRANTIES OR CONDITIONS OF ANY KIND, either express or implied.
See the License for the specific language governing permissions and
limitations under the License.
*/

package logger

import (
	"encoding/json"
	"errors"
	"fmt"
	"io"
	"net/url"
	"path"
	"strings"
	"sync"

	"github.com/xitongsys/parquet-go-source/mem"
	"github.com/xitongsys/parquet-go/parquet"
	"github.com/xitongsys/parquet-go/writer"
	"go.uber.org/zap"

	"github.com/kserve/kserve/pkg/agent/storage"
)

type StorageStrategy string

const (
	S3Storage    StorageStrategy = "s3"
	GCSStorage   StorageStrategy = "gcs"
	AzureStorage StorageStrategy = "abfs"
	HttpStorage  StorageStrategy = "http"
<<<<<<< HEAD

	LogStoreFormatJson    string = "json"
	LogStoreFormatParquet string = "parquet"
=======
)

const (
	S3Prefix    string = "s3"
	GCSPrefix   string = "gs"
	AzurePrefix string = "abfs"
>>>>>>> 1c7faf11
)

const DefaultStorage = HttpStorage

func GetStorageStrategy(url string) StorageStrategy {
	// http, https
	switch {
	case strings.HasPrefix(url, "http"): // http, https
		return HttpStorage

	case strings.HasPrefix(url, "s3"): // s3, s3a
		return S3Storage
	case strings.HasPrefix(url, "gs"): // gcs
		return GCSStorage
	case strings.HasPrefix(url, "abfs"):
		return AzureStorage
	default:
		return DefaultStorage
	}
}

type Marshaller interface {
	Marshal(v interface{}) ([]byte, error)
}

type JSONMarshaller struct{}

func (j *JSONMarshaller) Marshal(v interface{}) ([]byte, error) {
	return json.Marshal(v)
}

func getMarshaller(format string) (Marshaller, error) {
	switch format {
	case LogStoreFormatJson:
		return &JSONMarshaller{}, nil
	case LogStoreFormatParquet:
		return &ParquetMarshaller{}, nil
	default:
		return nil, fmt.Errorf("unsupported format %s", format)
	}
}

type ParquetMarshaller struct{}

func (p *ParquetMarshaller) Marshal(v interface{}) ([]byte, error) {
	var wg sync.WaitGroup
	buffer := make([]byte, 0)
	wg.Add(1)
	var readErr error
	memFile, err := mem.NewMemFileWriter("temp.parquet", func(name string, reader io.Reader) error {
		defer wg.Done()
		_, rErr := reader.Read(buffer)
		if rErr != nil {
			readErr = rErr
		}
		return nil
	})
	if err != nil {
		return nil, err
	}
	if readErr != nil {
		return nil, readErr
	}

	pw, err := writer.NewParquetWriter(memFile, v, 4)
	if err != nil {
		return nil, err
	}
	pw.RowGroupSize = 128 * 1024 * 1024
	pw.CompressionType = parquet.CompressionCodec_SNAPPY

	if err := pw.Write(v); err != nil {
		return nil, err
	}

	if err := pw.WriteStop(); err != nil {
		return nil, err
	}

	err = memFile.Close()
	if err != nil {
		return nil, err
	}
	wg.Wait()
	return buffer, nil
}

type Store interface {
	Store(logUrl *url.URL, logRequest LogRequest) error
}

type BlobStore struct {
	storePath   string
	storeFormat string
	log         *zap.SugaredLogger
	marshaller  Marshaller
	provider    storage.Provider
}

var _ Store = &BlobStore{}

func NewBlobStore(logStorePath string, logStoreFormat string, marshaller Marshaller, provider storage.Provider, log *zap.SugaredLogger) *BlobStore {
	return &BlobStore{
		storePath:   logStorePath,
		storeFormat: logStoreFormat,
		marshaller:  marshaller,
		log:         log,
		provider:    provider,
	}
}

func NewStoreForScheme(scheme string, logStorePath string, logStoreFormat string, log *zap.SugaredLogger) (Store, error) {
	if logStoreFormat == "" {
		logStoreFormat = LogStoreFormatJson
	}
	marshaller, err := getMarshaller(logStoreFormat)
	if err != nil {
		return nil, err
	}

	// Convert to a Protocol to reuse existing types
	if !strings.HasSuffix(scheme, "://") {
		scheme += "://"
	}
	protocol := storage.Protocol(scheme)
	provider, err := storage.GetProvider(map[storage.Protocol]storage.Provider{}, protocol)
	if err != nil {
		return nil, fmt.Errorf("failed to create storage provider: %w", err)
	}
	switch protocol {
	case storage.AZURE:
		fallthrough
	case storage.GCS:
		fallthrough
	case storage.S3:
		return NewBlobStore(logStorePath, logStoreFormat, marshaller, provider, log), nil
	}
	return nil, fmt.Errorf("unsupported protocol %s", protocol)
}

func (s *BlobStore) Store(logUrl *url.URL, logRequest LogRequest) error {
	if logUrl == nil {
		return errors.New("log url is invalid")
	}

	value, err := s.marshaller.Marshal(logRequest)
	if err != nil {
		s.log.Error(err)
		return err
	}

	bucket, configPrefix, err := parseBlobStoreURL(logUrl.String(), s.log)
	if err != nil {
		s.log.Error(err)
		return err
	}

	if bucket == "" {
		return errors.New("no bucket specified in url")
	}

	objectKey, err := s.getObjectKey(configPrefix, &logRequest)
	if err != nil {
		s.log.Error(err)
		return err
	}

	err = s.provider.UploadObject(bucket, objectKey, value)
	if err != nil {
		s.log.Error(err)
		return err
	}
	s.log.Info("Successfully uploaded object to S3")
	return nil
}

func (s *BlobStore) getObjectPrefix(configPrefix string, request *LogRequest) (string, error) {
	if request == nil {
		return "", errors.New("log request is invalid")
	}

	var parts []string
	if configPrefix != "" {
		parts = append(parts, configPrefix)
	}
	if request.Namespace != "" {
		parts = append(parts, request.Namespace)
	}
	if request.InferenceService != "" {
		parts = append(parts, request.InferenceService)
	}
	if request.Component != "" {
		parts = append(parts, request.Component)
	}

	if s.storePath != "" {
		parts = append(parts, s.storePath)
	}
	return path.Join(parts...), nil
}

func (s *BlobStore) getObjectKey(configPrefix string, request *LogRequest) (string, error) {
	if request == nil {
		return "", errors.New("log request is invalid")
	}

	prefix, err := s.getObjectPrefix(configPrefix, request)
	if err != nil {
		return "", err
	}

	typeEnd := strings.LastIndex(request.ReqType, ".")
	if typeEnd == -1 {
		return "", fmt.Errorf("invalid request type: %s", request.ReqType)
	}

	reqType := request.ReqType[typeEnd+1:]

	return fmt.Sprintf("%s/%s-%s.%s", prefix, request.Id, reqType, s.storeFormat), nil
}

func isValidScheme(scheme string) bool {
<<<<<<< HEAD
	return strings.HasPrefix(scheme, "s3") || strings.HasPrefix(scheme, "gs") || strings.HasPrefix(scheme, "abfs")
=======
	return strings.HasPrefix(scheme, S3Prefix) || strings.HasPrefix(scheme, GCSPrefix) || strings.HasPrefix(scheme, AzurePrefix)
>>>>>>> 1c7faf11
}

func parseBlobStoreURL(blobStoreUrl string, log *zap.SugaredLogger) (bucket, key string, err error) {
	u, err := url.Parse(blobStoreUrl)
	if err != nil {
		return "", "", err
	}

	if !isValidScheme(u.Scheme) {
		return "", "", fmt.Errorf("invalid scheme: %q", u.Scheme)
	}

	bucket = u.Host
	if u.User != nil {
		// azure URLs follow the format https://user@host/path/to/file where user is the bucket name.
		bucket = u.User.Username()
	}
	// u.Path starts with a "/" so trim it off.
	key = strings.TrimPrefix(u.Path, "/")
	log.Debugf("Returning bucket: %s", bucket)
	return bucket, key, nil
}<|MERGE_RESOLUTION|>--- conflicted
+++ resolved
@@ -38,18 +38,12 @@
 	GCSStorage   StorageStrategy = "gcs"
 	AzureStorage StorageStrategy = "abfs"
 	HttpStorage  StorageStrategy = "http"
-<<<<<<< HEAD
-
-	LogStoreFormatJson    string = "json"
-	LogStoreFormatParquet string = "parquet"
-=======
 )
 
 const (
 	S3Prefix    string = "s3"
 	GCSPrefix   string = "gs"
 	AzurePrefix string = "abfs"
->>>>>>> 1c7faf11
 )
 
 const DefaultStorage = HttpStorage
@@ -272,11 +266,7 @@
 }
 
 func isValidScheme(scheme string) bool {
-<<<<<<< HEAD
-	return strings.HasPrefix(scheme, "s3") || strings.HasPrefix(scheme, "gs") || strings.HasPrefix(scheme, "abfs")
-=======
 	return strings.HasPrefix(scheme, S3Prefix) || strings.HasPrefix(scheme, GCSPrefix) || strings.HasPrefix(scheme, AzurePrefix)
->>>>>>> 1c7faf11
 }
 
 func parseBlobStoreURL(blobStoreUrl string, log *zap.SugaredLogger) (bucket, key string, err error) {
