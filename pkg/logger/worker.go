/*
Copyright 2021 The KServe Authors.

Licensed under the Apache License, Version 2.0 (the "License");
you may not use this file except in compliance with the License.
You may obtain a copy of the License at

    http://www.apache.org/licenses/LICENSE-2.0

Unless required by applicable law or agreed to in writing, software
distributed under the License is distributed on an "AS IS" BASIS,
WITHOUT WARRANTIES OR CONDITIONS OF ANY KIND, either express or implied.
See the License for the specific language governing permissions and
limitations under the License.
*/

package logger

import (
	"bytes"
	"context"
	"crypto/tls"
	"crypto/x509"
	"encoding/json"
	"errors"
	"fmt"
	"io"
	"net/http"
	"os"
	"path/filepath"

	cloudevents "github.com/cloudevents/sdk-go/v2"
	cehttp "github.com/cloudevents/sdk-go/v2/protocol/http"
	"go.uber.org/zap"

	"github.com/kserve/kserve/pkg/constants"
)

const (
	CEInferenceRequest  = "org.kubeflow.serving.inference.request"
	CEInferenceResponse = "org.kubeflow.serving.inference.response"

	// cloud events extension attributes have to be lowercase alphanumeric
	// TODO: ideally request id would have its own header but make do with ce-id for now
	InferenceServiceAttr = "inferenceservicename"
	NamespaceAttr        = "namespace"
	ComponentAttr        = "component"
	MetadataAttr         = "metadata"
	// endpoint would be either default or canary
	EndpointAttr   = "endpoint"
	AnnotationAttr = "annotations"

	LoggerWorkerQueueSize = 100
	CloudEventsIdHeader   = "Ce-Id"
)

// A buffered channel that we can send work requests on.
var WorkQueue = make(chan LogRequest, LoggerWorkerQueueSize)

var PayloadSchema *Schema

func QueueLogRequest(req LogRequest) error {
	WorkQueue <- req
	return nil
}

// NewWorker creates, and returns a new Worker object. Its only argument
// is a channel that the worker can add itself to whenever it is done its
// work.
func NewWorker(id int, workerQueue chan chan LogRequest, store Store, logger *zap.SugaredLogger) Worker {
	// Create, and return the worker.
	return Worker{
		Log:         logger,
		ID:          id,
		Work:        make(chan LogRequest),
		WorkerQueue: workerQueue,
		QuitChan:    make(chan bool),
		Store:       store,
	}
}

type Worker struct {
	Log         *zap.SugaredLogger
	ID          int
	Work        chan LogRequest
	WorkerQueue chan chan LogRequest
	QuitChan    chan bool
	Store       Store
}

<<<<<<< HEAD
func (w *Worker) sendHttpCloudEvent(logReq LogRequest) error {
=======
// The sendEvent functionality has been extended to support custom user provided JSON schemas.  In the future, it is aimed to
// be expanded to support formats such as avro, parquet, etc.
func (w *Worker) sendEvent(logReq LogRequest) error {
	if logReq.CustomSchema != "" {
		if PayloadSchema == nil {
			schemaPath := filepath.Join(constants.LoggerCustomSchemaMountPath, logReq.CustomSchema)
			rawSchema, err := os.ReadFile(schemaPath)
			if err != nil {
				w.Log.Errorf("Failed to find user-supplied schema: %s", err.Error())
				return err
			}
			schema, err := LoadSchema(rawSchema)
			if err != nil {
				w.Log.Errorf("Failed to load schema in-memory: %s", err.Error())
				return err
			}
			PayloadSchema = schema
		}
		w.sendCustomEvent(logReq)

		return nil
	} else {
		return w.sendCloudEvent(logReq)
	}
}

func (w *Worker) sendCustomEvent(logReq LogRequest) error {
	client := http.Client{}
	if logReq.Url.Scheme == "https" {
		caCertFilePath := filepath.Join(constants.LoggerCaCertMountPath, logReq.CertName)
		caCertFile, err := os.ReadFile(caCertFilePath)
		// Do not fail if certificates not found, for backwards compatibility
		if err == nil {
			clientCertPool := x509.NewCertPool()
			if !clientCertPool.AppendCertsFromPEM(caCertFile) {
				return errors.New("while parsing CA certificate")
			}

			tlsTransport := &http.Transport{
				TLSClientConfig: &tls.Config{
					RootCAs:            clientCertPool,
					MinVersion:         tls.VersionTLS12,
					InsecureSkipVerify: logReq.TlsSkipVerify, // #nosec G402
				},
			}
			client.Transport = tlsTransport
		} else {
			w.Log.Warnf("using https endpoint but could not find CA cert file %s", caCertFilePath)
		}
	}
	payload, err := GeneratePayload(logReq)
	if err != nil {
		return fmt.Errorf("while generating payload from custom schema: %w", err)
	}
	resp, err := client.Post(logReq.Url.String(), logReq.ContentType, bytes.NewReader(payload))
	if err != nil {
		return fmt.Errorf("while sending HTTP POST: %w", err)
	}
	defer resp.Body.Close()

	if resp.StatusCode != http.StatusOK {
		body, _ := io.ReadAll(resp.Body)
		return fmt.Errorf("non-200 response: %d - %s", resp.StatusCode, string(body))
	}
	return nil
}

func (w *Worker) sendCloudEvent(logReq LogRequest) error {
>>>>>>> 5a115c92
	t, err := cloudevents.NewHTTP(
		cloudevents.WithTarget(logReq.Url.String()),
	)
	if err != nil {
		return fmt.Errorf("while creating http transport: %w", err)
	}

	if logReq.Url.Scheme == "https" {
		caCertFilePath := filepath.Join(constants.LoggerCaCertMountPath, logReq.CertName)
		caCertFile, err := os.ReadFile(caCertFilePath)
		// Do not fail if certificates not found, for backwards compatibility
		if err == nil {
			clientCertPool := x509.NewCertPool()
			if !clientCertPool.AppendCertsFromPEM(caCertFile) {
				return errors.New("while parsing CA certificate")
			}

			tlsTransport := &http.Transport{
				TLSClientConfig: &tls.Config{
					RootCAs:            clientCertPool,
					MinVersion:         tls.VersionTLS12,
					InsecureSkipVerify: logReq.TlsSkipVerify, // #nosec G402
				},
			}
			t.Client.Transport = tlsTransport
		} else {
			w.Log.Warnf("using https endpoint but could not find CA cert file %s", caCertFilePath)
		}
	}

	c, err := cloudevents.NewClient(t,
		cloudevents.WithTimeNow(),
	)
	if err != nil {
		return fmt.Errorf("while creating new cloudevents client: %w", err)
	}
	event := cloudevents.NewEvent(cloudevents.VersionV1)
	event.SetID(logReq.Id)
	event.SetType(logReq.ReqType)

	event.SetExtension(InferenceServiceAttr, logReq.InferenceService)
	event.SetExtension(NamespaceAttr, logReq.Namespace)
	event.SetExtension(ComponentAttr, logReq.Component)
	event.SetExtension(EndpointAttr, logReq.Endpoint)

	encodedMetadata, err := json.Marshal(logReq.Metadata)
	if err != nil {
		return fmt.Errorf("could not encode metadata as json: %w", err)
	}
	event.SetExtension(MetadataAttr, string(encodedMetadata))

	if len(logReq.Annotations) > 0 {
		bits, err := json.Marshal(logReq.Annotations)
		if err != nil {
			w.Log.Errorf("failed to marshal annotations: %w", err)
		} else {
			event.SetExtension(AnnotationAttr, string(bits))
		}
	}

	event.SetSource(logReq.SourceUri.String())
	if err := event.SetData(logReq.ContentType, *logReq.Bytes); err != nil {
		return fmt.Errorf("while setting cloudevents data: %w", err)
	}
	ceCtx := cloudevents.WithEncodingBinary(context.Background())
	res := c.Send(ceCtx, event)
	if cloudevents.IsUndelivered(res) {
		return fmt.Errorf("while sending event: %w", res)
	} else {
		var httpResult *cehttp.Result
		if cloudevents.ResultAs(res, &httpResult) {
			var err error
			if httpResult.StatusCode != http.StatusOK {
				err = fmt.Errorf(httpResult.Format, httpResult.Args...)
			}
			w.Log.Infof("Sent with status code %d, error: %v", httpResult.StatusCode, err)
		} else {
			w.Log.Infof("Send did not return an HTTP response: %s", res)
		}
	}
	return nil
}

// This function "starts" the worker by starting a goroutine, that is
// an infinite "for-select" loop.
func (w *Worker) Start() {
	go func() {
		for {
			// Add ourselves into the worker queue.
			w.WorkerQueue <- w.Work

			select {
			case work := <-w.Work:
				// Receive a work request.
				w.Log.Infof("Received work request %d, url: %s, requestId: %s", w.ID, work.Url.String(), work.Id)
<<<<<<< HEAD

				// Determine how we should handle the work request.
				strategy := GetStorageStrategy(work.Url.String())

				// Use HTTP if the URL scheme is HTTP or HTTPS, or if we don't have a configured logger store.
				if strategy == HttpStorage {
					if err := w.sendHttpCloudEvent(work); err != nil {
						w.Log.Error(err, "Failed to send cloud event, url: %s", work.Url.String())
					}
					continue
				}

				if w.Store == nil {
					w.Log.Error("Logger store not configured, cannot store event")
					continue
				}

				// Store the cloud event in a logger store.
				if err := w.Store.Store(work.Url, work); err != nil {
					w.Log.Error(err, "Failed to log cloud event", "url", work.Url.String())
=======
				w.Log.Infof("work received %v", work)
				if err := w.sendEvent(work); err != nil {
					w.Log.Error(err, "Failed to send cloud event, url: %s", work.Url.String())
>>>>>>> 5a115c92
				}

			case <-w.QuitChan:
				// We have been asked to stop.
				w.Log.Infof("worker %d stopping\n", w.ID)
				return
			}
		}
	}()
}

// Stop tells the worker to stop listening for work requests.
//
// Note that the worker will only stop *after* it has finished its work.
func (w *Worker) Stop() {
	go func() {
		w.QuitChan <- true
	}()
}<|MERGE_RESOLUTION|>--- conflicted
+++ resolved
@@ -88,9 +88,6 @@
 	Store       Store
 }
 
-<<<<<<< HEAD
-func (w *Worker) sendHttpCloudEvent(logReq LogRequest) error {
-=======
 // The sendEvent functionality has been extended to support custom user provided JSON schemas.  In the future, it is aimed to
 // be expanded to support formats such as avro, parquet, etc.
 func (w *Worker) sendEvent(logReq LogRequest) error {
@@ -113,7 +110,7 @@
 
 		return nil
 	} else {
-		return w.sendCloudEvent(logReq)
+		return w.sendHttpCloudEvent(logReq)
 	}
 }
 
@@ -158,8 +155,7 @@
 	return nil
 }
 
-func (w *Worker) sendCloudEvent(logReq LogRequest) error {
->>>>>>> 5a115c92
+func (w *Worker) sendHttpCloudEvent(logReq LogRequest) error {
 	t, err := cloudevents.NewHTTP(
 		cloudevents.WithTarget(logReq.Url.String()),
 	)
@@ -255,7 +251,6 @@
 			case work := <-w.Work:
 				// Receive a work request.
 				w.Log.Infof("Received work request %d, url: %s, requestId: %s", w.ID, work.Url.String(), work.Id)
-<<<<<<< HEAD
 
 				// Determine how we should handle the work request.
 				strategy := GetStorageStrategy(work.Url.String())
@@ -276,11 +271,6 @@
 				// Store the cloud event in a logger store.
 				if err := w.Store.Store(work.Url, work); err != nil {
 					w.Log.Error(err, "Failed to log cloud event", "url", work.Url.String())
-=======
-				w.Log.Infof("work received %v", work)
-				if err := w.sendEvent(work); err != nil {
-					w.Log.Error(err, "Failed to send cloud event, url: %s", work.Url.String())
->>>>>>> 5a115c92
 				}
 
 			case <-w.QuitChan:
