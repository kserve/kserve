--- conflicted
+++ resolved
@@ -33,7 +33,6 @@
 	logf "sigs.k8s.io/controller-runtime/pkg/log"
 	"sigs.k8s.io/controller-runtime/pkg/log/zap"
 	metricsserver "sigs.k8s.io/controller-runtime/pkg/metrics/server"
-	gatewayapiv1 "sigs.k8s.io/gateway-api/apis/v1"
 
 	"github.com/kserve/kserve/pkg/apis/serving/v1alpha1"
 	"github.com/kserve/kserve/pkg/apis/serving/v1beta1"
@@ -47,6 +46,7 @@
 var (
 	cfg       *rest.Config
 	k8sClient client.Client
+	clientset *kubernetes.Clientset
 )
 
 func TestV1beta1APIs(t *testing.T) {
@@ -80,35 +80,15 @@
 	Expect(err).NotTo(HaveOccurred())
 	err = v1beta1.AddToScheme(scheme.Scheme)
 	Expect(err).NotTo(HaveOccurred())
-<<<<<<< HEAD
 
 	k8sClient, err = client.New(cfg, client.Options{Scheme: scheme.Scheme})
 	Expect(err).ToNot(HaveOccurred())
 	Expect(k8sClient).ToNot(BeNil())
-=======
-	err = knservingv1.AddToScheme(scheme.Scheme)
-	Expect(err).NotTo(HaveOccurred())
-	err = netv1.AddToScheme(scheme.Scheme)
-	Expect(err).NotTo(HaveOccurred())
-	err = gatewayapiv1.Install(scheme.Scheme)
-	Expect(err).NotTo(HaveOccurred())
->>>>>>> c418bea7
 
-	clientset, err := kubernetes.NewForConfig(cfg)
+	clientset, err = kubernetes.NewForConfig(cfg)
 	Expect(err).ToNot(HaveOccurred())
 	Expect(clientset).ToNot(BeNil())
 
-<<<<<<< HEAD
-	// Create namespace
-	kfservingNamespaceObj := &corev1.Namespace{
-		ObjectMeta: metav1.ObjectMeta{
-			Name: constants.KServeNamespace,
-		},
-	}
-	Expect(k8sClient.Create(context.Background(), kfservingNamespaceObj)).Should(Succeed())
-
-=======
->>>>>>> c418bea7
 	k8sManager, err := ctrl.NewManager(cfg, ctrl.Options{
 		Scheme: scheme.Scheme,
 		Metrics: metricsserver.Options{
@@ -120,8 +100,8 @@
 	k8sClient = k8sManager.GetClient()
 	Expect(k8sClient).ToNot(BeNil())
 
-	//Create namespace
-	kserveNamespaceObj := &v1.Namespace{
+	// Create namespace
+	kserveNamespaceObj := &corev1.Namespace{
 		ObjectMeta: metav1.ObjectMeta{
 			Name: constants.KServeNamespace,
 		},
@@ -149,17 +129,4 @@
 		err = k8sManager.Start(ctx)
 		Expect(err).ToNot(HaveOccurred())
 	}()
-<<<<<<< HEAD
-
-	k8sClient = k8sManager.GetClient()
-	Expect(k8sClient).ToNot(BeNil())
-=======
-})
-
-var _ = AfterSuite(func() {
-	cancel()
-	By("tearing down the test environment")
-	err := testEnv.Stop()
-	Expect(err).ToNot(HaveOccurred())
->>>>>>> c418bea7
 })