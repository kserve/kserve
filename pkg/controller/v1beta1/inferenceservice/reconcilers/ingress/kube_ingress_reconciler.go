--- conflicted
+++ resolved
@@ -255,23 +255,17 @@
 }
 
 func (r *RawIngressReconciler) Reconcile(isvc *v1beta1api.InferenceService) error {
-<<<<<<< HEAD
 	var err error
 	isInternal := false
 	// disable ingress creation if service is labelled with cluster local or kserve domain is cluster local
 	if val, ok := isvc.Labels[constants.NetworkVisibility]; ok && val == constants.ClusterLocalVisibility {
 		isInternal = true
-=======
-	ingress, err := createRawIngress(r.scheme, isvc, r.ingressConfig, r.client)
-	if ingress == nil {
-		return nil
->>>>>>> 7933c436
 	}
 	if r.ingressConfig.IngressDomain == constants.ClusterLocalDomain {
 		isInternal = true
 	}
 	if !isInternal {
-		ingress, err := createRawIngress(r.scheme, isvc, r.ingressConfig)
+		ingress, err := createRawIngress(r.scheme, isvc, r.ingressConfig, r.client)
 		if ingress == nil {
 			return nil
 		}
