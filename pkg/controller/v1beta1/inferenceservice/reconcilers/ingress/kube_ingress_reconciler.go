/*
Copyright 2021 The KServe Authors.

Licensed under the Apache License, Version 2.0 (the "License");
you may not use this file except in compliance with the License.
You may obtain a copy of the License at

    http://www.apache.org/licenses/LICENSE-2.0

Unless required by applicable law or agreed to in writing, software
distributed under the License is distributed on an "AS IS" BASIS,
WITHOUT WARRANTIES OR CONDITIONS OF ANY KIND, either express or implied.
See the License for the specific language governing permissions and
limitations under the License.
*/

package ingress

import (
	"context"
	"fmt"

<<<<<<< HEAD
=======
	"github.com/kserve/kserve/pkg/apis/serving/v1beta1"
	"github.com/kserve/kserve/pkg/constants"
	"github.com/kserve/kserve/pkg/utils"
>>>>>>> c418bea7
	corev1 "k8s.io/api/core/v1"
	netv1 "k8s.io/api/networking/v1"
	"k8s.io/apimachinery/pkg/api/equality"
	apierr "k8s.io/apimachinery/pkg/api/errors"
	metav1 "k8s.io/apimachinery/pkg/apis/meta/v1"
	"k8s.io/apimachinery/pkg/runtime"
	"k8s.io/apimachinery/pkg/types"
	"knative.dev/pkg/apis"
<<<<<<< HEAD
	knapis "knative.dev/pkg/apis"
	duckv1 "knative.dev/pkg/apis/duck/v1"
	"knative.dev/pkg/network"
=======
	duckv1 "knative.dev/pkg/apis/duck/v1"
>>>>>>> c418bea7
	"sigs.k8s.io/controller-runtime/pkg/client"
	"sigs.k8s.io/controller-runtime/pkg/controller/controllerutil"

	"github.com/kserve/kserve/pkg/apis/serving/v1beta1"
	"github.com/kserve/kserve/pkg/constants"
	"github.com/kserve/kserve/pkg/utils"
)

// RawIngressReconciler reconciles the kubernetes ingress
type RawIngressReconciler struct {
	client        client.Client
	scheme        *runtime.Scheme
	ingressConfig *v1beta1.IngressConfig
	isvcConfig    *v1beta1.InferenceServicesConfig
}

func NewRawIngressReconciler(client client.Client,
	scheme *runtime.Scheme,
	ingressConfig *v1beta1.IngressConfig,
	isvcConfig *v1beta1.InferenceServicesConfig,
) (*RawIngressReconciler, error) {
	return &RawIngressReconciler{
		client:        client,
		scheme:        scheme,
		ingressConfig: ingressConfig,
		isvcConfig:    isvcConfig,
	}, nil
}

<<<<<<< HEAD
func (r *RawIngressReconciler) Reconcile(ctx context.Context, isvc *v1beta1.InferenceService) error {
	var err error
	isInternal := false
	// disable ingress creation if service is labelled with cluster local or kserve domain is cluster local
	if val, ok := isvc.Labels[constants.NetworkVisibility]; ok && val == constants.ClusterLocalVisibility {
		isInternal = true
	}
	if r.ingressConfig.IngressDomain == constants.ClusterLocalDomain {
		isInternal = true
	}
	if !isInternal && !r.ingressConfig.DisableIngressCreation {
		ingress, err := createRawIngress(ctx, r.scheme, isvc, r.ingressConfig, r.client, r.isvcConfig)
		if ingress == nil {
			return nil
		}
		if err != nil {
			return err
		}
		// reconcile ingress
		existingIngress := &netv1.Ingress{}
		err = r.client.Get(ctx, types.NamespacedName{
			Namespace: isvc.Namespace,
			Name:      isvc.Name,
		}, existingIngress)
		if err != nil {
			if apierr.IsNotFound(err) {
				err = r.client.Create(ctx, ingress)
				log.Info("creating ingress", "ingressName", isvc.Name, "err", err)
			} else {
				return err
			}
		} else {
			if !semanticIngressEquals(ingress, existingIngress) {
				err = r.client.Update(ctx, ingress)
				log.Info("updating ingress", "ingressName", isvc.Name, "err", err)
			}
		}
		if err != nil {
			return err
		}
	}
	isvc.Status.URL, err = createRawURL(isvc, r.ingressConfig)
	if err != nil {
		return err
	}
	isvc.Status.Address = &duckv1.Addressable{
		URL: &apis.URL{
			Host:   getRawServiceHost(ctx, isvc, r.client),
			Scheme: r.ingressConfig.UrlScheme,
			Path:   "",
		},
	}
	isvc.Status.SetCondition(v1beta1.IngressReady, &apis.Condition{
		Type:   v1beta1.IngressReady,
		Status: corev1.ConditionTrue,
	})
	return nil
}

func createRawURL(isvc *v1beta1.InferenceService,
	ingressConfig *v1beta1.IngressConfig,
) (*knapis.URL, error) {
	var err error
	url := &knapis.URL{}
	url.Scheme = ingressConfig.UrlScheme
	url.Host, err = GenerateDomainName(isvc.Name, isvc.ObjectMeta, ingressConfig)
	if err != nil {
		return nil, err
	}

	return url, nil
}

func getRawServiceHost(ctx context.Context, isvc *v1beta1.InferenceService, client client.Client) string {
	existingService := &corev1.Service{}
	if isvc.Spec.Transformer != nil {
		transformerName := constants.TransformerServiceName(isvc.Name)

		// Check if existing transformer service name has default suffix
		err := client.Get(ctx, types.NamespacedName{Name: constants.DefaultTransformerServiceName(isvc.Name), Namespace: isvc.Namespace}, existingService)
		if err == nil {
			transformerName = constants.DefaultTransformerServiceName(isvc.Name)
		}
		return network.GetServiceHostname(transformerName, isvc.Namespace)
	}

	predictorName := constants.PredictorServiceName(isvc.Name)

	// Check if existing predictor service name has default suffix
	err := client.Get(ctx, types.NamespacedName{Name: constants.DefaultPredictorServiceName(isvc.Name), Namespace: isvc.Namespace}, existingService)
	if err == nil {
		predictorName = constants.DefaultPredictorServiceName(isvc.Name)
	}
	return network.GetServiceHostname(predictorName, isvc.Namespace)
}

=======
>>>>>>> c418bea7
func generateRule(ingressHost string, componentName string, path string, port int32) netv1.IngressRule { //nolint:unparam
	pathType := netv1.PathTypePrefix
	rule := netv1.IngressRule{
		Host: ingressHost,
		IngressRuleValue: netv1.IngressRuleValue{
			HTTP: &netv1.HTTPIngressRuleValue{
				Paths: []netv1.HTTPIngressPath{
					{
						Path:     path,
						PathType: &pathType,
						Backend: netv1.IngressBackend{
							Service: &netv1.IngressServiceBackend{
								Name: componentName,
								Port: netv1.ServiceBackendPort{
									Number: port,
								},
							},
						},
					},
				},
			},
		},
	}
	return rule
}

func generateMetadata(isvc *v1beta1.InferenceService,
	componentType constants.InferenceServiceComponent, name string,
	isvcConfig *v1beta1.InferenceServicesConfig,
) metav1.ObjectMeta {
	// get annotations from isvc
	annotations := utils.Filter(isvc.Annotations, func(key string) bool {
		return !utils.Includes(isvcConfig.ServiceAnnotationDisallowedList, key)
	})
	objectMeta := metav1.ObjectMeta{
		Name:      name,
		Namespace: isvc.Namespace,
		Labels: utils.Union(isvc.Labels, map[string]string{
			constants.InferenceServicePodLabelKey: isvc.Name,
			constants.KServiceComponentLabel:      string(componentType),
		}),
		Annotations: annotations,
	}
	return objectMeta
}

// generateIngressHost return the config domain in configmap.IngressDomain
func generateIngressHost(ingressConfig *v1beta1.IngressConfig,
	isvc *v1beta1.InferenceService,
	isvcConfig *v1beta1.InferenceServicesConfig,
	componentType string,
	topLevelFlag bool,
	name string,
) (string, error) {
	metadata := generateMetadata(isvc, constants.InferenceServiceComponent(componentType), name, isvcConfig)
	if !topLevelFlag {
		return GenerateDomainName(metadata.Name, isvc.ObjectMeta, ingressConfig)
	} else {
		return GenerateDomainName(isvc.Name, isvc.ObjectMeta, ingressConfig)
	}
}

func createRawIngress(ctx context.Context, scheme *runtime.Scheme, isvc *v1beta1.InferenceService,
	ingressConfig *v1beta1.IngressConfig, client client.Client,
	isvcConfig *v1beta1.InferenceServicesConfig,
) (*netv1.Ingress, error) {
	if !isvc.Status.IsConditionReady(v1beta1.PredictorReady) {
		isvc.Status.SetCondition(v1beta1.IngressReady, &apis.Condition{
			Type:   v1beta1.IngressReady,
			Status: corev1.ConditionFalse,
			Reason: "Predictor ingress not created",
		})
		return nil, nil
	}
	var rules []netv1.IngressRule
	existing := &corev1.Service{}
	predictorName := constants.PredictorServiceName(isvc.Name)
	switch {
	case isvc.Spec.Transformer != nil:
		if !isvc.Status.IsConditionReady(v1beta1.TransformerReady) {
			isvc.Status.SetCondition(v1beta1.IngressReady, &apis.Condition{
				Type:   v1beta1.IngressReady,
				Status: corev1.ConditionFalse,
				Reason: "Transformer ingress not created",
			})
			return nil, nil
		}
		transformerName := constants.TransformerServiceName(isvc.Name)
		explainerName := constants.ExplainerServiceName(isvc.Name)
		err := client.Get(ctx, types.NamespacedName{Name: constants.DefaultTransformerServiceName(isvc.Name), Namespace: isvc.Namespace}, existing)
		if err == nil {
			transformerName = constants.DefaultTransformerServiceName(isvc.Name)
			predictorName = constants.DefaultPredictorServiceName(isvc.Name)
			explainerName = constants.DefaultExplainerServiceName(isvc.Name)
		}
		host, err := generateIngressHost(ingressConfig, isvc, isvcConfig, string(constants.Transformer), true, transformerName)
		if err != nil {
			return nil, fmt.Errorf("failed creating top level transformer ingress host: %w", err)
		}
		transformerHost, err := generateIngressHost(ingressConfig, isvc, isvcConfig, string(constants.Transformer), false, transformerName)
		if err != nil {
			return nil, fmt.Errorf("failed creating transformer ingress host: %w", err)
		}
		if isvc.Spec.Explainer != nil {
			explainerHost, err := generateIngressHost(ingressConfig, isvc, isvcConfig, string(constants.Explainer), false, transformerName)
			if err != nil {
				return nil, fmt.Errorf("failed creating explainer ingress host: %w", err)
			}
			rules = append(rules, generateRule(explainerHost, explainerName, "/", constants.CommonDefaultHttpPort))
		}
		// :predict routes to the transformer when there are both predictor and transformer
		rules = append(rules, generateRule(host, transformerName, "/", constants.CommonDefaultHttpPort))
		rules = append(rules, generateRule(transformerHost, predictorName, "/", constants.CommonDefaultHttpPort))
	case isvc.Spec.Explainer != nil:
		if !isvc.Status.IsConditionReady(v1beta1.ExplainerReady) {
			isvc.Status.SetCondition(v1beta1.IngressReady, &apis.Condition{
				Type:   v1beta1.IngressReady,
				Status: corev1.ConditionFalse,
				Reason: "Explainer ingress not created",
			})
			return nil, nil
		}
		explainerName := constants.ExplainerServiceName(isvc.Name)
		err := client.Get(ctx, types.NamespacedName{Name: constants.DefaultExplainerServiceName(isvc.Name), Namespace: isvc.Namespace}, existing)
		if err == nil {
			explainerName = constants.DefaultExplainerServiceName(isvc.Name)
			predictorName = constants.DefaultPredictorServiceName(isvc.Name)
		}
		host, err := generateIngressHost(ingressConfig, isvc, isvcConfig, string(constants.Explainer), true, explainerName)
		if err != nil {
			return nil, fmt.Errorf("failed creating top level explainer ingress host: %w", err)
		}
		explainerHost, err := generateIngressHost(ingressConfig, isvc, isvcConfig, string(constants.Explainer), false, explainerName)
		if err != nil {
			return nil, fmt.Errorf("failed creating explainer ingress host: %w", err)
		}
		// :predict routes to the predictor when there is only predictor and explainer
		rules = append(rules, generateRule(host, predictorName, "/", constants.CommonDefaultHttpPort))
		rules = append(rules, generateRule(explainerHost, explainerName, "/", constants.CommonDefaultHttpPort))
	default:
		err := client.Get(ctx, types.NamespacedName{Name: constants.DefaultPredictorServiceName(isvc.Name), Namespace: isvc.Namespace}, existing)
		if err == nil {
			predictorName = constants.DefaultPredictorServiceName(isvc.Name)
		}
		host, err := generateIngressHost(ingressConfig, isvc, isvcConfig, string(constants.Predictor), true, predictorName)
		if err != nil {
			return nil, fmt.Errorf("failed creating top level predictor ingress host: %w", err)
		}
		rules = append(rules, generateRule(host, predictorName, "/", constants.CommonDefaultHttpPort))
	}
	// add predictor rule
	predictorHost, err := generateIngressHost(ingressConfig, isvc, isvcConfig, string(constants.Predictor), false, predictorName)
	if err != nil {
		return nil, fmt.Errorf("failed creating predictor ingress host: %w", err)
	}
	rules = append(rules, generateRule(predictorHost, predictorName, "/", constants.CommonDefaultHttpPort))

	ingress := &netv1.Ingress{
		ObjectMeta: metav1.ObjectMeta{
			Name:        isvc.ObjectMeta.Name,
			Namespace:   isvc.ObjectMeta.Namespace,
			Annotations: isvc.Annotations,
		},
		Spec: netv1.IngressSpec{
			IngressClassName: ingressConfig.IngressClassName,
			Rules:            rules,
		},
	}
	if err := controllerutil.SetControllerReference(isvc, ingress, scheme); err != nil {
		return nil, err
	}
	return ingress, nil
}

func semanticIngressEquals(desired, existing *netv1.Ingress) bool {
	return equality.Semantic.DeepEqual(desired.Spec, existing.Spec)
}

func (r *RawIngressReconciler) Reconcile(isvc *v1beta1.InferenceService) error {
	var err error
	isInternal := false
	// disable ingress creation if service is labelled with cluster local or kserve domain is cluster local
	if val, ok := isvc.Labels[constants.NetworkVisibility]; ok && val == constants.ClusterLocalVisibility {
		isInternal = true
	}
	if r.ingressConfig.IngressDomain == constants.ClusterLocalDomain {
		isInternal = true
	}
	if !isInternal && !r.ingressConfig.DisableIngressCreation {
		ingress, err := createRawIngress(r.scheme, isvc, r.ingressConfig, r.client, r.isvcConfig)
		if ingress == nil {
			return nil
		}
		if err != nil {
			return err
		}
		// reconcile ingress
		existingIngress := &netv1.Ingress{}
		err = r.client.Get(context.TODO(), types.NamespacedName{
			Namespace: isvc.Namespace,
			Name:      isvc.Name,
		}, existingIngress)
		if err != nil {
			if apierr.IsNotFound(err) {
				err = r.client.Create(context.TODO(), ingress)
				log.Info("creating ingress", "ingressName", isvc.Name, "err", err)
			} else {
				return err
			}
		} else {
			if !semanticIngressEquals(ingress, existingIngress) {
				err = r.client.Update(context.TODO(), ingress)
				log.Info("updating ingress", "ingressName", isvc.Name, "err", err)
			}
		}
		if err != nil {
			return err
		}
	}
	isvc.Status.URL, err = createRawURL(isvc, r.ingressConfig)
	if err != nil {
		return err
	}
	isvc.Status.Address = &duckv1.Addressable{
		URL: &apis.URL{
			Host:   getRawServiceHost(isvc, r.client),
			Scheme: r.ingressConfig.UrlScheme,
			Path:   "",
		},
	}
	isvc.Status.SetCondition(v1beta1.IngressReady, &apis.Condition{
		Type:   v1beta1.IngressReady,
		Status: corev1.ConditionTrue,
	})
	return nil
}<|MERGE_RESOLUTION|>--- conflicted
+++ resolved
@@ -20,12 +20,6 @@
 	"context"
 	"fmt"
 
-<<<<<<< HEAD
-=======
-	"github.com/kserve/kserve/pkg/apis/serving/v1beta1"
-	"github.com/kserve/kserve/pkg/constants"
-	"github.com/kserve/kserve/pkg/utils"
->>>>>>> c418bea7
 	corev1 "k8s.io/api/core/v1"
 	netv1 "k8s.io/api/networking/v1"
 	"k8s.io/apimachinery/pkg/api/equality"
@@ -34,13 +28,7 @@
 	"k8s.io/apimachinery/pkg/runtime"
 	"k8s.io/apimachinery/pkg/types"
 	"knative.dev/pkg/apis"
-<<<<<<< HEAD
-	knapis "knative.dev/pkg/apis"
 	duckv1 "knative.dev/pkg/apis/duck/v1"
-	"knative.dev/pkg/network"
-=======
-	duckv1 "knative.dev/pkg/apis/duck/v1"
->>>>>>> c418bea7
 	"sigs.k8s.io/controller-runtime/pkg/client"
 	"sigs.k8s.io/controller-runtime/pkg/controller/controllerutil"
 
@@ -70,7 +58,6 @@
 	}, nil
 }
 
-<<<<<<< HEAD
 func (r *RawIngressReconciler) Reconcile(ctx context.Context, isvc *v1beta1.InferenceService) error {
 	var err error
 	isInternal := false
@@ -130,45 +117,6 @@
 	return nil
 }
 
-func createRawURL(isvc *v1beta1.InferenceService,
-	ingressConfig *v1beta1.IngressConfig,
-) (*knapis.URL, error) {
-	var err error
-	url := &knapis.URL{}
-	url.Scheme = ingressConfig.UrlScheme
-	url.Host, err = GenerateDomainName(isvc.Name, isvc.ObjectMeta, ingressConfig)
-	if err != nil {
-		return nil, err
-	}
-
-	return url, nil
-}
-
-func getRawServiceHost(ctx context.Context, isvc *v1beta1.InferenceService, client client.Client) string {
-	existingService := &corev1.Service{}
-	if isvc.Spec.Transformer != nil {
-		transformerName := constants.TransformerServiceName(isvc.Name)
-
-		// Check if existing transformer service name has default suffix
-		err := client.Get(ctx, types.NamespacedName{Name: constants.DefaultTransformerServiceName(isvc.Name), Namespace: isvc.Namespace}, existingService)
-		if err == nil {
-			transformerName = constants.DefaultTransformerServiceName(isvc.Name)
-		}
-		return network.GetServiceHostname(transformerName, isvc.Namespace)
-	}
-
-	predictorName := constants.PredictorServiceName(isvc.Name)
-
-	// Check if existing predictor service name has default suffix
-	err := client.Get(ctx, types.NamespacedName{Name: constants.DefaultPredictorServiceName(isvc.Name), Namespace: isvc.Namespace}, existingService)
-	if err == nil {
-		predictorName = constants.DefaultPredictorServiceName(isvc.Name)
-	}
-	return network.GetServiceHostname(predictorName, isvc.Namespace)
-}
-
-=======
->>>>>>> c418bea7
 func generateRule(ingressHost string, componentName string, path string, port int32) netv1.IngressRule { //nolint:unparam
 	pathType := netv1.PathTypePrefix
 	rule := netv1.IngressRule{
@@ -345,63 +293,4 @@
 
 func semanticIngressEquals(desired, existing *netv1.Ingress) bool {
 	return equality.Semantic.DeepEqual(desired.Spec, existing.Spec)
-}
-
-func (r *RawIngressReconciler) Reconcile(isvc *v1beta1.InferenceService) error {
-	var err error
-	isInternal := false
-	// disable ingress creation if service is labelled with cluster local or kserve domain is cluster local
-	if val, ok := isvc.Labels[constants.NetworkVisibility]; ok && val == constants.ClusterLocalVisibility {
-		isInternal = true
-	}
-	if r.ingressConfig.IngressDomain == constants.ClusterLocalDomain {
-		isInternal = true
-	}
-	if !isInternal && !r.ingressConfig.DisableIngressCreation {
-		ingress, err := createRawIngress(r.scheme, isvc, r.ingressConfig, r.client, r.isvcConfig)
-		if ingress == nil {
-			return nil
-		}
-		if err != nil {
-			return err
-		}
-		// reconcile ingress
-		existingIngress := &netv1.Ingress{}
-		err = r.client.Get(context.TODO(), types.NamespacedName{
-			Namespace: isvc.Namespace,
-			Name:      isvc.Name,
-		}, existingIngress)
-		if err != nil {
-			if apierr.IsNotFound(err) {
-				err = r.client.Create(context.TODO(), ingress)
-				log.Info("creating ingress", "ingressName", isvc.Name, "err", err)
-			} else {
-				return err
-			}
-		} else {
-			if !semanticIngressEquals(ingress, existingIngress) {
-				err = r.client.Update(context.TODO(), ingress)
-				log.Info("updating ingress", "ingressName", isvc.Name, "err", err)
-			}
-		}
-		if err != nil {
-			return err
-		}
-	}
-	isvc.Status.URL, err = createRawURL(isvc, r.ingressConfig)
-	if err != nil {
-		return err
-	}
-	isvc.Status.Address = &duckv1.Addressable{
-		URL: &apis.URL{
-			Host:   getRawServiceHost(isvc, r.client),
-			Scheme: r.ingressConfig.UrlScheme,
-			Path:   "",
-		},
-	}
-	isvc.Status.SetCondition(v1beta1.IngressReady, &apis.Condition{
-		Type:   v1beta1.IngressReady,
-		Status: corev1.ConditionTrue,
-	})
-	return nil
 }