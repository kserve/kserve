--- conflicted
+++ resolved
@@ -125,7 +125,6 @@
 		log.Error(err1, "failed to get service config")
 	}
 
-<<<<<<< HEAD
 	if storageUris != nil && len(*storageUris) > 0 {
 		var isvcReadonlyStringFlag = true
 		isvcReadonlyString, ok := componentMeta.Annotations[constants.StorageReadonlyAnnotationKey]
@@ -149,7 +148,7 @@
 		}
 
 		pod.CommonStorageInitialization(storageInitializerParams)
-		
+
 		if workerPodSpec != nil {
 			workerStorageInitializerParams := &pod.StorageInitializerParams{
 				Namespace:            workerComponentMeta.Namespace,
@@ -168,16 +167,6 @@
 	}
 
 	deployment, err := deployment.NewDeploymentReconciler(client, scheme, componentMeta, workerComponentMeta, componentExt, podSpec, workerPodSpec)
-=======
-	// Get deploy config
-	deployConfig, err := v1beta1.NewDeployConfig(isvcConfigMap)
-	if err != nil {
-		log.Error(err, "failed to get deploy config")
-		deployConfig = nil // Use nil if config is not available
-	}
-
-	deployment, err := deployment.NewDeploymentReconciler(client, scheme, componentMeta, workerComponentMeta, componentExt, podSpec, workerPodSpec, deployConfig)
->>>>>>> fcf8e3e3
 	if err != nil {
 		return nil, err
 	}
