/*
Copyright 2021 The KServe Authors.

Licensed under the Apache License, Version 2.0 (the "License");
you may not use this file except in compliance with the License.
You may obtain a copy of the License at

    http://www.apache.org/licenses/LICENSE-2.0

Unless required by applicable law or agreed to in writing, software
distributed under the License is distributed on an "AS IS" BASIS,
WITHOUT WARRANTIES OR CONDITIONS OF ANY KIND, either express or implied.
See the License for the specific language governing permissions and
limitations under the License.
*/

package inferenceservice

import (
	"context"
	"fmt"
	"reflect"
	"strings"

	"github.com/go-logr/logr"
	"github.com/pkg/errors"
	istioclientv1beta1 "istio.io/client-go/pkg/apis/networking/v1beta1"
	appsv1 "k8s.io/api/apps/v1"
	v1 "k8s.io/api/core/v1"
	"k8s.io/apimachinery/pkg/api/equality"
	apierr "k8s.io/apimachinery/pkg/api/errors"
	metav1 "k8s.io/apimachinery/pkg/apis/meta/v1"
	"k8s.io/apimachinery/pkg/runtime"
	"k8s.io/apimachinery/pkg/types"
	"k8s.io/client-go/kubernetes"
	"k8s.io/client-go/rest"
	"k8s.io/client-go/tools/record"
	"knative.dev/pkg/apis"
	knservingv1 "knative.dev/serving/pkg/apis/serving/v1"
	ctrl "sigs.k8s.io/controller-runtime"
	"sigs.k8s.io/controller-runtime/pkg/client"
	"sigs.k8s.io/controller-runtime/pkg/controller/controllerutil"
	"sigs.k8s.io/controller-runtime/pkg/reconcile"
	"sigs.k8s.io/yaml"

	"github.com/kserve/kserve/pkg/apis/serving/v1alpha1"
	"github.com/kserve/kserve/pkg/apis/serving/v1beta1"
	"github.com/kserve/kserve/pkg/constants"
	"github.com/kserve/kserve/pkg/controller/v1beta1/inferenceservice/components"
	"github.com/kserve/kserve/pkg/controller/v1beta1/inferenceservice/reconcilers/cabundleconfigmap"
	"github.com/kserve/kserve/pkg/controller/v1beta1/inferenceservice/reconcilers/ingress"
	modelconfig "github.com/kserve/kserve/pkg/controller/v1beta1/inferenceservice/reconcilers/modelconfig"
	isvcutils "github.com/kserve/kserve/pkg/controller/v1beta1/inferenceservice/utils"
	"github.com/kserve/kserve/pkg/utils"
)

// +kubebuilder:rbac:groups=serving.kserve.io,resources=inferenceservices;inferenceservices/finalizers,verbs=get;list;watch;create;update;patch;delete
// +kubebuilder:rbac:groups=serving.kserve.io,resources=servingruntimes;servingruntimes/finalizers,verbs=get;list;watch;create;update;patch;delete
// +kubebuilder:rbac:groups=serving.kserve.io,resources=servingruntimes/status,verbs=get;update;patch
// +kubebuilder:rbac:groups=serving.kserve.io,resources=clusterservingruntimes;clusterservingruntimes/finalizers,verbs=get;list;watch;create;update;patch;delete
// +kubebuilder:rbac:groups=serving.kserve.io,resources=clusterservingruntimes/status,verbs=get;update;patch
// +kubebuilder:rbac:groups=serving.kserve.io,resources=clusterstoragecontainers,verbs=get;list;watch;create;update;patch;delete
// +kubebuilder:rbac:groups=serving.kserve.io,resources=localmodelcaches,verbs=get;list;watch
// +kubebuilder:rbac:groups=apps,resources=deployments,verbs=get;list;watch;create;update;patch;delete
// +kubebuilder:rbac:groups=networking.k8s.io,resources=ingresses,verbs=get;list;watch;create;update;patch;delete
// +kubebuilder:rbac:groups=serving.kserve.io,resources=inferenceservices/status,verbs=get;update;patch
// +kubebuilder:rbac:groups=serving.knative.dev,resources=services,verbs=get;list;watch;create;update;patch;delete
// +kubebuilder:rbac:groups=serving.knative.dev,resources=services/finalizers,verbs=get;list;watch;create;update;patch;delete
// +kubebuilder:rbac:groups=serving.knative.dev,resources=services/status,verbs=get;update;patch
// +kubebuilder:rbac:groups=networking.istio.io,resources=virtualservices,verbs=get;list;watch;create;update;patch;delete
// +kubebuilder:rbac:groups=networking.istio.io,resources=virtualservices/finalizers,verbs=get;list;watch;create;update;patch;delete
// +kubebuilder:rbac:groups=networking.istio.io,resources=virtualservices/status,verbs=get;update;patch
// +kubebuilder:rbac:groups=admissionregistration.k8s.io,resources=mutatingwebhookconfigurations;validatingwebhookconfigurations,verbs=get;list;watch;create;update;patch;delete
// +kubebuilder:rbac:groups=autoscaling,resources=horizontalpodautoscalers,verbs=get;list;watch;create;update;patch;delete
// +kubebuilder:rbac:groups=core,resources=services,verbs=get;list;watch;create;update;patch;delete
// +kubebuilder:rbac:groups=core,resources=serviceaccounts,verbs=get
// +kubebuilder:rbac:groups=core,resources=configmaps,verbs=get;create
// +kubebuilder:rbac:groups=core,resources=secrets,verbs=get
// +kubebuilder:rbac:groups=core,resources=namespaces,verbs=get;list;watch
// +kubebuilder:rbac:groups=core,resources=events,verbs=get;list;watch;create;update;patch;delete
// +kubebuilder:rbac:groups=core,resources=pods,verbs=get;list;watch

// InferenceServiceState describes the Readiness of the InferenceService
type InferenceServiceState string

// Different InferenceServiceState an InferenceService may have.
const (
	InferenceServiceReadyState    InferenceServiceState = "InferenceServiceReady"
	InferenceServiceNotReadyState InferenceServiceState = "InferenceServiceNotReady"
)

// InferenceServiceReconciler reconciles a InferenceService object
type InferenceServiceReconciler struct {
	client.Client
	ClientConfig *rest.Config
	Clientset    kubernetes.Interface
	Log          logr.Logger
	Scheme       *runtime.Scheme
	Recorder     record.EventRecorder
}

func (r *InferenceServiceReconciler) Reconcile(ctx context.Context, req ctrl.Request) (ctrl.Result, error) {
	// Fetch the InferenceService instance
	isvc := &v1beta1.InferenceService{}
	if err := r.Get(ctx, req.NamespacedName, isvc); err != nil {
		if apierr.IsNotFound(err) {
			// Object not found, return.  Created objects are automatically garbage collected.
			// For additional cleanup logic use finalizers.
			return reconcile.Result{}, nil
		}
		return reconcile.Result{}, err
	}

	isvcConfig, err := v1beta1api.NewInferenceServicesConfig(r.Clientset)
	if err != nil {
		return reconcile.Result{}, errors.Wrapf(err, "fails to create InferenceServicesConfig")
	}

	// get annotations from isvc
	annotations := utils.Filter(isvc.Annotations, func(key string) bool {
		return !utils.Includes(isvcConfig.ServiceAnnotationDisallowedList, key)
	})

	deployConfig, err := v1beta1.NewDeployConfig(r.Clientset)
	if err != nil {
		return reconcile.Result{}, errors.Wrapf(err, "fails to create DeployConfig")
	}

	deploymentMode := isvcutils.GetDeploymentMode(annotations, deployConfig)
	r.Log.Info("Inference service deployment mode ", "deployment mode ", deploymentMode)

	if deploymentMode == constants.ModelMeshDeployment {
		if isvc.Spec.Transformer == nil {
			// Skip if no transformers
			r.Log.Info("Skipping reconciliation for InferenceService", constants.DeploymentMode, deploymentMode,
				"apiVersion", isvc.APIVersion, "isvc", isvc.Name)
			return ctrl.Result{}, nil
		}
		// Continue to reconcile when there is a transformer
		r.Log.Info("Continue reconciliation for InferenceService", constants.DeploymentMode, deploymentMode,
			"apiVersion", isvc.APIVersion, "isvc", isvc.Name)
	}
	// name of our custom finalizer
	finalizerName := "inferenceservice.finalizers"

	// examine DeletionTimestamp to determine if object is under deletion
	if isvc.ObjectMeta.DeletionTimestamp.IsZero() {
		// The object is not being deleted, so if it does not have our finalizer,
		// then lets add the finalizer and update the object. This is equivalent
		// registering our finalizer.
		if !controllerutil.ContainsFinalizer(isvc, finalizerName) {
			controllerutil.AddFinalizer(isvc, finalizerName)
			patchYaml := "metadata:\n  finalizers: [" + strings.Join(isvc.ObjectMeta.Finalizers, ",") + "]"
			patchJson, _ := yaml.YAMLToJSON([]byte(patchYaml))
			if err := r.Patch(ctx, isvc, client.RawPatch(types.MergePatchType, patchJson)); err != nil {
				return ctrl.Result{}, err
			}
		}
	} else {
		// The object is being deleted
		if controllerutil.ContainsFinalizer(isvc, finalizerName) {
			// our finalizer is present, so lets handle any external dependency
			if err := r.deleteExternalResources(isvc); err != nil {
				// if fail to delete the external dependency here, return with error
				// so that it can be retried
				return ctrl.Result{}, err
			}

			// remove our finalizer from the list and update it.
			controllerutil.RemoveFinalizer(isvc, finalizerName)
			patchYaml := "metadata:\n  finalizers: [" + strings.Join(isvc.ObjectMeta.Finalizers, ",") + "]"
			patchJson, _ := yaml.YAMLToJSON([]byte(patchYaml))
			if err := r.Patch(ctx, isvc, client.RawPatch(types.MergePatchType, patchJson)); err != nil {
				return ctrl.Result{}, err
			}
		}

		// Stop reconciliation as the item is being deleted
		return ctrl.Result{}, nil
	}

	// Abort early if the resolved deployment mode is Serverless, but Knative Services are not available
	if deploymentMode == constants.Serverless {
		ksvcAvailable, checkKsvcErr := utils.IsCrdAvailable(r.ClientConfig, knservingv1.SchemeGroupVersion.String(), constants.KnativeServiceKind)
		if checkKsvcErr != nil {
			return reconcile.Result{}, checkKsvcErr
		}

		if !ksvcAvailable {
			r.Recorder.Event(isvc, v1.EventTypeWarning, "ServerlessModeRejected",
				"It is not possible to use Serverless deployment mode when Knative Services are not available")
			return reconcile.Result{Requeue: false}, reconcile.TerminalError(fmt.Errorf("the resolved deployment mode of InferenceService '%s' is Serverless, but Knative Serving is not available", isvc.Name))
		}
	}

	// Setup reconcilers
	r.Log.Info("Reconciling inference service", "apiVersion", isvc.APIVersion, "isvc", isvc.Name)
<<<<<<< HEAD
	isvcConfig, err := v1beta1.NewInferenceServicesConfig(r.Clientset)
	if err != nil {
		return reconcile.Result{}, errors.Wrapf(err, "fails to create InferenceServicesConfig")
	}
=======
>>>>>>> 654d314f

	// Reconcile cabundleConfigMap
	caBundleConfigMapReconciler := cabundleconfigmap.NewCaBundleConfigMapReconciler(r.Client, r.Clientset, r.Scheme)
	if err := caBundleConfigMapReconciler.Reconcile(isvc); err != nil {
		return reconcile.Result{}, err
	}

	reconcilers := []components.Component{}
	if deploymentMode != constants.ModelMeshDeployment {
		reconcilers = append(reconcilers, components.NewPredictor(r.Client, r.Clientset, r.Scheme, isvcConfig, deploymentMode))
	}
	if isvc.Spec.Transformer != nil {
		reconcilers = append(reconcilers, components.NewTransformer(r.Client, r.Clientset, r.Scheme, isvcConfig, deploymentMode))
	}
	if isvc.Spec.Explainer != nil {
		reconcilers = append(reconcilers, components.NewExplainer(r.Client, r.Clientset, r.Scheme, isvcConfig, deploymentMode))
	}
	for _, reconciler := range reconcilers {
		result, err := reconciler.Reconcile(isvc)
		if err != nil {
			r.Log.Error(err, "Failed to reconcile", "reconciler", reflect.ValueOf(reconciler), "Name", isvc.Name)
			r.Recorder.Eventf(isvc, v1.EventTypeWarning, "InternalError", err.Error())
			if err := r.updateStatus(isvc, deploymentMode); err != nil {
				r.Log.Error(err, "Error updating status")
				return result, err
			}
			return reconcile.Result{}, errors.Wrapf(err, "fails to reconcile component")
		}
		if result.Requeue || result.RequeueAfter > 0 {
			return result, nil
		}
	}
	// reconcile RoutesReady and LatestDeploymentReady conditions for serverless deployment
	if deploymentMode == constants.Serverless {
		componentList := []v1beta1.ComponentType{v1beta1.PredictorComponent}
		if isvc.Spec.Transformer != nil {
			componentList = append(componentList, v1beta1.TransformerComponent)
		}
		if isvc.Spec.Explainer != nil {
			componentList = append(componentList, v1beta1.ExplainerComponent)
		}
		isvc.Status.PropagateCrossComponentStatus(componentList, v1beta1.RoutesReady)
		isvc.Status.PropagateCrossComponentStatus(componentList, v1beta1.LatestDeploymentReady)
	}
	// Reconcile ingress
	ingressConfig, err := v1beta1.NewIngressConfig(r.Clientset)
	if err != nil {
		return reconcile.Result{}, errors.Wrapf(err, "fails to create IngressConfig")
	}

	// check raw deployment
	if deploymentMode == constants.RawDeployment {
		reconciler, err := ingress.NewRawIngressReconciler(r.Client, r.Scheme, ingressConfig, isvcConfig)
		if err != nil {
			return reconcile.Result{}, errors.Wrapf(err, "fails to reconcile ingress")
		}
		if err := reconciler.Reconcile(isvc); err != nil {
			return reconcile.Result{}, errors.Wrapf(err, "fails to reconcile ingress")
		}
	} else {
		reconciler := ingress.NewIngressReconciler(r.Client, r.Clientset, r.Scheme, ingressConfig, isvcConfig)
		r.Log.Info("Reconciling ingress for inference service", "isvc", isvc.Name)
		if err := reconciler.Reconcile(isvc); err != nil {
			return reconcile.Result{}, errors.Wrapf(err, "fails to reconcile ingress")
		}
	}

	// Reconcile modelConfig
	configMapReconciler := modelconfig.NewModelConfigReconciler(r.Client, r.Clientset, r.Scheme)
	if err := configMapReconciler.Reconcile(isvc); err != nil {
		return reconcile.Result{}, err
	}

	if err = r.updateStatus(isvc, deploymentMode); err != nil {
		r.Recorder.Event(isvc, v1.EventTypeWarning, "InternalError", err.Error())
		return reconcile.Result{}, err
	}

	return ctrl.Result{}, nil
}

func (r *InferenceServiceReconciler) updateStatus(desiredService *v1beta1.InferenceService, deploymentMode constants.DeploymentModeType) error {
	existingService := &v1beta1.InferenceService{}
	namespacedName := types.NamespacedName{Name: desiredService.Name, Namespace: desiredService.Namespace}
	if err := r.Get(context.TODO(), namespacedName, existingService); err != nil {
		return err
	}
	wasReady := inferenceServiceReadiness(existingService.Status)
	if inferenceServiceStatusEqual(existingService.Status, desiredService.Status, deploymentMode) {
		// If we didn't change anything then don't call updateStatus.
		// This is important because the copy we loaded from the informer's
		// cache may be stale and we don't want to overwrite a prior update
		// to status with this stale state.
	} else if err := r.Status().Update(context.TODO(), desiredService); err != nil {
		r.Log.Error(err, "Failed to update InferenceService status", "InferenceService", desiredService.Name)
		r.Recorder.Eventf(desiredService, v1.EventTypeWarning, "UpdateFailed",
			"Failed to update status for InferenceService %q: %v", desiredService.Name, err)
		return errors.Wrapf(err, "fails to update InferenceService status")
	} else {
		// If there was a difference and there was no error.
		isReady := inferenceServiceReadiness(desiredService.Status)
		isReadyFalse := inferenceServiceReadinessFalse(desiredService.Status)
		if wasReady && isReadyFalse { // Moved to NotReady State
			r.Recorder.Eventf(desiredService, v1.EventTypeWarning, string(InferenceServiceNotReadyState),
				fmt.Sprintf("InferenceService [%v] is no longer Ready because of: %v", desiredService.GetName(), r.GetFailConditions(desiredService)))
		} else if !wasReady && isReady { // Moved to Ready State
			r.Recorder.Eventf(desiredService, v1.EventTypeNormal, string(InferenceServiceReadyState),
				fmt.Sprintf("InferenceService [%v] is Ready", desiredService.GetName()))
		}
	}
	return nil
}

func inferenceServiceReadiness(status v1beta1.InferenceServiceStatus) bool {
	return status.Conditions != nil &&
		status.GetCondition(apis.ConditionReady) != nil &&
		status.GetCondition(apis.ConditionReady).Status == v1.ConditionTrue
}

func inferenceServiceReadinessFalse(status v1beta1.InferenceServiceStatus) bool {
	readyCondition := status.GetCondition(apis.ConditionReady)
	return readyCondition != nil && readyCondition.Status == v1.ConditionFalse
}

func inferenceServiceStatusEqual(s1, s2 v1beta1.InferenceServiceStatus, deploymentMode constants.DeploymentModeType) bool {
	if deploymentMode == constants.ModelMeshDeployment {
		// If the deployment mode is ModelMesh, reduce the status scope to compare.
		// Exclude Predictor and ModelStatus which are mananged by ModelMesh controllers
		return equality.Semantic.DeepEqual(s1.Address, s2.Address) &&
			equality.Semantic.DeepEqual(s1.URL, s2.URL) &&
			equality.Semantic.DeepEqual(s1.Status, s2.Status) &&
			equality.Semantic.DeepEqual(s1.Components[v1beta1.TransformerComponent], s2.Components[v1beta1.TransformerComponent]) &&
			equality.Semantic.DeepEqual(s1.Components[v1beta1.ExplainerComponent], s2.Components[v1beta1.ExplainerComponent])
	}
	return equality.Semantic.DeepEqual(s1, s2)
}

func (r *InferenceServiceReconciler) SetupWithManager(mgr ctrl.Manager, deployConfig *v1beta1.DeployConfig, ingressConfig *v1beta1.IngressConfig) error {
	r.ClientConfig = mgr.GetConfig()

	ksvcFound, err := utils.IsCrdAvailable(r.ClientConfig, knservingv1.SchemeGroupVersion.String(), constants.KnativeServiceKind)
	if err != nil {
		return err
	}

	vsFound, err := utils.IsCrdAvailable(r.ClientConfig, istioclientv1beta1.SchemeGroupVersion.String(), constants.IstioVirtualServiceKind)
	if err != nil {
		return err
	}

	ctrlBuilder := ctrl.NewControllerManagedBy(mgr).
		For(&v1beta1.InferenceService{}).
		Owns(&appsv1.Deployment{})

	if ksvcFound {
		ctrlBuilder = ctrlBuilder.Owns(&knservingv1.Service{})
	} else {
		r.Log.Info("The InferenceService controller won't watch serving.knative.dev/v1/Service resources because the CRD is not available.")
	}

	if vsFound && !ingressConfig.DisableIstioVirtualHost {
		ctrlBuilder = ctrlBuilder.Owns(&istioclientv1beta1.VirtualService{})
	} else {
		r.Log.Info("The InferenceService controller won't watch networking.istio.io/v1beta1/VirtualService resources because the CRD is not available.")
	}

	return ctrlBuilder.Complete(r)
}

func (r *InferenceServiceReconciler) deleteExternalResources(isvc *v1beta1.InferenceService) error {
	// Delete all the TrainedModel that uses this InferenceService as parent
	r.Log.Info("Deleting external resources", "InferenceService", isvc.Name)
	var trainedModels v1alpha1.TrainedModelList
	if err := r.List(context.TODO(),
		&trainedModels,
		client.MatchingLabels{constants.ParentInferenceServiceLabel: isvc.Name},
		client.InNamespace(isvc.Namespace),
	); err != nil {
		r.Log.Error(err, "unable to list trained models", "inferenceservice", isvc.Name)
		return err
	}

	// #nosec G601
	for i, v := range trainedModels.Items {
		if err := r.Delete(context.TODO(), &trainedModels.Items[i], client.PropagationPolicy(metav1.DeletePropagationBackground)); client.IgnoreNotFound(err) != nil {
			r.Log.Error(err, "unable to delete trainedmodel", "trainedmodel", v)
		}
	}
	return nil
}

func (r *InferenceServiceReconciler) GetFailConditions(isvc *v1beta1.InferenceService) string {
	msg := ""
	for _, cond := range isvc.Status.Conditions {
		if string(cond.Status) == "False" {
			if msg == "" {
				msg = string(cond.Type)
			} else {
				msg = fmt.Sprintf("%s, %s", msg, string(cond.Type))
			}
		}
	}
	return msg
}<|MERGE_RESOLUTION|>--- conflicted
+++ resolved
@@ -111,7 +111,7 @@
 		return reconcile.Result{}, err
 	}
 
-	isvcConfig, err := v1beta1api.NewInferenceServicesConfig(r.Clientset)
+	isvcConfig, err := v1beta1.NewInferenceServicesConfig(r.Clientset)
 	if err != nil {
 		return reconcile.Result{}, errors.Wrapf(err, "fails to create InferenceServicesConfig")
 	}
@@ -195,13 +195,10 @@
 
 	// Setup reconcilers
 	r.Log.Info("Reconciling inference service", "apiVersion", isvc.APIVersion, "isvc", isvc.Name)
-<<<<<<< HEAD
-	isvcConfig, err := v1beta1.NewInferenceServicesConfig(r.Clientset)
+	isvcConfig, err = v1beta1.NewInferenceServicesConfig(r.Clientset)
 	if err != nil {
 		return reconcile.Result{}, errors.Wrapf(err, "fails to create InferenceServicesConfig")
 	}
-=======
->>>>>>> 654d314f
 
 	// Reconcile cabundleConfigMap
 	caBundleConfigMapReconciler := cabundleconfigmap.NewCaBundleConfigMapReconciler(r.Client, r.Clientset, r.Scheme)
