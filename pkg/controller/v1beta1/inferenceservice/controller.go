/*
Copyright 2021 The KServe Authors.

Licensed under the Apache License, Version 2.0 (the "License");
you may not use this file except in compliance with the License.
You may obtain a copy of the License at

    http://www.apache.org/licenses/LICENSE-2.0

Unless required by applicable law or agreed to in writing, software
distributed under the License is distributed on an "AS IS" BASIS,
WITHOUT WARRANTIES OR CONDITIONS OF ANY KIND, either express or implied.
See the License for the specific language governing permissions and
limitations under the License.
*/

package inferenceservice

import (
	"context"
	"fmt"
	"reflect"
	"strings"

	"github.com/go-logr/logr"
	kedav1alpha1 "github.com/kedacore/keda/v2/apis/keda/v1alpha1"
	otelv1beta1 "github.com/open-telemetry/opentelemetry-operator/apis/v1beta1"
	"github.com/pkg/errors"
	istioclientv1beta1 "istio.io/client-go/pkg/apis/networking/v1beta1"
	appsv1 "k8s.io/api/apps/v1"
	corev1 "k8s.io/api/core/v1"
	netv1 "k8s.io/api/networking/v1"
	"k8s.io/apimachinery/pkg/api/equality"
	apierr "k8s.io/apimachinery/pkg/api/errors"
	metav1 "k8s.io/apimachinery/pkg/apis/meta/v1"
	"k8s.io/apimachinery/pkg/runtime"
	"k8s.io/apimachinery/pkg/types"
	"k8s.io/client-go/kubernetes"
	"k8s.io/client-go/rest"
	"k8s.io/client-go/tools/record"
	"knative.dev/pkg/apis"
	knservingv1 "knative.dev/serving/pkg/apis/serving/v1"
	ctrl "sigs.k8s.io/controller-runtime"
	"sigs.k8s.io/controller-runtime/pkg/builder"
	"sigs.k8s.io/controller-runtime/pkg/client"
	"sigs.k8s.io/controller-runtime/pkg/controller/controllerutil"
	"sigs.k8s.io/controller-runtime/pkg/event"
	"sigs.k8s.io/controller-runtime/pkg/handler"
	"sigs.k8s.io/controller-runtime/pkg/predicate"
	"sigs.k8s.io/controller-runtime/pkg/reconcile"
	gatewayapiv1 "sigs.k8s.io/gateway-api/apis/v1"
	"sigs.k8s.io/yaml"

	"github.com/kserve/kserve/pkg/apis/serving/v1alpha1"
	"github.com/kserve/kserve/pkg/apis/serving/v1beta1"
	"github.com/kserve/kserve/pkg/constants"
	knutils "github.com/kserve/kserve/pkg/controller/v1alpha1/utils"
	"github.com/kserve/kserve/pkg/controller/v1beta1/inferenceservice/components"
	"github.com/kserve/kserve/pkg/controller/v1beta1/inferenceservice/reconcilers/cabundleconfigmap"
	"github.com/kserve/kserve/pkg/controller/v1beta1/inferenceservice/reconcilers/ingress"
	modelconfig "github.com/kserve/kserve/pkg/controller/v1beta1/inferenceservice/reconcilers/modelconfig"
	isvcutils "github.com/kserve/kserve/pkg/controller/v1beta1/inferenceservice/utils"
	"github.com/kserve/kserve/pkg/utils"
)

// +kubebuilder:rbac:groups=serving.kserve.io,resources=inferenceservices;inferenceservices/finalizers,verbs=get;list;watch;create;update;patch;delete
// +kubebuilder:rbac:groups=serving.kserve.io,resources=servingruntimes;servingruntimes/finalizers,verbs=get;list;watch;create;update;patch;delete
// +kubebuilder:rbac:groups=serving.kserve.io,resources=servingruntimes/status,verbs=get;update;patch
// +kubebuilder:rbac:groups=serving.kserve.io,resources=clusterservingruntimes;clusterservingruntimes/finalizers,verbs=get;list;watch;create;update;patch;delete
// +kubebuilder:rbac:groups=serving.kserve.io,resources=clusterservingruntimes/status,verbs=get;update;patch
// +kubebuilder:rbac:groups=serving.kserve.io,resources=clusterstoragecontainers,verbs=get;list;watch;create;update;patch;delete
// +kubebuilder:rbac:groups=serving.kserve.io,resources=localmodelcaches,verbs=get;list;watch
// +kubebuilder:rbac:groups=apps,resources=deployments,verbs=get;list;watch;create;update;patch;delete
// +kubebuilder:rbac:groups=networking.k8s.io,resources=ingresses,verbs=get;list;watch;create;update;patch;delete
// +kubebuilder:rbac:groups=serving.kserve.io,resources=inferenceservices/status,verbs=get;update;patch
// +kubebuilder:rbac:groups=serving.knative.dev,resources=services,verbs=get;list;watch;create;update;patch;delete
// +kubebuilder:rbac:groups=serving.knative.dev,resources=services/finalizers,verbs=get;list;watch;create;update;patch;delete
// +kubebuilder:rbac:groups=serving.knative.dev,resources=services/status,verbs=get;update;patch
// +kubebuilder:rbac:groups=networking.istio.io,resources=virtualservices,verbs=get;list;watch;create;update;patch;delete
// +kubebuilder:rbac:groups=networking.istio.io,resources=virtualservices/finalizers,verbs=get;list;watch;create;update;patch;delete
// +kubebuilder:rbac:groups=networking.istio.io,resources=virtualservices/status,verbs=get;update;patch
// +kubebuilder:rbac:groups=admissionregistration.k8s.io,resources=mutatingwebhookconfigurations;validatingwebhookconfigurations,verbs=get;list;watch;create;update;patch;delete
// +kubebuilder:rbac:groups=autoscaling,resources=horizontalpodautoscalers,verbs=get;list;watch;create;update;patch;delete
// +kubebuilder:rbac:groups=core,resources=services,verbs=get;list;watch;create;update;patch;delete
// +kubebuilder:rbac:groups=core,resources=serviceaccounts,verbs=get
// +kubebuilder:rbac:groups=core,resources=configmaps,verbs=get;create
// +kubebuilder:rbac:groups=core,resources=secrets,verbs=get
// +kubebuilder:rbac:groups=core,resources=namespaces,verbs=get;list;watch
// +kubebuilder:rbac:groups=core,resources=events,verbs=get;list;watch;create;update;patch;delete
// +kubebuilder:rbac:groups=core,resources=pods,verbs=get;list;watch
// +kubebuilder:rbac:groups=gateway.networking.k8s.io,resources=httproutes,verbs=get;list;watch;create;update;patch;delete
// +kubebuilder:rbac:groups=keda.sh,resources=scaledobjects,verbs=get;list;watch;create;update;patch;delete
// +kubebuilder:rbac:groups=keda.sh,resources=scaledobjects/finalizers,verbs=get;list;watch;create;update;patch;delete
// +kubebuilder:rbac:groups=keda.sh,resources=scaledobjects/status,verbs=get;update;patch
// +kubebuilder:rbac:groups=opentelemetry.io,resources=opentelemetrycollectors,verbs=get;list;watch;create;update;patch;delete
// +kubebuilder:rbac:groups=opentelemetry.io,resources=opentelemetrycollectors/status,verbs=get;update;patch
// +kubebuilder:rbac:groups=opentelemetry.io,resources=opentelemetrycollectors/finalizers,verbs=get;list;watch;create;update;patch;delete

// InferenceServiceState describes the Readiness of the InferenceService
type InferenceServiceState string

// Different InferenceServiceState an InferenceService may have.
const (
	InferenceServiceReadyState    InferenceServiceState = "InferenceServiceReady"
	InferenceServiceNotReadyState InferenceServiceState = "InferenceServiceNotReady"
)

// InferenceServiceReconciler reconciles a InferenceService object
type InferenceServiceReconciler struct {
	client.Client
	ClientConfig *rest.Config
	Clientset    kubernetes.Interface
	Log          logr.Logger
	Scheme       *runtime.Scheme
	Recorder     record.EventRecorder
}

func (r *InferenceServiceReconciler) Reconcile(ctx context.Context, req ctrl.Request) (ctrl.Result, error) {
	// Fetch the InferenceService instance
	isvc := &v1beta1.InferenceService{}
	if err := r.Get(ctx, req.NamespacedName, isvc); err != nil {
		if apierr.IsNotFound(err) {
			// Object not found, return.  Created objects are automatically garbage collected.
			// For additional cleanup logic use finalizers.
			return reconcile.Result{}, nil
		}
		return reconcile.Result{}, err
	}

	isvcConfigMap, err := v1beta1.GetInferenceServiceConfigMap(ctx, r.Clientset)
	if err != nil {
		r.Log.Error(err, "unable to get configmap", "name", constants.InferenceServiceConfigMapName, "namespace", constants.KServeNamespace)
		return reconcile.Result{}, err
	}
	isvcConfig, err := v1beta1.NewInferenceServicesConfig(isvcConfigMap)
	if err != nil {
		return reconcile.Result{}, errors.Wrapf(err, "fails to create InferenceServicesConfig")
	}

	// get annotations from isvc
	annotations := utils.Filter(isvc.Annotations, func(key string) bool {
		return !utils.Includes(isvcConfig.ServiceAnnotationDisallowedList, key)
	})
	forceStopRuntime := utils.GetForceStopRuntime(isvc)

	deployConfig, err := v1beta1.NewDeployConfig(isvcConfigMap)
	if err != nil {
		return reconcile.Result{}, errors.Wrapf(err, "fails to create DeployConfig")
	}

	deploymentMode := isvcutils.GetDeploymentMode(isvc.Status.DeploymentMode, annotations, deployConfig)
	r.Log.Info("Inference service deployment mode ", "deployment mode ", deploymentMode)

	if deploymentMode == constants.ModelMeshDeployment {
		if isvc.Spec.Transformer == nil {
			// Skip if no transformers
			r.Log.Info("Skipping reconciliation for InferenceService", constants.DeploymentMode, deploymentMode,
				"apiVersion", isvc.APIVersion, "isvc", isvc.Name)
			return ctrl.Result{}, nil
		}
		// Continue to reconcile when there is a transformer
		r.Log.Info("Continue reconciliation for InferenceService", constants.DeploymentMode, deploymentMode,
			"apiVersion", isvc.APIVersion, "isvc", isvc.Name)
	}

	// name of our custom finalizer
	finalizerName := "inferenceservice.finalizers"

	// examine DeletionTimestamp to determine if object is under deletion
	if isvc.ObjectMeta.DeletionTimestamp.IsZero() {
		// The object is not being deleted, so if it does not have our finalizer,
		// then lets add the finalizer and update the object. This is equivalent
		// registering our finalizer.
		if !controllerutil.ContainsFinalizer(isvc, finalizerName) {
			controllerutil.AddFinalizer(isvc, finalizerName)
			patchYaml := "metadata:\n  finalizers: [" + strings.Join(isvc.ObjectMeta.Finalizers, ",") + "]"
			patchJson, _ := yaml.YAMLToJSON([]byte(patchYaml))
			if err := r.Patch(ctx, isvc, client.RawPatch(types.MergePatchType, patchJson)); err != nil {
				return ctrl.Result{}, err
			}
		}
	} else {
		// The object is being deleted
		if controllerutil.ContainsFinalizer(isvc, finalizerName) {
			// our finalizer is present, so lets handle any external dependency
			if err := r.deleteExternalResources(ctx, isvc); err != nil {
				// if fail to delete the external dependency here, return with error
				// so that it can be retried
				return ctrl.Result{}, err
			}

			// remove our finalizer from the list and update it.
			controllerutil.RemoveFinalizer(isvc, finalizerName)
			patchYaml := "metadata:\n  finalizers: [" + strings.Join(isvc.ObjectMeta.Finalizers, ",") + "]"
			patchJson, _ := yaml.YAMLToJSON([]byte(patchYaml))
			if err := r.Patch(ctx, isvc, client.RawPatch(types.MergePatchType, patchJson)); err != nil {
				return ctrl.Result{}, err
			}
		}

		// Stop reconciliation as the item is being deleted
		return ctrl.Result{}, nil
	}
	// Check if auto-update is disabled, this will skip the reconciliation if the annotation is present.
	// Used for when k8s autoreconciles the InferenceService.
	if annotations != nil {
		if disableAutoUpdate, found := annotations[constants.DisableAutoUpdateAnnotationKey]; found && disableAutoUpdate == "true" && isvc.Status.IsReady() {
			r.Log.Info("Auto-update is disabled for InferenceService, skipping reconciliation", "InferenceService", isvc.Name)
			return ctrl.Result{}, nil
		}
	}

	// Abort early if the resolved deployment mode is Serverless, but Knative Services are not available
	if deploymentMode == constants.Serverless {
		ksvcAvailable, checkKsvcErr := utils.IsCrdAvailable(r.ClientConfig, knservingv1.SchemeGroupVersion.String(), constants.KnativeServiceKind)
		if checkKsvcErr != nil {
			return reconcile.Result{}, checkKsvcErr
		}

		if !ksvcAvailable {
			r.Recorder.Event(isvc, corev1.EventTypeWarning, "ServerlessModeRejected",
				"It is not possible to use Serverless deployment mode when Knative Services are not available")
			return reconcile.Result{Requeue: false}, reconcile.TerminalError(fmt.Errorf("the resolved deployment mode of InferenceService '%s' is Serverless, but Knative Serving is not available", isvc.Name))
		}

		// Retrieve the allow-zero-initial-scale value from the knative autoscaler configuration.
		allowZeroInitialScale, err := knutils.CheckZeroInitialScaleAllowed(ctx, r.Clientset)
		if err != nil {
			return ctrl.Result{}, errors.Wrapf(err, "failed to retrieve the knative autoscaler configuration")
		}

		knutils.ValidateInitialScaleAnnotation(isvc.Annotations, allowZeroInitialScale, r.Log)
	}

	// Setup reconcilers
	r.Log.Info("Reconciling inference service", "apiVersion", isvc.APIVersion, "isvc", isvc.Name)

	// Reconcile cabundleConfigMap
	caBundleConfigMapReconciler := cabundleconfigmap.NewCaBundleConfigMapReconciler(r.Client, r.Clientset, r.Scheme)
	if err := caBundleConfigMapReconciler.Reconcile(ctx, isvc); err != nil {
		return reconcile.Result{}, err
	}

	reconcilers := []components.Component{}
	if deploymentMode != constants.ModelMeshDeployment {
		reconcilers = append(reconcilers, components.NewPredictor(r.Client, r.Clientset, r.Scheme, isvcConfig, deploymentMode))
	}
	if isvc.Spec.Transformer != nil {
		reconcilers = append(reconcilers, components.NewTransformer(r.Client, r.Clientset, r.Scheme, isvcConfig, deploymentMode))
	}
	if isvc.Spec.Explainer != nil {
		reconcilers = append(reconcilers, components.NewExplainer(r.Client, r.Clientset, r.Scheme, isvcConfig, deploymentMode))
	}
	for _, reconciler := range reconcilers {
		result, err := reconciler.Reconcile(ctx, isvc)
		if err != nil {
			r.Log.Error(err, "Failed to reconcile", "reconciler", reflect.ValueOf(reconciler), "Name", isvc.Name)
			r.Recorder.Eventf(isvc, corev1.EventTypeWarning, "InternalError", err.Error())
			if err := r.updateStatus(ctx, isvc, deploymentMode); err != nil {
				r.Log.Error(err, "Error updating status")
				return result, err
			}
			return reconcile.Result{}, errors.Wrapf(err, "fails to reconcile component")
		}
		if result.Requeue || result.RequeueAfter > 0 {
			return result, nil
		}
	}
<<<<<<< HEAD

=======
	// Handle InferenceService status updates based on the force stop annotation.
	// If true, transition the service to a stopped and unready state; otherwise, ensure it's not marked as stopped.
	if forceStopRuntime {
		// Exit early if we have already set the status to stopped
		existingStoppedCondition := isvc.Status.GetCondition(v1beta1.Stopped)
		if existingStoppedCondition != nil && existingStoppedCondition.Status == corev1.ConditionTrue {
			// TODO: Set condition to stoppING
		} else {
			// Add the stopped condition
			stoppedCondition := &apis.Condition{
				Type:   v1beta1.Stopped,
				Status: corev1.ConditionTrue,
			}
			isvc.Status.SetCondition(v1beta1.Stopped, stoppedCondition)
		}
	} else {
		resumeCondition := &apis.Condition{
			Type:   v1beta1.Stopped,
			Status: corev1.ConditionFalse,
		}
		isvc.Status.SetCondition(v1beta1.Stopped, resumeCondition)
	}
>>>>>>> ce430405
	// reconcile RoutesReady and LatestDeploymentReady conditions for serverless deployment
	if deploymentMode == constants.Serverless {
		componentList := []v1beta1.ComponentType{v1beta1.PredictorComponent}
		if isvc.Spec.Transformer != nil {
			componentList = append(componentList, v1beta1.TransformerComponent)
		}
		if isvc.Spec.Explainer != nil {
			componentList = append(componentList, v1beta1.ExplainerComponent)
		}
		if !forceStopRuntime {
			isvc.Status.PropagateCrossComponentStatus(componentList, v1beta1.RoutesReady)
			isvc.Status.PropagateCrossComponentStatus(componentList, v1beta1.LatestDeploymentReady)
		}
	}

	ingressConfig, err := v1beta1.NewIngressConfig(isvcConfigMap)
	if err != nil {
		return reconcile.Result{}, errors.Wrapf(err, "fails to create IngressConfig")
	}

	// check raw deployment
	if deploymentMode == constants.RawDeployment {
		if ingressConfig.EnableGatewayAPI {
			reconciler := ingress.NewRawHTTPRouteReconciler(r.Client, r.Scheme, ingressConfig, isvcConfig)

			if err := reconciler.Reconcile(ctx, isvc); err != nil {
				return reconcile.Result{}, errors.Wrapf(err, "fails to reconcile ingress")
			}
		} else {
			reconciler, err := ingress.NewRawIngressReconciler(r.Client, r.Scheme, ingressConfig, isvcConfig)
			if err != nil {
				return reconcile.Result{}, errors.Wrapf(err, "fails to reconcile ingress")
			}
			if err := reconciler.Reconcile(ctx, isvc); err != nil {
				return reconcile.Result{}, errors.Wrapf(err, "fails to reconcile ingress")
			}
		}
	} else {
		reconciler := ingress.NewIngressReconciler(r.Client, r.Clientset, r.Scheme, ingressConfig, isvcConfig)
		r.Log.Info("Reconciling ingress for inference service", "isvc", isvc.Name)
		if err := reconciler.Reconcile(ctx, isvc); err != nil {
			return reconcile.Result{}, errors.Wrapf(err, "fails to reconcile ingress")
		}
	}

	// Reconcile modelConfig
	configMapReconciler := modelconfig.NewModelConfigReconciler(r.Client, r.Clientset, r.Scheme)
	if err := configMapReconciler.Reconcile(ctx, isvc); err != nil {
		return reconcile.Result{}, err
	}

	if err = r.updateStatus(ctx, isvc, deploymentMode); err != nil {
		r.Recorder.Event(isvc, corev1.EventTypeWarning, "InternalError", err.Error())
		return reconcile.Result{}, err
	}

	return ctrl.Result{}, nil
}

func (r *InferenceServiceReconciler) updateStatus(ctx context.Context, desiredService *v1beta1.InferenceService,
	deploymentMode constants.DeploymentModeType,
) error {
	// set the DeploymentMode used for the InferenceService in the status
	desiredService.Status.DeploymentMode = string(deploymentMode)

	existingService := &v1beta1.InferenceService{}
	namespacedName := types.NamespacedName{Name: desiredService.Name, Namespace: desiredService.Namespace}
	if err := r.Get(ctx, namespacedName, existingService); err != nil {
		return err
	}
	wasReady := inferenceServiceReadiness(existingService.Status)
	if inferenceServiceStatusEqual(existingService.Status, desiredService.Status, deploymentMode) {
		// If we didn't change anything then don't call updateStatus.
		// This is important because the copy we loaded from the informer's
		// cache may be stale and we don't want to overwrite a prior update
		// to status with this stale state.
	} else if err := r.Status().Update(ctx, desiredService); err != nil {
		r.Log.Error(err, "Failed to update InferenceService status", "InferenceService", desiredService.Name)
		r.Recorder.Eventf(desiredService, corev1.EventTypeWarning, "UpdateFailed",
			"Failed to update status for InferenceService %q: %v", desiredService.Name, err)
		return errors.Wrapf(err, "fails to update InferenceService status")
	} else {
		// If there was a difference and there was no error.
		isReady := inferenceServiceReadiness(desiredService.Status)
		isReadyFalse := inferenceServiceReadinessFalse(desiredService.Status)
		if wasReady && isReadyFalse { // Moved to NotReady State
			r.Recorder.Eventf(desiredService, corev1.EventTypeWarning, string(InferenceServiceNotReadyState),
				fmt.Sprintf("InferenceService [%v] is no longer Ready because of: %v", desiredService.GetName(), r.GetFailConditions(desiredService)))
		} else if !wasReady && isReady { // Moved to Ready State
			r.Recorder.Eventf(desiredService, corev1.EventTypeNormal, string(InferenceServiceReadyState),
				fmt.Sprintf("InferenceService [%v] is Ready", desiredService.GetName()))
		}
	}
	return nil
}

func inferenceServiceReadiness(status v1beta1.InferenceServiceStatus) bool {
	return status.Conditions != nil &&
		status.GetCondition(apis.ConditionReady) != nil &&
		status.GetCondition(apis.ConditionReady).Status == corev1.ConditionTrue
}

func inferenceServiceReadinessFalse(status v1beta1.InferenceServiceStatus) bool {
	readyCondition := status.GetCondition(apis.ConditionReady)
	return readyCondition != nil && readyCondition.Status == corev1.ConditionFalse
}

func inferenceServiceStatusEqual(s1, s2 v1beta1.InferenceServiceStatus, deploymentMode constants.DeploymentModeType) bool {
	if deploymentMode == constants.ModelMeshDeployment {
		// If the deployment mode is ModelMesh, reduce the status scope to compare.
		// Exclude Predictor and ModelStatus which are mananged by ModelMesh controllers
		return equality.Semantic.DeepEqual(s1.Address, s2.Address) &&
			equality.Semantic.DeepEqual(s1.URL, s2.URL) &&
			equality.Semantic.DeepEqual(s1.Status, s2.Status) &&
			equality.Semantic.DeepEqual(s1.Components[v1beta1.TransformerComponent], s2.Components[v1beta1.TransformerComponent]) &&
			equality.Semantic.DeepEqual(s1.Components[v1beta1.ExplainerComponent], s2.Components[v1beta1.ExplainerComponent])
	}
	return equality.Semantic.DeepEqual(s1, s2)
}

func (r *InferenceServiceReconciler) servingRuntimeFunc(ctx context.Context, obj client.Object) []reconcile.Request {
	runtimeObj, ok := obj.(*v1alpha1.ServingRuntime)

	if !ok || runtimeObj == nil {
		return nil
	}

	var isvcList v1beta1.InferenceServiceList
	// List all InferenceServices in the same namespace.
	if err := r.Client.List(ctx, &isvcList, client.InNamespace(runtimeObj.Namespace)); err != nil {
		r.Log.Error(err, "unable to list InferenceServices", "runtime", runtimeObj.Name)
		return nil
	}

	requests := make([]reconcile.Request, 0, len(isvcList.Items))
	for _, isvc := range isvcList.Items {
		annotations := isvc.GetAnnotations()
		if annotations != nil {
			if disableAutoUpdate, found := annotations[constants.DisableAutoUpdateAnnotationKey]; found && disableAutoUpdate == "true" && isvc.Status.IsReady() {
				r.Log.Info("Auto-update is disabled for InferenceService", "InferenceService", isvc.Name)
				continue
			}
		}
		if isvc.Status.ServingRuntimeName == runtimeObj.Name {
			requests = append(requests, reconcile.Request{
				NamespacedName: types.NamespacedName{
					Namespace: isvc.Namespace,
					Name:      isvc.Name,
				},
			})
		}
	}
	return requests
}

func (r *InferenceServiceReconciler) clusterServingRuntimeFunc(ctx context.Context, obj client.Object) []reconcile.Request {
	clusterServingRuntimeObj, ok := obj.(*v1alpha1.ClusterServingRuntime)

	if !ok || clusterServingRuntimeObj == nil {
		return nil
	}

	var isvcList v1beta1.InferenceServiceList
	if err := r.Client.List(ctx, &isvcList, client.InNamespace(clusterServingRuntimeObj.Namespace)); err != nil {
		r.Log.Error(err, "unable to list InferenceServices", "clusterServingRuntime", clusterServingRuntimeObj.Name)
		return nil
	}

	requests := make([]reconcile.Request, 0, len(isvcList.Items))
	for _, isvc := range isvcList.Items {
		annotations := isvc.GetAnnotations()
		if annotations != nil {
			if disableAutoUpdate, found := annotations[constants.DisableAutoUpdateAnnotationKey]; found && disableAutoUpdate == "true" && isvc.Status.IsReady() {
				r.Log.Info("Auto-update is disabled for InferenceService", "InferenceService", isvc.Name)
				continue
			}
		}
		requests = append(requests, reconcile.Request{
			NamespacedName: types.NamespacedName{
				Namespace: isvc.Namespace,
				Name:      isvc.Name,
			},
		})
	}
	return requests
}

func (r *InferenceServiceReconciler) SetupWithManager(mgr ctrl.Manager, deployConfig *v1beta1.DeployConfig, ingressConfig *v1beta1.IngressConfig) error {
	r.ClientConfig = mgr.GetConfig()
	ctx := context.Background()

	ksvcFound, err := utils.IsCrdAvailable(r.ClientConfig, knservingv1.SchemeGroupVersion.String(), constants.KnativeServiceKind)
	if err != nil {
		return err
	}

	kedaFound, err := utils.IsCrdAvailable(r.ClientConfig, kedav1alpha1.SchemeGroupVersion.String(), constants.KedaScaledObjectKind)
	if err != nil {
		return err
	}

	otelFound, err := utils.IsCrdAvailable(r.ClientConfig, otelv1beta1.GroupVersion.String(), constants.OpenTelemetryCollector)
	if err != nil {
		return err
	}

	vsFound, err := utils.IsCrdAvailable(r.ClientConfig, istioclientv1beta1.SchemeGroupVersion.String(), constants.IstioVirtualServiceKind)
	if err != nil {
		return err
	}

	if err := mgr.GetFieldIndexer().IndexField(ctx, &v1beta1.InferenceService{}, "spec.predictor.model.runtime", func(rawObj client.Object) []string {
		isvc, ok := rawObj.(*v1beta1.InferenceService)
		if !ok {
			return nil
		}
		if isvc.Status.ServingRuntimeName != "" {
			return []string{isvc.Status.ServingRuntimeName}
		}
		if isvc.Status.ClusterServingRuntimeName != "" {
			return []string{isvc.Status.ClusterServingRuntimeName}
		}
		return nil
	}); err != nil {
		return err
	}

	servingRuntimesPredicate := predicate.Funcs{
		UpdateFunc: func(e event.UpdateEvent) bool {
			oldServingRuntime := e.ObjectOld.(*v1alpha1.ServingRuntime)
			newServingRuntime := e.ObjectNew.(*v1alpha1.ServingRuntime)
			return !reflect.DeepEqual(oldServingRuntime.Spec, newServingRuntime.Spec)
		},
		CreateFunc:  func(e event.CreateEvent) bool { return false },
		DeleteFunc:  func(e event.DeleteEvent) bool { return false },
		GenericFunc: func(e event.GenericEvent) bool { return false },
	}

	// TODO: Find a way to distinguish if the ServingRuntime is a ClusterServingRuntime or not
	clusterServingRuntimesPredicate := predicate.Funcs{
		UpdateFunc: func(e event.UpdateEvent) bool {
			oldClusterServingRuntime := e.ObjectOld.(*v1alpha1.ClusterServingRuntime)
			newClusterServingRuntime := e.ObjectNew.(*v1alpha1.ClusterServingRuntime)
			return !reflect.DeepEqual(oldClusterServingRuntime.Spec, newClusterServingRuntime.Spec)
		},
		CreateFunc:  func(e event.CreateEvent) bool { return false },
		DeleteFunc:  func(e event.DeleteEvent) bool { return false },
		GenericFunc: func(e event.GenericEvent) bool { return false },
	}

	ctrlBuilder := ctrl.NewControllerManagedBy(mgr).
		For(&v1beta1.InferenceService{}).
		Owns(&appsv1.Deployment{}).
		Owns(&corev1.Service{})

	if ksvcFound {
		ctrlBuilder = ctrlBuilder.Owns(&knservingv1.Service{})
	} else {
		r.Log.Info("The InferenceService controller won't watch serving.knative.dev/v1/Service resources because the CRD is not available.")
	}

	if kedaFound {
		ctrlBuilder = ctrlBuilder.Owns(&kedav1alpha1.ScaledObject{}, builder.WithPredicates(predicate.Funcs{
			UpdateFunc: func(e event.UpdateEvent) bool {
				_, ok := e.ObjectNew.(*kedav1alpha1.ScaledObject)
				if !ok {
					return false
				}
				// Ignore status updates for ScaledObject, only reconcile on spec changes
				oldObj := e.ObjectOld.(*kedav1alpha1.ScaledObject)
				newObj := e.ObjectNew.(*kedav1alpha1.ScaledObject)
				return !equality.Semantic.DeepEqual(oldObj.Spec, newObj.Spec)
			},
		}))
	} else {
		r.Log.Info("The InferenceService controller won't watch keda.sh/v1/ScaledObject resources because the CRD is not available.")
	}

	if otelFound {
		ctrlBuilder = ctrlBuilder.Owns(&otelv1beta1.OpenTelemetryCollector{})
	} else {
		r.Log.Info("The InferenceService controller won't watch opentelemetry-collector resources because the CRD is not available.")
	}

	if vsFound && !ingressConfig.DisableIstioVirtualHost {
		ctrlBuilder = ctrlBuilder.Owns(&istioclientv1beta1.VirtualService{})
	} else {
		r.Log.Info("The InferenceService controller won't watch networking.istio.io/v1beta1/VirtualService resources because the CRD is not available.")
	}

	if ingressConfig.EnableGatewayAPI {
		gatewayapiFound, err := utils.IsCrdAvailable(r.ClientConfig, gatewayapiv1.GroupVersion.String(), constants.HTTPRouteKind)
		if err != nil {
			return err
		}

		if gatewayapiFound {
			ctrlBuilder = ctrlBuilder.Owns(&gatewayapiv1.HTTPRoute{})
		} else {
			r.Log.Info("The InferenceService controller won't watch gateway.networking.k8s.io/v1/HTTPRoute resources because the CRD is not available.")
			panic("Gateway API CRD not available")
		}
	} else {
		ctrlBuilder = ctrlBuilder.Owns(&netv1.Ingress{})
	}

	return ctrlBuilder.Watches(&v1alpha1.ServingRuntime{}, handler.EnqueueRequestsFromMapFunc(r.servingRuntimeFunc), builder.WithPredicates(servingRuntimesPredicate)).
		Watches(&v1alpha1.ClusterServingRuntime{}, handler.EnqueueRequestsFromMapFunc(r.clusterServingRuntimeFunc), builder.WithPredicates(clusterServingRuntimesPredicate)).
		Complete(r)
}

func (r *InferenceServiceReconciler) deleteExternalResources(ctx context.Context, isvc *v1beta1.InferenceService) error {
	// Delete all the TrainedModel that uses this InferenceService as parent
	r.Log.Info("Deleting external resources", "InferenceService", isvc.Name)
	var trainedModels v1alpha1.TrainedModelList
	if err := r.List(ctx,
		&trainedModels,
		client.MatchingLabels{constants.ParentInferenceServiceLabel: isvc.Name},
		client.InNamespace(isvc.Namespace),
	); err != nil {
		r.Log.Error(err, "unable to list trained models", "inferenceservice", isvc.Name)
		return err
	}

	// #nosec G601
	for i, v := range trainedModels.Items {
		if err := r.Delete(ctx, &trainedModels.Items[i], client.PropagationPolicy(metav1.DeletePropagationBackground)); client.IgnoreNotFound(err) != nil {
			r.Log.Error(err, "unable to delete trainedmodel", "trainedmodel", v)
		}
	}
	return nil
}

func (r *InferenceServiceReconciler) GetFailConditions(isvc *v1beta1.InferenceService) string {
	msg := ""
	for _, cond := range isvc.Status.Conditions {
		if string(cond.Status) == "False" {
			if msg == "" {
				msg = string(cond.Type)
			} else {
				msg = fmt.Sprintf("%s, %s", msg, string(cond.Type))
			}
		}
	}
	return msg
}<|MERGE_RESOLUTION|>--- conflicted
+++ resolved
@@ -266,9 +266,6 @@
 			return result, nil
 		}
 	}
-<<<<<<< HEAD
-
-=======
 	// Handle InferenceService status updates based on the force stop annotation.
 	// If true, transition the service to a stopped and unready state; otherwise, ensure it's not marked as stopped.
 	if forceStopRuntime {
@@ -291,7 +288,6 @@
 		}
 		isvc.Status.SetCondition(v1beta1.Stopped, resumeCondition)
 	}
->>>>>>> ce430405
 	// reconcile RoutesReady and LatestDeploymentReady conditions for serverless deployment
 	if deploymentMode == constants.Serverless {
 		componentList := []v1beta1.ComponentType{v1beta1.PredictorComponent}
