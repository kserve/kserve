/*
Copyright 2021 The KServe Authors.

Licensed under the Apache License, Version 2.0 (the "License");
you may not use this file except in compliance with the License.
You may obtain a copy of the License at

    http://www.apache.org/licenses/LICENSE-2.0

Unless required by applicable law or agreed to in writing, software
distributed under the License is distributed on an "AS IS" BASIS,
WITHOUT WARRANTIES OR CONDITIONS OF ANY KIND, either express or implied.
See the License for the specific language governing permissions and
limitations under the License.
*/

package inferenceservice

import (
	"context"
	"fmt"
	"strconv"
	"strings"
	"time"

	"github.com/google/go-cmp/cmp"
	"github.com/google/go-cmp/cmp/cmpopts"
	. "github.com/onsi/ginkgo/v2"
	. "github.com/onsi/gomega"
	"google.golang.org/protobuf/proto"
	istiov1beta1 "istio.io/api/networking/v1beta1"
	istioclientv1beta1 "istio.io/client-go/pkg/apis/networking/v1beta1"
	corev1 "k8s.io/api/core/v1"
	apierr "k8s.io/apimachinery/pkg/api/errors"
	"k8s.io/apimachinery/pkg/api/resource"
	metav1 "k8s.io/apimachinery/pkg/apis/meta/v1"
	"k8s.io/apimachinery/pkg/types"
	"k8s.io/client-go/util/retry"
	"k8s.io/utils/ptr"
	"knative.dev/pkg/apis"
	duckv1 "knative.dev/pkg/apis/duck/v1"
	"knative.dev/pkg/network"
	"knative.dev/serving/pkg/apis/autoscaling"
	knservingv1 "knative.dev/serving/pkg/apis/serving/v1"
	"sigs.k8s.io/controller-runtime/pkg/client"
	"sigs.k8s.io/controller-runtime/pkg/reconcile"

	"github.com/kserve/kserve/pkg/apis/serving/v1alpha1"
	"github.com/kserve/kserve/pkg/apis/serving/v1beta1"
	"github.com/kserve/kserve/pkg/constants"
	"github.com/kserve/kserve/pkg/utils"
)

var _ = Describe("v1beta1 inference service controller", func() {
	// Define utility constants for object names and testing timeouts/durations and intervals.
	const (
		timeout  = time.Second * 10
		interval = time.Millisecond * 250
		domain   = "example.com"
	)
	var (
		defaultResource = corev1.ResourceRequirements{
			Limits: corev1.ResourceList{
				corev1.ResourceCPU:    resource.MustParse("1"),
				corev1.ResourceMemory: resource.MustParse("2Gi"),
			},
			Requests: corev1.ResourceList{
				corev1.ResourceCPU:    resource.MustParse("1"),
				corev1.ResourceMemory: resource.MustParse("2Gi"),
			},
		}
		configs = map[string]string{
			"explainers": `{
				"art": {
					"image": "kserve/art-explainer",
					"defaultImageVersion": "latest"
				}
			}`,
			"ingress": `{
				"kserveIngressGateway": "kserve/kserve-ingress-gateway",
				"ingressGateway": "knative-serving/knative-ingress-gateway",
				"localGateway": "knative-serving/knative-local-gateway",
				"localGatewayService": "knative-local-gateway.istio-system.svc.cluster.local"
			}`,
			"storageInitializer": `{
				"image" : "kserve/storage-initializer:latest",
				"memoryRequest": "100Mi",
				"memoryLimit": "1Gi",
				"cpuRequest": "100m",
				"cpuLimit": "1",
				"CaBundleConfigMapName": "",
				"caBundleVolumeMountPath": "/etc/ssl/custom-certs",
				"enableDirectPvcVolumeMount": false
			}`,
		}
	)
<<<<<<< HEAD

	Context("with knative configured to not allow zero initial scale", func() {
		When("a Serverless InferenceService is created with an initial scale annotation and value of zero", func() {
			It("should ignore the annotation", func() {
				// Create configmap
				configMap := &corev1.ConfigMap{
					ObjectMeta: metav1.ObjectMeta{
						Name:      constants.InferenceServiceConfigMapName,
						Namespace: constants.KServeNamespace,
=======
	Context("When creating inference service with predictor", func() {
		It("Should have knative service created", func() {
			By("By creating a new InferenceService")
			// Create configmap
			configMap := &corev1.ConfigMap{
				ObjectMeta: metav1.ObjectMeta{
					Name:      constants.InferenceServiceConfigMapName,
					Namespace: constants.KServeNamespace,
				},
				Data: configs,
			}
			Expect(k8sClient.Create(context.TODO(), configMap)).NotTo(HaveOccurred())
			defer k8sClient.Delete(context.TODO(), configMap)

			// Create ServingRuntime
			servingRuntime := &v1alpha1.ServingRuntime{
				ObjectMeta: metav1.ObjectMeta{
					Name:      "tf-serving",
					Namespace: "default",
				},
				Spec: v1alpha1.ServingRuntimeSpec{
					SupportedModelFormats: []v1alpha1.SupportedModelFormat{
						{
							Name:       "tensorflow",
							Version:    proto.String("1"),
							AutoSelect: proto.Bool(true),
						},
>>>>>>> 776a6499
					},
					Data: configs,
				}
				Expect(k8sClient.Create(context.TODO(), configMap)).NotTo(HaveOccurred())
				defer k8sClient.Delete(context.TODO(), configMap)

				// Create InferenceService
				serviceName := "initialscale1"
				expectedRequest := reconcile.Request{NamespacedName: types.NamespacedName{Name: serviceName, Namespace: "default"}}
				serviceKey := expectedRequest.NamespacedName
				storageUri := "s3://test/mnist/export"
				ctx := context.Background()
				var minScale int32 = 2
				isvc := &v1beta1.InferenceService{
					ObjectMeta: metav1.ObjectMeta{
						Name:      serviceKey.Name,
						Namespace: serviceKey.Namespace,
						Annotations: map[string]string{
							"serving.kserve.io/deploymentMode":    "Serverless",
							autoscaling.InitialScaleAnnotationKey: "0",
						},
					},
					Spec: v1beta1.InferenceServiceSpec{
						Predictor: v1beta1.PredictorSpec{
							ComponentExtensionSpec: v1beta1.ComponentExtensionSpec{
								MinReplicas: &minScale,
							},
							Tensorflow: &v1beta1.TFServingSpec{
								PredictorExtensionSpec: v1beta1.PredictorExtensionSpec{
									StorageURI:     &storageUri,
									RuntimeVersion: proto.String("1.14.0"),
									Container: corev1.Container{
										Name:      constants.InferenceServiceContainerName,
										Resources: defaultResource,
									},
								},
							},
						},
					},
				}
				Expect(k8sClient.Create(ctx, isvc)).Should(Succeed())
				defer k8sClient.Delete(ctx, isvc)

				predictorServiceKey := types.NamespacedName{
					Name:      constants.PredictorServiceName(serviceKey.Name),
					Namespace: serviceKey.Namespace,
				}
				actualService := &knservingv1.Service{}
				Eventually(func() error { return k8sClient.Get(context.TODO(), predictorServiceKey, actualService) }, timeout).
					Should(Succeed())

				Expect(actualService.Spec.Template.Annotations).NotTo(HaveKey(autoscaling.InitialScaleAnnotationKey))
			})
		})
		When("a Serverless InferenceService is created with an initial scale annotation and valid non-zero integer value", func() {
			It("should override the default initial scale value with the annotation value", func() {
				// Create configmap
				configMap := &corev1.ConfigMap{
					ObjectMeta: metav1.ObjectMeta{
						Name:      constants.InferenceServiceConfigMapName,
						Namespace: constants.KServeNamespace,
					},
					Data: configs,
				}
				Expect(k8sClient.Create(context.TODO(), configMap)).NotTo(HaveOccurred())
				defer k8sClient.Delete(context.TODO(), configMap)

				// Create InferenceService
				serviceName := "initialscale2"
				expectedRequest := reconcile.Request{NamespacedName: types.NamespacedName{Name: serviceName, Namespace: "default"}}
				serviceKey := expectedRequest.NamespacedName
				storageUri := "s3://test/mnist/export"
				ctx := context.Background()
				var minScale int32 = 2
				isvc := &v1beta1.InferenceService{
					ObjectMeta: metav1.ObjectMeta{
						Name:      serviceKey.Name,
						Namespace: serviceKey.Namespace,
						Annotations: map[string]string{
							"serving.kserve.io/deploymentMode":    "Serverless",
							autoscaling.InitialScaleAnnotationKey: "3",
						},
					},
					Spec: v1beta1.InferenceServiceSpec{
						Predictor: v1beta1.PredictorSpec{
							ComponentExtensionSpec: v1beta1.ComponentExtensionSpec{
								MinReplicas: &minScale,
							},
							Tensorflow: &v1beta1.TFServingSpec{
								PredictorExtensionSpec: v1beta1.PredictorExtensionSpec{
									StorageURI:     &storageUri,
									RuntimeVersion: proto.String("1.14.0"),
									Container: corev1.Container{
										Name:      constants.InferenceServiceContainerName,
										Resources: defaultResource,
									},
								},
							},
						},
					},
				}
				Expect(k8sClient.Create(ctx, isvc)).Should(Succeed())
				defer k8sClient.Delete(ctx, isvc)

				predictorServiceKey := types.NamespacedName{
					Name:      constants.PredictorServiceName(serviceKey.Name),
					Namespace: serviceKey.Namespace,
				}
				actualService := &knservingv1.Service{}
				Eventually(func() error { return k8sClient.Get(context.TODO(), predictorServiceKey, actualService) }, timeout).
					Should(Succeed())

				Expect(actualService.Spec.Template.Annotations[autoscaling.InitialScaleAnnotationKey]).To(Equal("3"))
			})
		})
		When("a Serverless InferenceService is created with an initial scale annotation and invalid non-integer value", func() {
			It("should ignore the annotation", func() {
				// Create configmap
				configMap := &corev1.ConfigMap{
					ObjectMeta: metav1.ObjectMeta{
						Name:      constants.InferenceServiceConfigMapName,
						Namespace: constants.KServeNamespace,
					},
					Data: configs,
				}
				Expect(k8sClient.Create(context.TODO(), configMap)).NotTo(HaveOccurred())
				defer k8sClient.Delete(context.TODO(), configMap)

				// Create InferenceService
				serviceName := "initialscale3"
				expectedRequest := reconcile.Request{NamespacedName: types.NamespacedName{Name: serviceName, Namespace: "default"}}
				serviceKey := expectedRequest.NamespacedName
				storageUri := "s3://test/mnist/export"
				ctx := context.Background()
				var minScale int32 = 2
				isvc := &v1beta1.InferenceService{
					ObjectMeta: metav1.ObjectMeta{
						Name:      serviceKey.Name,
						Namespace: serviceKey.Namespace,
						Annotations: map[string]string{
							"serving.kserve.io/deploymentMode":    "Serverless",
							autoscaling.InitialScaleAnnotationKey: "non-integer",
						},
					},
					Spec: v1beta1.InferenceServiceSpec{
						Predictor: v1beta1.PredictorSpec{
							ComponentExtensionSpec: v1beta1.ComponentExtensionSpec{
								MinReplicas: &minScale,
							},
							Tensorflow: &v1beta1.TFServingSpec{
								PredictorExtensionSpec: v1beta1.PredictorExtensionSpec{
									StorageURI:     &storageUri,
									RuntimeVersion: proto.String("1.14.0"),
									Container: corev1.Container{
										Name:      constants.InferenceServiceContainerName,
										Resources: defaultResource,
									},
								},
							},
						},
					},
				}
				Expect(k8sClient.Create(ctx, isvc)).Should(Succeed())
				defer k8sClient.Delete(ctx, isvc)

				predictorServiceKey := types.NamespacedName{
					Name:      constants.PredictorServiceName(serviceKey.Name),
					Namespace: serviceKey.Namespace,
				}
				actualService := &knservingv1.Service{}
				Eventually(func() error { return k8sClient.Get(context.TODO(), predictorServiceKey, actualService) }, timeout).
					Should(Succeed())

				Expect(actualService.Spec.Template.Annotations).NotTo(HaveKey(autoscaling.InitialScaleAnnotationKey))
			})
		})
	})
	Context("with knative configured to allow zero initial scale", func() {
		BeforeEach(func() {
			time.Sleep(10 * time.Second)
			// Patch the existing config-autoscaler configmap to set allow-zero-initial-scale to true
			configAutoscaler := &corev1.ConfigMap{
				ObjectMeta: metav1.ObjectMeta{
					Name:      constants.AutoscalerConfigmapName,
					Namespace: constants.AutoscalerConfigmapNamespace,
				},
			}
			configPatch := []byte(`{"data":{"allow-zero-initial-scale":"true"}}`)
			Eventually(func() error {
				return k8sClient.Patch(context.TODO(), configAutoscaler, client.RawPatch(types.StrategicMergePatchType, configPatch))
			}, timeout).Should(Succeed())
		})
		AfterEach(func() {
			time.Sleep(10 * time.Second)
			// Restore the default autoscaler configuration
			configAutoscaler := &corev1.ConfigMap{
				ObjectMeta: metav1.ObjectMeta{
					Name:      constants.AutoscalerConfigmapName,
					Namespace: constants.AutoscalerConfigmapNamespace,
				},
			}
			configPatch := []byte(`{"data":{}}`)
			Eventually(func() error {
				return k8sClient.Patch(context.TODO(), configAutoscaler, client.RawPatch(types.StrategicMergePatchType, configPatch))
			}, timeout).Should(Succeed())
		})
		When("a Serverless InferenceService is created with an initial scale annotation and value of zero", func() {
			It("should override the default initial scale value with the annotation value", func() {
				// Create configmap
				configMap := &corev1.ConfigMap{
					ObjectMeta: metav1.ObjectMeta{
						Name:      constants.InferenceServiceConfigMapName,
						Namespace: constants.KServeNamespace,
					},
					Data: configs,
				}
				Expect(k8sClient.Create(context.TODO(), configMap)).NotTo(HaveOccurred())
				defer k8sClient.Delete(context.TODO(), configMap)

				// Create InferenceService
				serviceName := "initialscale4"
				expectedRequest := reconcile.Request{NamespacedName: types.NamespacedName{Name: serviceName, Namespace: "default"}}
				serviceKey := expectedRequest.NamespacedName
				storageUri := "s3://test/mnist/export"
				ctx := context.Background()
				var minScale int32 = 2
				isvc := &v1beta1.InferenceService{
					ObjectMeta: metav1.ObjectMeta{
						Name:      serviceKey.Name,
						Namespace: serviceKey.Namespace,
						Annotations: map[string]string{
							"serving.kserve.io/deploymentMode":    "Serverless",
							autoscaling.InitialScaleAnnotationKey: "0",
						},
					},
					Spec: v1beta1.InferenceServiceSpec{
						Predictor: v1beta1.PredictorSpec{
							ComponentExtensionSpec: v1beta1.ComponentExtensionSpec{
								MinReplicas: &minScale,
							},
							Tensorflow: &v1beta1.TFServingSpec{
								PredictorExtensionSpec: v1beta1.PredictorExtensionSpec{
									StorageURI:     &storageUri,
									RuntimeVersion: proto.String("1.14.0"),
									Container: corev1.Container{
										Name:      constants.InferenceServiceContainerName,
										Resources: defaultResource,
									},
								},
							},
						},
					},
				}
				Expect(k8sClient.Create(ctx, isvc)).Should(Succeed())
				defer k8sClient.Delete(ctx, isvc)

				predictorServiceKey := types.NamespacedName{
					Name:      constants.PredictorServiceName(serviceKey.Name),
					Namespace: serviceKey.Namespace,
				}
				actualService := &knservingv1.Service{}
				Eventually(func() error { return k8sClient.Get(context.TODO(), predictorServiceKey, actualService) }, timeout).
					Should(Succeed())

				Expect(actualService.Spec.Template.Annotations[autoscaling.InitialScaleAnnotationKey]).To(Equal("0"))
			})
		})
		When("a Serverless InferenceService is created with an initial scale annotation and valid non-zero integer value", func() {
			It("should override the default initial scale value with the annotation value", func() {
				// Create configmap
				configMap := &corev1.ConfigMap{
					ObjectMeta: metav1.ObjectMeta{
						Name:      constants.InferenceServiceConfigMapName,
						Namespace: constants.KServeNamespace,
					},
					Data: configs,
				}
				Expect(k8sClient.Create(context.TODO(), configMap)).NotTo(HaveOccurred())
				defer k8sClient.Delete(context.TODO(), configMap)

				// Create InferenceService
				serviceName := "initialscale5"
				expectedRequest := reconcile.Request{NamespacedName: types.NamespacedName{Name: serviceName, Namespace: "default"}}
				serviceKey := expectedRequest.NamespacedName
				storageUri := "s3://test/mnist/export"
				ctx := context.Background()
				var minScale int32 = 2
				isvc := &v1beta1.InferenceService{
					ObjectMeta: metav1.ObjectMeta{
						Name:      serviceKey.Name,
						Namespace: serviceKey.Namespace,
						Annotations: map[string]string{
							"serving.kserve.io/deploymentMode":    "Serverless",
							autoscaling.InitialScaleAnnotationKey: "3",
						},
					},
					Spec: v1beta1.InferenceServiceSpec{
						Predictor: v1beta1.PredictorSpec{
							ComponentExtensionSpec: v1beta1.ComponentExtensionSpec{
								MinReplicas: &minScale,
							},
							Tensorflow: &v1beta1.TFServingSpec{
								PredictorExtensionSpec: v1beta1.PredictorExtensionSpec{
									StorageURI:     &storageUri,
									RuntimeVersion: proto.String("1.14.0"),
									Container: corev1.Container{
										Name:      constants.InferenceServiceContainerName,
										Resources: defaultResource,
									},
								},
							},
						},
					},
				}
				Expect(k8sClient.Create(ctx, isvc)).Should(Succeed())
				defer k8sClient.Delete(ctx, isvc)

				predictorServiceKey := types.NamespacedName{
					Name:      constants.PredictorServiceName(serviceKey.Name),
					Namespace: serviceKey.Namespace,
				}
				actualService := &knservingv1.Service{}
				Eventually(func() error { return k8sClient.Get(context.TODO(), predictorServiceKey, actualService) }, timeout).
					Should(Succeed())

				Expect(actualService.Spec.Template.Annotations[autoscaling.InitialScaleAnnotationKey]).To(Equal("3"))
			})
		})
		When("a Serverless InferenceService is created with an initial scale annotation and invalid non-integer value", func() {
			It("should ignore the annotation", func() {
				// Create configmap
				configMap := &corev1.ConfigMap{
					ObjectMeta: metav1.ObjectMeta{
						Name:      constants.InferenceServiceConfigMapName,
						Namespace: constants.KServeNamespace,
					},
					Data: configs,
				}
				Expect(k8sClient.Create(context.TODO(), configMap)).NotTo(HaveOccurred())
				defer k8sClient.Delete(context.TODO(), configMap)

				// Create InferenceService
				serviceName := "initialscale6"
				expectedRequest := reconcile.Request{NamespacedName: types.NamespacedName{Name: serviceName, Namespace: "default"}}
				serviceKey := expectedRequest.NamespacedName
				storageUri := "s3://test/mnist/export"
				ctx := context.Background()
				var minScale int32 = 2
				isvc := &v1beta1.InferenceService{
					ObjectMeta: metav1.ObjectMeta{
						Name:      serviceKey.Name,
						Namespace: serviceKey.Namespace,
						Annotations: map[string]string{
							"serving.kserve.io/deploymentMode":    "Serverless",
							autoscaling.InitialScaleAnnotationKey: "non-integer",
						},
					},
					Spec: v1beta1.InferenceServiceSpec{
						Predictor: v1beta1.PredictorSpec{
							ComponentExtensionSpec: v1beta1.ComponentExtensionSpec{
								MinReplicas: &minScale,
							},
							Tensorflow: &v1beta1.TFServingSpec{
								PredictorExtensionSpec: v1beta1.PredictorExtensionSpec{
									StorageURI:     &storageUri,
									RuntimeVersion: proto.String("1.14.0"),
									Container: corev1.Container{
										Name:      constants.InferenceServiceContainerName,
										Resources: defaultResource,
									},
								},
							},
						},
					},
				}
				Expect(k8sClient.Create(ctx, isvc)).Should(Succeed())
				defer k8sClient.Delete(ctx, isvc)

				predictorServiceKey := types.NamespacedName{
					Name:      constants.PredictorServiceName(serviceKey.Name),
					Namespace: serviceKey.Namespace,
				}
				actualService := &knservingv1.Service{}
				Eventually(func() error { return k8sClient.Get(context.TODO(), predictorServiceKey, actualService) }, timeout).
					Should(Succeed())

				Expect(actualService.Spec.Template.Annotations).NotTo(HaveKey(autoscaling.InitialScaleAnnotationKey))
			})
		})
	})

	Context("When creating inference service with predictor", func() {
		It("Should have knative service created", func() {
			By("By creating a new InferenceService")
			// Create configmap
			configMap := &corev1.ConfigMap{
				ObjectMeta: metav1.ObjectMeta{
					Name:      constants.InferenceServiceConfigMapName,
					Namespace: constants.KServeNamespace,
				},
				Data: configs,
			}
			Expect(k8sClient.Create(context.TODO(), configMap)).NotTo(HaveOccurred())
			defer k8sClient.Delete(context.TODO(), configMap)
			// Create ServingRuntime
			servingRuntime := &v1alpha1.ServingRuntime{
				ObjectMeta: metav1.ObjectMeta{
					Name:      "tf-serving",
					Namespace: "default",
				},
				Spec: v1alpha1.ServingRuntimeSpec{
					SupportedModelFormats: []v1alpha1.SupportedModelFormat{
						{
							Name:       "tensorflow",
							Version:    proto.String("1"),
							AutoSelect: proto.Bool(true),
						},
					},
					ServingRuntimePodSpec: v1alpha1.ServingRuntimePodSpec{
						Labels: map[string]string{
							"key1": "val1FromSR",
							"key2": "val2FromSR",
							"key3": "val3FromSR",
						},
						Annotations: map[string]string{
							"key1": "val1FromSR",
							"key2": "val2FromSR",
							"key3": "val3FromSR",
						},
						Containers: []corev1.Container{
							{
								Name:    constants.InferenceServiceContainerName,
								Image:   "tensorflow/serving:1.14.0",
								Command: []string{"/usr/bin/tensorflow_model_server"},
								Args: []string{
									"--port=9000",
									"--rest_api_port=8080",
									"--model_base_path=/mnt/models",
									"--rest_api_timeout_in_ms=60000",
								},
								Resources: defaultResource,
							},
						},
						ImagePullSecrets: []corev1.LocalObjectReference{
							{Name: "sr-image-pull-secret"},
						},
					},
					Disabled: proto.Bool(false),
				},
			}
			k8sClient.Create(context.TODO(), servingRuntime)
			defer k8sClient.Delete(context.TODO(), servingRuntime)
			// Create InferenceService
			serviceName := "foo"
			expectedRequest := reconcile.Request{NamespacedName: types.NamespacedName{Name: serviceName, Namespace: "default"}}
			serviceKey := expectedRequest.NamespacedName
			storageUri := "s3://test/mnist/export"
			ctx := context.Background()
			isvc := &v1beta1.InferenceService{
				ObjectMeta: metav1.ObjectMeta{
					Name:      serviceKey.Name,
					Namespace: serviceKey.Namespace,
					Labels: map[string]string{
						"key2": "val2FromISVC",
						"key3": "val3FromISVC",
					},
					Annotations: map[string]string{
						"serving.kserve.io/deploymentMode": "Serverless",
						"key2":                             "val2FromISVC",
						"key3":                             "val3FromISVC",
					},
				},
				Spec: v1beta1.InferenceServiceSpec{
					Predictor: v1beta1.PredictorSpec{
						ComponentExtensionSpec: v1beta1.ComponentExtensionSpec{
							MinReplicas: ptr.To(int32(1)),
							MaxReplicas: 3,
							Labels: map[string]string{
								"key3": "val3FromPredictor",
							},
							Annotations: map[string]string{
								"key3": "val3FromPredictor",
							},
						},
						Tensorflow: &v1beta1.TFServingSpec{
							PredictorExtensionSpec: v1beta1.PredictorExtensionSpec{
								StorageURI:     &storageUri,
								RuntimeVersion: proto.String("1.14.0"),
								Container: corev1.Container{
									Name:      constants.InferenceServiceContainerName,
									Resources: defaultResource,
								},
							},
						},
					},
				},
			}
			isvc.DefaultInferenceService(nil, nil, &v1beta1.SecurityConfig{AutoMountServiceAccountToken: false}, nil)
			Expect(k8sClient.Create(ctx, isvc)).Should(Succeed())
			defer k8sClient.Delete(ctx, isvc)
			inferenceService := &v1beta1.InferenceService{}
			Eventually(func() bool {
				err := k8sClient.Get(ctx, serviceKey, inferenceService)
				return err == nil
			}, timeout, interval).Should(BeTrue())

			actualService := &knservingv1.Service{}
			predictorServiceKey := types.NamespacedName{
				Name:      constants.PredictorServiceName(serviceKey.Name),
				Namespace: serviceKey.Namespace,
			}
			Eventually(func() error { return k8sClient.Get(context.TODO(), predictorServiceKey, actualService) }, timeout).
				Should(Succeed())

			expectedService := &knservingv1.Service{
				ObjectMeta: metav1.ObjectMeta{
					Name:      predictorServiceKey.Name,
					Namespace: predictorServiceKey.Namespace,
				},
				Spec: knservingv1.ServiceSpec{
					ConfigurationSpec: knservingv1.ConfigurationSpec{
						Template: knservingv1.RevisionTemplateSpec{
							ObjectMeta: metav1.ObjectMeta{
								Labels: map[string]string{
									constants.KServiceComponentLabel:      constants.Predictor.String(),
									constants.InferenceServicePodLabelKey: serviceName,
									"key1":                                "val1FromSR",
									"key2":                                "val2FromISVC",
									"key3":                                "val3FromPredictor",
								},
								Annotations: map[string]string{
									"serving.kserve.io/deploymentMode":                         "Serverless",
									constants.StorageInitializerSourceUriInternalAnnotationKey: *isvc.Spec.Predictor.Model.StorageURI,
									"autoscaling.knative.dev/max-scale":                        "3",
									"autoscaling.knative.dev/min-scale":                        "1",
									"autoscaling.knative.dev/class":                            "kpa.autoscaling.knative.dev",
									"key1":                                                     "val1FromSR",
									"key2":                                                     "val2FromISVC",
									"key3":                                                     "val3FromPredictor",
								},
							},
							Spec: knservingv1.RevisionSpec{
								ContainerConcurrency: isvc.Spec.Predictor.ContainerConcurrency,
								TimeoutSeconds:       isvc.Spec.Predictor.TimeoutSeconds,
								PodSpec: corev1.PodSpec{
									ImagePullSecrets: []corev1.LocalObjectReference{
										{Name: "sr-image-pull-secret"},
									},
									Containers: []corev1.Container{
										{
											Image: "tensorflow/serving:" +
												*isvc.Spec.Predictor.Model.RuntimeVersion,
											Name:    constants.InferenceServiceContainerName,
											Command: []string{v1beta1.TensorflowEntrypointCommand},
											Args: []string{
												"--port=" + v1beta1.TensorflowServingGRPCPort,
												"--rest_api_port=" + v1beta1.TensorflowServingRestPort,
												"--model_base_path=" + constants.DefaultModelLocalMountPath,
												"--rest_api_timeout_in_ms=60000",
											},
											Resources: defaultResource,
										},
									},
									AutomountServiceAccountToken: proto.Bool(false),
								},
							},
						},
					},
					RouteSpec: knservingv1.RouteSpec{
						Traffic: []knservingv1.TrafficTarget{{LatestRevision: proto.Bool(true), Percent: proto.Int64(100)}},
					},
				},
			}
			// Set ResourceVersion which is required for update operation.
			expectedService.ResourceVersion = actualService.ResourceVersion

			// Do a dry-run update. This will populate our local knative service object with any default values
			// that are present on the remote version.
			err := k8sClient.Update(context.TODO(), expectedService, client.DryRunAll)
			Expect(err).ShouldNot(HaveOccurred())
			Expect(actualService.Spec).To(BeComparableTo(expectedService.Spec))
			predictorUrl, _ := apis.ParseURL("http://" + constants.InferenceServiceHostName(constants.PredictorServiceName(serviceKey.Name), serviceKey.Namespace, domain))
			// update predictor
			{
				updatedService := actualService.DeepCopy()
				updatedService.Status.LatestCreatedRevisionName = "revision-v1"
				updatedService.Status.LatestReadyRevisionName = "revision-v1"
				updatedService.Status.URL = predictorUrl
				updatedService.Status.Conditions = duckv1.Conditions{
					{
						Type:   knservingv1.ServiceConditionReady,
						Status: "True",
					},
					{
						Type:   knservingv1.ServiceConditionRoutesReady,
						Status: "True",
					},
					{
						Type:   knservingv1.ServiceConditionConfigurationsReady,
						Status: "True",
					},
				}
				Expect(k8sClient.Status().Update(context.TODO(), updatedService)).NotTo(HaveOccurred())
			}
			// assert ingress
			virtualService := &istioclientv1beta1.VirtualService{}
			Eventually(func() error {
				return k8sClient.Get(context.TODO(), types.NamespacedName{
					Name:      serviceKey.Name,
					Namespace: serviceKey.Namespace,
				}, virtualService)
			}, timeout).
				Should(Succeed())
			expectedVirtualService := &istioclientv1beta1.VirtualService{
				Spec: istiov1beta1.VirtualService{
					Gateways: []string{
						constants.KnativeLocalGateway,
						constants.IstioMeshGateway,
						constants.KnativeIngressGateway,
					},
					Hosts: []string{
						network.GetServiceHostname(serviceKey.Name, serviceKey.Namespace),
						constants.InferenceServiceHostName(serviceKey.Name, serviceKey.Namespace, domain),
					},
					Http: []*istiov1beta1.HTTPRoute{
						{
							Match: []*istiov1beta1.HTTPMatchRequest{
								{
									Gateways: []string{constants.KnativeLocalGateway, constants.IstioMeshGateway},
									Authority: &istiov1beta1.StringMatch{
										MatchType: &istiov1beta1.StringMatch_Regex{
											Regex: constants.HostRegExp(network.GetServiceHostname(serviceKey.Name, serviceKey.Namespace)),
										},
									},
								},
								{
									Gateways: []string{constants.KnativeIngressGateway},
									Authority: &istiov1beta1.StringMatch{
										MatchType: &istiov1beta1.StringMatch_Regex{
											Regex: constants.HostRegExp(constants.InferenceServiceHostName(serviceKey.Name, serviceKey.Namespace, domain)),
										},
									},
								},
							},
							Route: []*istiov1beta1.HTTPRouteDestination{
								{
									Destination: &istiov1beta1.Destination{
										Host: network.GetServiceHostname("knative-local-gateway", "istio-system"),
										Port: &istiov1beta1.PortSelector{Number: constants.CommonDefaultHttpPort},
									},
									Weight: 100,
								},
							},
							Headers: &istiov1beta1.Headers{
								Request: &istiov1beta1.Headers_HeaderOperations{
									Set: map[string]string{
										"Host":                  network.GetServiceHostname(constants.PredictorServiceName(serviceKey.Name), serviceKey.Namespace),
										"KServe-Isvc-Name":      serviceName,
										"KServe-Isvc-Namespace": serviceKey.Namespace,
									},
								},
							},
						},
					},
				},
			}
			Expect(virtualService.Spec.DeepCopy()).To(Equal(expectedVirtualService.Spec.DeepCopy()))

			// get inference service
			time.Sleep(10 * time.Second)
			actualIsvc := &v1beta1.InferenceService{}
			Eventually(func() bool {
				err := k8sClient.Get(ctx, expectedRequest.NamespacedName, actualIsvc)
				return err == nil
			}, timeout, interval).Should(BeTrue())
			// update inference service with annotations and labels
			annotations := map[string]string{"testAnnotation": "test"}
			labels := map[string]string{"testLabel": "test"}
			updatedIsvc := actualIsvc.DeepCopy()
			updatedIsvc.Annotations = annotations
			updatedIsvc.Labels = labels

			Expect(k8sClient.Update(ctx, updatedIsvc)).NotTo(HaveOccurred())
			time.Sleep(10 * time.Second)
			updatedVirtualService := &istioclientv1beta1.VirtualService{}
			Eventually(func() error {
				return k8sClient.Get(ctx, types.NamespacedName{
					Name:      serviceKey.Name,
					Namespace: serviceKey.Namespace,
				}, updatedVirtualService)
			}, timeout, interval).Should(Succeed())

			Expect(updatedVirtualService.Spec.DeepCopy()).To(Equal(expectedVirtualService.Spec.DeepCopy()))
			Expect(updatedVirtualService.Annotations).To(Equal(annotations))
			Expect(updatedVirtualService.Labels).To(Equal(labels))
		})
		It("Should fail if Knative Serving is not installed", func() {
			// Simulate Knative Serving is absent by setting to false the relevant item in utils.gvResourcesCache variable
			servingResources, getServingResourcesErr := utils.GetAvailableResourcesForApi(cfg, knservingv1.SchemeGroupVersion.String())
			Expect(getServingResourcesErr).ToNot(HaveOccurred())
			defer utils.SetAvailableResourcesForApi(knservingv1.SchemeGroupVersion.String(), servingResources)
			utils.SetAvailableResourcesForApi(knservingv1.SchemeGroupVersion.String(), nil)

			// Create configmap
			configMap := &corev1.ConfigMap{
				ObjectMeta: metav1.ObjectMeta{
					Name:      constants.InferenceServiceConfigMapName,
					Namespace: constants.KServeNamespace,
				},
				Data: configs,
			}
			Expect(k8sClient.Create(context.TODO(), configMap)).NotTo(HaveOccurred())
			defer k8sClient.Delete(context.TODO(), configMap)

			// Create InferenceService
			serviceName := "serverless-isvc"
			expectedRequest := reconcile.Request{NamespacedName: types.NamespacedName{Name: serviceName, Namespace: "default"}}
			serviceKey := expectedRequest.NamespacedName
			storageUri := "s3://test/mnist/export"
			isvc := &v1beta1.InferenceService{
				ObjectMeta: metav1.ObjectMeta{
					Name:      serviceKey.Name,
					Namespace: serviceKey.Namespace,
					Annotations: map[string]string{
						"serving.kserve.io/deploymentMode": "Serverless",
					},
				},
				Spec: v1beta1.InferenceServiceSpec{
					Predictor: v1beta1.PredictorSpec{
						ComponentExtensionSpec: v1beta1.ComponentExtensionSpec{
							MinReplicas: ptr.To(int32(1)),
							MaxReplicas: 3,
						},
						Tensorflow: &v1beta1.TFServingSpec{
							PredictorExtensionSpec: v1beta1.PredictorExtensionSpec{
								StorageURI:     &storageUri,
								RuntimeVersion: proto.String("1.14.0"),
								Container: corev1.Container{
									Name:      constants.InferenceServiceContainerName,
									Resources: defaultResource,
								},
							},
						},
					},
				},
			}
			isvc.DefaultInferenceService(nil, nil, &v1beta1.SecurityConfig{AutoMountServiceAccountToken: false}, nil)

			ctx := context.Background()
			Expect(k8sClient.Create(ctx, isvc)).Should(Succeed())
			defer k8sClient.Delete(ctx, isvc)

			Eventually(func() bool {
				events := &corev1.EventList{}
				err := k8sClient.List(ctx, events, client.InNamespace(serviceKey.Namespace))
				if err != nil {
					return false
				}

				for _, event := range events.Items {
					if event.InvolvedObject.Kind == "InferenceService" &&
						event.InvolvedObject.Name == serviceKey.Name &&
						event.Reason == "ServerlessModeRejected" {
						return true
					}
				}

				return false
			}, timeout, interval).Should(BeTrue())
		})
	})

	Context("When creating inference service with `serving.kserve.io/stop`", func() {
		defaultIsvc := func(namespace string, name string, storageUri string) *v1beta1.InferenceService {
			predictor := v1beta1.PredictorSpec{
				ComponentExtensionSpec: v1beta1.ComponentExtensionSpec{
					MinReplicas: ptr.To(int32(1)),
					MaxReplicas: 3,
				},
				Tensorflow: &v1beta1.TFServingSpec{
					PredictorExtensionSpec: v1beta1.PredictorExtensionSpec{
						StorageURI:     &storageUri,
						RuntimeVersion: proto.String("1.14.0"),
						Container: corev1.Container{
							Name:      constants.InferenceServiceContainerName,
							Resources: defaultResource,
						},
					},
				},
			}
			isvc := &v1beta1.InferenceService{
				ObjectMeta: metav1.ObjectMeta{
					Name:      name,
					Namespace: namespace,
					Annotations: map[string]string{
						"serving.kserve.io/deploymentMode": "Serverless",
					},
				},

				Spec: v1beta1.InferenceServiceSpec{
					Predictor: predictor,
				},
			}
			return isvc
		}

		createServingRuntime := func(namespace string, name string) *v1alpha1.ServingRuntime {
			// Define and create serving runtime
			servingRuntime := &v1alpha1.ServingRuntime{
				ObjectMeta: metav1.ObjectMeta{
					Name:      name,
					Namespace: namespace,
				},
				Spec: v1alpha1.ServingRuntimeSpec{
					SupportedModelFormats: []v1alpha1.SupportedModelFormat{
						{
							Name:       "tensorflow",
							Version:    proto.String("1"),
							AutoSelect: proto.Bool(true),
						},
					},
					ServingRuntimePodSpec: v1alpha1.ServingRuntimePodSpec{
						Containers: []corev1.Container{
							{
								Name:    constants.InferenceServiceContainerName,
								Image:   "tensorflow/serving:1.14.0",
								Command: []string{"/usr/bin/tensorflow_model_server"},
								Args: []string{
									"--port=9000",
									"--rest_api_port=8080",
									"--model_base_path=/mnt/models",
									"--rest_api_timeout_in_ms=60000",
								},
								Resources: defaultResource,
							},
						},
						ImagePullSecrets: []corev1.LocalObjectReference{
							{Name: "sr-image-pull-secret"},
						},
					},
					Disabled: proto.Bool(false),
				},
			}
			return servingRuntime
		}

		createInferenceServiceConfigMap := func() *corev1.ConfigMap {
			configMap := &corev1.ConfigMap{
				ObjectMeta: metav1.ObjectMeta{
					Name:      constants.InferenceServiceConfigMapName,
					Namespace: constants.KServeNamespace,
				},
				Data: configs,
			}
			return configMap
		}

		It("Should keep the knative service/virtualService/service when the annotation is set to false", func() {
			ctx, cancel := context.WithCancel(context.Background())
			DeferCleanup(cancel)

			// Config map
			configMap := createInferenceServiceConfigMap()
			Expect(k8sClient.Create(context.TODO(), configMap)).NotTo(HaveOccurred())
			defer k8sClient.Delete(ctx, configMap)

			// Serving runtime
			serviceName := "stop-false-isvc"
			serviceNamespace := "default"
			expectedRequest := reconcile.Request{NamespacedName: types.NamespacedName{Name: serviceName, Namespace: serviceNamespace}}
			serviceKey := expectedRequest.NamespacedName
			storageUri := "s3://test/mnist/export"

			servingRuntime := createServingRuntime(serviceKey.Namespace, "tf-serving")
			Expect(k8sClient.Create(context.TODO(), servingRuntime)).NotTo(HaveOccurred())
			defer k8sClient.Delete(ctx, servingRuntime)

			// Define InferenceService
			isvc := defaultIsvc(serviceKey.Namespace, serviceKey.Name, storageUri)
			isvc.Annotations[constants.StopAnnotationKey] = "false"
			Expect(k8sClient.Create(context.TODO(), isvc)).NotTo(HaveOccurred())
			defer k8sClient.Delete(ctx, isvc)

			// Knative service
			actualService := &knservingv1.Service{}
			predictorServiceKey := types.NamespacedName{
				Name:      constants.PredictorServiceName(serviceKey.Name),
				Namespace: serviceKey.Namespace,
			}
			Eventually(func() bool {
				err := k8sClient.Get(context.TODO(), predictorServiceKey, actualService)
				return err == nil
			}, 30*time.Second).Should(BeTrue())

			// Add a url to the knative service so the services can be made
			copiedKsvc := actualService.DeepCopy()
			predictorUrl, _ := apis.ParseURL("http://" + constants.InferenceServiceHostName(constants.PredictorServiceName(serviceKey.Name), serviceKey.Namespace, domain))
			copiedKsvc.Status.URL = predictorUrl
			copiedKsvc.Status.Conditions = duckv1.Conditions{
				{
					Type:   knservingv1.ServiceConditionReady,
					Status: "True",
				},
				{
					Type:   knservingv1.ServiceConditionRoutesReady,
					Status: "True",
				},
				{
					Type:   knservingv1.ServiceConditionConfigurationsReady,
					Status: "True",
				},
			}
			copiedKsvc.Status.LatestCreatedRevisionName = "revision-v1"
			copiedKsvc.Status.LatestReadyRevisionName = "revision-v1"
			Expect(k8sClient.Status().Update(context.TODO(), copiedKsvc)).NotTo(HaveOccurred())

			// Check that the ISVC was updated
			updatedIsvc := &v1beta1.InferenceService{}
			Eventually(func() bool {
				err := k8sClient.Get(ctx, serviceKey, updatedIsvc)
				return err == nil
			}, timeout, interval).Should(BeTrue())

			// Check that the virtual service is present
			virtualService := &istioclientv1beta1.VirtualService{}
			Eventually(func() bool {
				err := k8sClient.Get(context.TODO(), serviceKey, virtualService)
				return err == nil
			}, timeout).
				Should(BeTrue())

			// Check that the service is present
			service := &corev1.Service{}
			Eventually(func() bool {
				err := k8sClient.Get(context.TODO(), serviceKey, service)
				return err == nil
			}, timeout).
				Should(BeTrue())

			// Check that the stopped condition is false
			Eventually(func() bool {
				err := k8sClient.Get(ctx, serviceKey, updatedIsvc)
				if err == nil {
					stopped_cond := updatedIsvc.Status.GetCondition(v1beta1.Stopped)
					if stopped_cond != nil && stopped_cond.Status == corev1.ConditionFalse {
						return true
					}
				}
				return false
			}, timeout, interval).Should(BeTrue(), "The stopped condition should be set to false")

			// Check that the inference service is ready
			Eventually(func() bool {
				err := k8sClient.Get(ctx, serviceKey, updatedIsvc)
				if err != nil {
					return false
				}
				readyCond := updatedIsvc.Status.GetCondition(v1beta1.PredictorReady)
				return readyCond != nil && readyCond.Status == corev1.ConditionTrue
			}, timeout, interval).Should(BeTrue(), "The predictor should be ready")

			Eventually(func() bool {
				err := k8sClient.Get(ctx, serviceKey, updatedIsvc)
				if err != nil {
					return false
				}
				readyCond := updatedIsvc.Status.GetCondition(v1beta1.IngressReady)
				return readyCond != nil && readyCond.Status == corev1.ConditionTrue
			}, timeout, interval).Should(BeTrue(), "The ingress should be ready")
		})

		It("Should delete the knative service/virtualService/service when the annotation is set to true", func() {
			ctx, cancel := context.WithCancel(context.Background())
			DeferCleanup(cancel)

			// Config map
			configMap := createInferenceServiceConfigMap()
			Expect(k8sClient.Create(context.TODO(), configMap)).NotTo(HaveOccurred())
			defer k8sClient.Delete(ctx, configMap)

			// Serving runtime
			serviceName := "stop-true-isvc"
			serviceNamespace := "default"
			expectedRequest := reconcile.Request{NamespacedName: types.NamespacedName{Name: serviceName, Namespace: serviceNamespace}}
			serviceKey := expectedRequest.NamespacedName
			storageUri := "s3://test/mnist/export"

			servingRuntime := createServingRuntime(serviceKey.Namespace, "tf-serving")
			Expect(k8sClient.Create(context.TODO(), servingRuntime)).NotTo(HaveOccurred())
			defer k8sClient.Delete(ctx, servingRuntime)

			// Define InferenceService
			isvc := defaultIsvc(serviceKey.Namespace, serviceKey.Name, storageUri)
			isvc.Annotations[constants.StopAnnotationKey] = "true"
			Expect(k8sClient.Create(context.TODO(), isvc)).NotTo(HaveOccurred())
			defer k8sClient.Delete(ctx, isvc)

			// Check that the KSVC does not exist
			actualService := &knservingv1.Service{}
			predictorServiceKey := types.NamespacedName{
				Name:      constants.PredictorServiceName(serviceKey.Name),
				Namespace: serviceKey.Namespace,
			}
			Consistently(func() bool {
				err := k8sClient.Get(context.TODO(), predictorServiceKey, actualService)
				return apierr.IsNotFound(err)
			}, timeout).Should(BeTrue(), "The ksvc should not be created")

			// Check that the virtual service was not created
			virtualService := &istioclientv1beta1.VirtualService{}
			Consistently(func() bool {
				err := k8sClient.Get(context.TODO(), serviceKey, virtualService)
				return apierr.IsNotFound(err)
			}, timeout).
				Should(BeTrue(), "The virtual service should not be created")

			// Check that the service was not created
			service := &corev1.Service{}
			Consistently(func() bool {
				err := k8sClient.Get(context.TODO(), serviceKey, service)
				return apierr.IsNotFound(err)
			}, timeout).
				Should(BeTrue(), "The service should not be created")

			// Check that the ISVC status reflects that it is stopped
			updatedIsvc := &v1beta1.InferenceService{}
			Eventually(func() bool {
				err := k8sClient.Get(ctx, serviceKey, updatedIsvc)
				return err == nil
			}, timeout, interval).Should(BeTrue())

			Eventually(func() bool {
				err := k8sClient.Get(ctx, serviceKey, updatedIsvc)
				if err == nil {
					stopped_cond := updatedIsvc.Status.GetCondition(v1beta1.Stopped)
					if stopped_cond != nil && stopped_cond.Status == corev1.ConditionTrue {
						return true
					}
				}
				return false
			}, timeout, interval).Should(BeTrue(), "The stopped condition should be set to true")
		})

		It("Should delete the knative service/virtualService/service when the annotation is updated to true on an existing ISVC", func() {
			ctx, cancel := context.WithCancel(context.Background())
			DeferCleanup(cancel)

			// Config map
			configMap := createInferenceServiceConfigMap()
			Expect(k8sClient.Create(context.TODO(), configMap)).NotTo(HaveOccurred())
			defer k8sClient.Delete(ctx, configMap)

			// Serving runtime
			serviceName := "stop-edit-true-isvc"
			serviceNamespace := "default"
			expectedRequest := reconcile.Request{NamespacedName: types.NamespacedName{Name: serviceName, Namespace: serviceNamespace}}
			serviceKey := expectedRequest.NamespacedName
			storageUri := "s3://test/mnist/export"

			servingRuntime := createServingRuntime(serviceKey.Namespace, "tf-serving")
			Expect(k8sClient.Create(context.TODO(), servingRuntime)).NotTo(HaveOccurred())
			defer k8sClient.Delete(ctx, servingRuntime)

			// Define InferenceService
			isvc := defaultIsvc(serviceKey.Namespace, serviceKey.Name, storageUri)
			isvc.Annotations[constants.StopAnnotationKey] = "false"
			Expect(k8sClient.Create(context.TODO(), isvc)).NotTo(HaveOccurred())
			defer k8sClient.Delete(ctx, isvc)

			// Knative service
			actualService := &knservingv1.Service{}
			predictorServiceKey := types.NamespacedName{
				Name:      constants.PredictorServiceName(serviceKey.Name),
				Namespace: serviceKey.Namespace,
			}
			Eventually(func() bool {
				err := k8sClient.Get(context.TODO(), predictorServiceKey, actualService)
				return err == nil
			}, timeout).
				Should(BeTrue())

			// Add a url to the knative service so the services can be made
			copiedKsvc := actualService.DeepCopy()
			predictorUrl, _ := apis.ParseURL("http://" + constants.InferenceServiceHostName(constants.PredictorServiceName(serviceKey.Name), serviceKey.Namespace, domain))
			copiedKsvc.Status.URL = predictorUrl
			copiedKsvc.Status.Conditions = duckv1.Conditions{
				{
					Type:   knservingv1.ServiceConditionReady,
					Status: "True",
				},
				{
					Type:   knservingv1.ServiceConditionRoutesReady,
					Status: "True",
				},
				{
					Type:   knservingv1.ServiceConditionConfigurationsReady,
					Status: "True",
				},
			}
			copiedKsvc.Status.LatestCreatedRevisionName = "revision-v1"
			copiedKsvc.Status.LatestReadyRevisionName = "revision-v1"
			Expect(k8sClient.Status().Update(context.TODO(), copiedKsvc)).NotTo(HaveOccurred())

			actualIsvc := &v1beta1.InferenceService{}
			Eventually(func() bool {
				err := k8sClient.Get(ctx, expectedRequest.NamespacedName, actualIsvc)
				return err == nil
			}, timeout, interval).Should(BeTrue())

			// Check that the virtual service is present
			virtualService := &istioclientv1beta1.VirtualService{}
			Eventually(func() bool {
				err := k8sClient.Get(context.TODO(), serviceKey, virtualService)
				return err == nil
			}, timeout).
				Should(BeTrue())

			// Check that the service is present
			service := &corev1.Service{}
			Eventually(func() bool {
				err := k8sClient.Get(context.TODO(), serviceKey, service)
				return err == nil
			}, timeout).
				Should(BeTrue())

			// Check that the inference service is ready
			Eventually(func() bool {
				err := k8sClient.Get(ctx, serviceKey, actualIsvc)
				if err != nil {
					return false
				}
				readyCond := actualIsvc.Status.GetCondition(v1beta1.PredictorReady)
				return readyCond != nil && readyCond.Status == corev1.ConditionTrue
			}, timeout, interval).Should(BeTrue(), "The predictor should be ready before updating the annotation")

			Eventually(func() bool {
				err := k8sClient.Get(ctx, serviceKey, actualIsvc)
				if err != nil {
					return false
				}
				readyCond := actualIsvc.Status.GetCondition(v1beta1.IngressReady)
				return readyCond != nil && readyCond.Status == corev1.ConditionTrue
			}, timeout, interval).Should(BeTrue(), "The ingress should be ready before updating the annotation")

			// Stop the inference service
			updatedIsvc := actualIsvc.DeepCopy()
			updatedIsvc.Annotations[constants.StopAnnotationKey] = "true"
			Expect(k8sClient.Update(ctx, updatedIsvc)).NotTo(HaveOccurred())

			// Check that the KSVC was deleted
			Eventually(func() bool {
				err := k8sClient.Get(context.TODO(), predictorServiceKey, actualService)
				return apierr.IsNotFound(err)
			}, time.Second*30).Should(BeTrue(), "The ksvc should eventually be deleted")

			// Check that the virtual service is deleted
			Eventually(func() bool {
				err := k8sClient.Get(context.TODO(), serviceKey, virtualService)
				return apierr.IsNotFound(err)
			}, timeout).
				Should(BeTrue(), "The virtual service should be deleted")

			// Check that the service is deleted
			Eventually(func() bool {
				err := k8sClient.Get(context.TODO(), serviceKey, service)
				return apierr.IsNotFound(err)
			}, timeout).
				Should(BeTrue(), "The service should be deleted")

			// Check that the ISVC status reflects that it is stopped
			updatedStoppedIsvc := &v1beta1.InferenceService{}
			Eventually(func() bool {
				err := k8sClient.Get(ctx, serviceKey, updatedStoppedIsvc)
				return err == nil
			}, timeout, interval).Should(BeTrue())

			Eventually(func() bool {
				err := k8sClient.Get(ctx, serviceKey, updatedStoppedIsvc)
				if err == nil {
					stopped_cond := updatedStoppedIsvc.Status.GetCondition(v1beta1.Stopped)
					if stopped_cond != nil && stopped_cond.Status == corev1.ConditionTrue {
						return true
					}
				}
				return false
			}, timeout, interval).Should(BeTrue(), "The stopped condition should be set to true")
		})
<<<<<<< HEAD
=======

		It("Should fail if Knative Serving is not installed", func() {
			// Simulate Knative Serving is absent by setting to false the relevant item in utils.gvResourcesCache variable
			servingResources, getServingResourcesErr := utils.GetAvailableResourcesForApi(cfg, knservingv1.SchemeGroupVersion.String())
			Expect(getServingResourcesErr).ToNot(HaveOccurred())
			defer utils.SetAvailableResourcesForApi(knservingv1.SchemeGroupVersion.String(), servingResources)
			utils.SetAvailableResourcesForApi(knservingv1.SchemeGroupVersion.String(), nil)
>>>>>>> 776a6499

		It("Should create the knative service/virtualService/service when the annotation is updated to false on an existing ISVC that is stopped", func() {
			ctx, cancel := context.WithCancel(context.Background())
			DeferCleanup(cancel)

			// Config map
			configMap := createInferenceServiceConfigMap()
			Expect(k8sClient.Create(context.TODO(), configMap)).NotTo(HaveOccurred())
			defer k8sClient.Delete(ctx, configMap)

			// Serving runtime
			serviceName := "stop-edit-false-isvc"
			serviceNamespace := "default"
			expectedRequest := reconcile.Request{NamespacedName: types.NamespacedName{Name: serviceName, Namespace: serviceNamespace}}
			serviceKey := expectedRequest.NamespacedName
			storageUri := "s3://test/mnist/export"

			servingRuntime := createServingRuntime(serviceKey.Namespace, "tf-serving")
			Expect(k8sClient.Create(context.TODO(), servingRuntime)).NotTo(HaveOccurred())
			defer k8sClient.Delete(ctx, servingRuntime)

			// Define InferenceService
			isvc := defaultIsvc(serviceKey.Namespace, serviceKey.Name, storageUri)
			isvc.Annotations[constants.StopAnnotationKey] = "true"
			Expect(k8sClient.Create(context.TODO(), isvc)).NotTo(HaveOccurred())
			defer k8sClient.Delete(ctx, isvc)

			// Check that the KSVC does not exist
			actualService := &knservingv1.Service{}
			predictorServiceKey := types.NamespacedName{
				Name:      constants.PredictorServiceName(serviceKey.Name),
				Namespace: serviceKey.Namespace,
			}
			Consistently(func() bool {
				err := k8sClient.Get(context.TODO(), predictorServiceKey, actualService)
				return apierr.IsNotFound(err)
			}, timeout).Should(BeTrue(), "The ksvc should not be created")

			// Check that the virtual service was not created
			virtualService := &istioclientv1beta1.VirtualService{}
			Consistently(func() bool {
				err := k8sClient.Get(context.TODO(), serviceKey, virtualService)
				return apierr.IsNotFound(err)
			}, timeout).
				Should(BeTrue(), "The virtual service should not be created")

			// Check that the service was not created
			service := &corev1.Service{}
			Consistently(func() bool {
				err := k8sClient.Get(context.TODO(), serviceKey, service)
				return apierr.IsNotFound(err)
			}, timeout).
				Should(BeTrue(), "The service should not be created")

			// Check that the ISVC status reflects that it is stopped
			actualIsvc := &v1beta1.InferenceService{}
			Eventually(func() bool {
				err := k8sClient.Get(ctx, serviceKey, actualIsvc)
				return err == nil
			}, timeout, interval).Should(BeTrue())

			Eventually(func() bool {
				err := k8sClient.Get(ctx, serviceKey, actualIsvc)
				if err == nil {
					stopped_cond := actualIsvc.Status.GetCondition(v1beta1.Stopped)
					if stopped_cond != nil && stopped_cond.Status == corev1.ConditionTrue {
						return true
					}
				}
				return false
			}, timeout, interval).Should(BeTrue(), "The stopped condition should be set to true")

			// Resume the inference service
			updatedIsvc := actualIsvc.DeepCopy()
			updatedIsvc.Annotations[constants.StopAnnotationKey] = "false"
			Expect(k8sClient.Update(ctx, updatedIsvc)).NotTo(HaveOccurred())

			// Check that the knative service was created
			Eventually(func() bool {
				err := k8sClient.Get(context.TODO(), predictorServiceKey, actualService)
				return err == nil
			}, 30*time.Second).Should(BeTrue())

			// Add a url to the knative service so the services can be made
			copiedKsvc := actualService.DeepCopy()
			predictorUrl, _ := apis.ParseURL("http://" + constants.InferenceServiceHostName(constants.PredictorServiceName(serviceKey.Name), serviceKey.Namespace, domain))
			copiedKsvc.Status.URL = predictorUrl
			copiedKsvc.Status.Conditions = duckv1.Conditions{
				{
					Type:   knservingv1.ServiceConditionReady,
					Status: "True",
				},
				{
					Type:   knservingv1.ServiceConditionRoutesReady,
					Status: "True",
				},
				{
					Type:   knservingv1.ServiceConditionConfigurationsReady,
					Status: "True",
				},
			}
			copiedKsvc.Status.LatestCreatedRevisionName = "revision-v1"
			copiedKsvc.Status.LatestReadyRevisionName = "revision-v1"
			Expect(k8sClient.Status().Update(context.TODO(), copiedKsvc)).NotTo(HaveOccurred())

			// Check that the virtual service is present
			Eventually(func() bool {
				err := k8sClient.Get(context.TODO(), serviceKey, virtualService)
				return err == nil
			}, timeout).
				Should(BeTrue())

			// Check that the service is present
			Eventually(func() bool {
				err := k8sClient.Get(context.TODO(), serviceKey, service)
				return err == nil
			}, timeout).
				Should(BeTrue())

			// Check that the stopped condition is false
			Eventually(func() bool {
				err := k8sClient.Get(ctx, serviceKey, updatedIsvc)
				if err == nil {
					stopped_cond := updatedIsvc.Status.GetCondition(v1beta1.Stopped)
					if stopped_cond != nil && stopped_cond.Status == corev1.ConditionFalse {
						return true
					}
				}
				return false
			}, timeout, interval).Should(BeTrue(), "The stopped condition should be set to false")

			// Check that the inference service is ready
			Eventually(func() bool {
				err := k8sClient.Get(ctx, serviceKey, actualIsvc)
				if err != nil {
					return false
				}
				readyCond := actualIsvc.Status.GetCondition(v1beta1.PredictorReady)
				return readyCond != nil && readyCond.Status == corev1.ConditionTrue
			}, timeout, interval).Should(BeTrue(), "The predictor should be ready")

			Eventually(func() bool {
				err := k8sClient.Get(ctx, serviceKey, actualIsvc)
				if err != nil {
					return false
				}
				readyCond := actualIsvc.Status.GetCondition(v1beta1.IngressReady)
				return readyCond != nil && readyCond.Status == corev1.ConditionTrue
			}, timeout, interval).Should(BeTrue(), "The ingress should be ready")
		})
	})

	Context("Inference Service with transformer", func() {
		It("Should create successfully", func() {
			serviceName := "svc-with-transformer"
			namespace := "default"
			expectedRequest := reconcile.Request{NamespacedName: types.NamespacedName{Name: serviceName, Namespace: namespace}}
			serviceKey := expectedRequest.NamespacedName

			predictorServiceKey := types.NamespacedName{
				Name:      constants.PredictorServiceName(serviceName),
				Namespace: namespace,
			}
			transformerServiceKey := types.NamespacedName{
				Name:      constants.TransformerServiceName(serviceName),
				Namespace: namespace,
			}
			transformer := &v1beta1.InferenceService{
				ObjectMeta: metav1.ObjectMeta{
					Name:      serviceName,
					Namespace: namespace,
					Labels: map[string]string{
						"key1": "val1FromISVC",
						"key2": "val2FromISVC",
					},
					Annotations: map[string]string{
						"serving.kserve.io/deploymentMode": "Serverless",
						"key1":                             "val1FromISVC",
						"key2":                             "val2FromISVC",
					},
				},
				Spec: v1beta1.InferenceServiceSpec{
					Predictor: v1beta1.PredictorSpec{
						ComponentExtensionSpec: v1beta1.ComponentExtensionSpec{
							MinReplicas: ptr.To(int32(1)),
							MaxReplicas: 3,
							Labels: map[string]string{
								"key2": "val2FromPredictor",
							},
							Annotations: map[string]string{
								"key2": "val2FromPredictor",
							},
						},
						Tensorflow: &v1beta1.TFServingSpec{
							PredictorExtensionSpec: v1beta1.PredictorExtensionSpec{
								StorageURI:     proto.String("s3://test/mnist/export"),
								RuntimeVersion: proto.String("1.13.0"),
							},
						},
					},
					Transformer: &v1beta1.TransformerSpec{
						ComponentExtensionSpec: v1beta1.ComponentExtensionSpec{
							MinReplicas: ptr.To(int32(1)),
							MaxReplicas: 3,
							Labels: map[string]string{
								"key2": "val2FromTransformer",
							},
							Annotations: map[string]string{
								"key2": "val2FromTransformer",
							},
						},
						PodSpec: v1beta1.PodSpec{
							Containers: []corev1.Container{
								{
									Image:     "transformer:v1",
									Resources: defaultResource,
								},
							},
						},
					},
				},
				Status: v1beta1.InferenceServiceStatus{
					Components: map[v1beta1.ComponentType]v1beta1.ComponentStatusSpec{
						v1beta1.PredictorComponent: {
							LatestReadyRevision: "revision-v1",
						},
					},
				},
			}

			// Create configmap
			configMap := &corev1.ConfigMap{
				ObjectMeta: metav1.ObjectMeta{
					Name:      constants.InferenceServiceConfigMapName,
					Namespace: constants.KServeNamespace,
				},
				Data: configs,
			}
			Expect(k8sClient.Create(context.TODO(), configMap)).NotTo(HaveOccurred())
			defer k8sClient.Delete(context.TODO(), configMap)
			// Create ServingRuntime
			servingRuntime := &v1alpha1.ServingRuntime{
				ObjectMeta: metav1.ObjectMeta{
					Name:      "tf-serving",
					Namespace: "default",
				},
				Spec: v1alpha1.ServingRuntimeSpec{
					SupportedModelFormats: []v1alpha1.SupportedModelFormat{
						{
							Name:       "tensorflow",
							Version:    proto.String("1"),
							AutoSelect: proto.Bool(true),
						},
					},
					ServingRuntimePodSpec: v1alpha1.ServingRuntimePodSpec{
						Containers: []corev1.Container{
							{
								Name:    constants.InferenceServiceContainerName,
								Image:   "tensorflow/serving:1.14.0",
								Command: []string{"/usr/bin/tensorflow_model_server"},
								Args: []string{
									"--port=9000",
									"--rest_api_port=8080",
									"--model_base_path=/mnt/models",
									"--rest_api_timeout_in_ms=60000",
								},
								Resources: defaultResource,
							},
						},
					},
					Disabled: proto.Bool(false),
				},
			}
			k8sClient.Create(context.TODO(), servingRuntime)
			defer k8sClient.Delete(context.TODO(), servingRuntime)
			// Create the InferenceService object and expect the Reconcile and knative service to be created
			transformer.DefaultInferenceService(nil, nil, &v1beta1.SecurityConfig{AutoMountServiceAccountToken: false}, nil)
			instance := transformer.DeepCopy()
			Expect(k8sClient.Create(context.TODO(), instance)).NotTo(HaveOccurred())
			defer k8sClient.Delete(context.TODO(), instance)

			predictorService := &knservingv1.Service{}
			Eventually(func() error { return k8sClient.Get(context.TODO(), predictorServiceKey, predictorService) }, timeout).
				Should(Succeed())

			transformerService := &knservingv1.Service{}
			Eventually(func() error { return k8sClient.Get(context.TODO(), transformerServiceKey, transformerService) }, timeout).
				Should(Succeed())
			expectedTransformerService := &knservingv1.Service{
				ObjectMeta: metav1.ObjectMeta{
					Name:      constants.TransformerServiceName(instance.Name),
					Namespace: instance.Namespace,
				},
				Spec: knservingv1.ServiceSpec{
					ConfigurationSpec: knservingv1.ConfigurationSpec{
						Template: knservingv1.RevisionTemplateSpec{
							ObjectMeta: metav1.ObjectMeta{
								Labels: map[string]string{
									"serving.kserve.io/inferenceservice": serviceName,
									constants.KServiceComponentLabel:     constants.Transformer.String(),
									"key1":                               "val1FromISVC",
									"key2":                               "val2FromTransformer",
								},
								Annotations: map[string]string{
									"serving.kserve.io/deploymentMode":  "Serverless",
									"autoscaling.knative.dev/class":     "kpa.autoscaling.knative.dev",
									"autoscaling.knative.dev/max-scale": "3",
									"autoscaling.knative.dev/min-scale": "1",
									"key1":                              "val1FromISVC",
									"key2":                              "val2FromTransformer",
								},
							},
							Spec: knservingv1.RevisionSpec{
								ContainerConcurrency: nil,
								TimeoutSeconds:       nil,
								PodSpec: corev1.PodSpec{
									Containers: []corev1.Container{
										{
											Image: "transformer:v1",
											Args: []string{
												"--model_name",
												serviceName,
												"--predictor_host",
												constants.PredictorServiceName(instance.Name) + "." + instance.Namespace,
												constants.ArgumentHttpPort,
												constants.InferenceServiceDefaultHttpPort,
											},
											Name:      constants.InferenceServiceContainerName,
											Resources: defaultResource,
										},
									},
									AutomountServiceAccountToken: proto.Bool(false),
								},
							},
						},
					},
					RouteSpec: knservingv1.RouteSpec{
						Traffic: []knservingv1.TrafficTarget{{LatestRevision: proto.Bool(true), Percent: proto.Int64(100)}},
					},
				},
			}
			// Set ResourceVersion which is required for update operation.
			expectedTransformerService.ResourceVersion = transformerService.ResourceVersion

			// Do a dry-run update. This will populate our local knative service object with any default values
			// that are present on the remote version.
			err := k8sClient.Update(context.TODO(), expectedTransformerService, client.DryRunAll)
			Expect(err).ShouldNot(HaveOccurred())
			Expect(cmp.Diff(transformerService.Spec, expectedTransformerService.Spec)).To(Equal(""))

			// mock update knative service status since knative serving controller is not running in test
			predictorUrl, _ := apis.ParseURL("http://" + constants.InferenceServiceHostName(constants.PredictorServiceName(serviceKey.Name), serviceKey.Namespace, domain))
			transformerUrl, _ := apis.ParseURL("http://" + constants.InferenceServiceHostName(constants.TransformerServiceName(serviceKey.Name), serviceKey.Namespace, domain))

			// update predictor
			updatedPredictorService := predictorService.DeepCopy()
			updatedPredictorService.Status.LatestCreatedRevisionName = "revision-v1"
			updatedPredictorService.Status.LatestReadyRevisionName = "revision-v1"
			updatedPredictorService.Status.URL = predictorUrl
			updatedPredictorService.Status.Conditions = duckv1.Conditions{
				{
					Type:   knservingv1.ServiceConditionReady,
					Status: "True",
				},
				{
					Type:   knservingv1.ServiceConditionRoutesReady,
					Status: "True",
				},
				{
					Type:   knservingv1.ServiceConditionConfigurationsReady,
					Status: "True",
				},
			}
			Expect(k8sClient.Status().Update(context.TODO(), updatedPredictorService)).NotTo(HaveOccurred())

			// update transformer
			updatedTransformerService := transformerService.DeepCopy()
			updatedTransformerService.Status.LatestCreatedRevisionName = "t-revision-v1"
			updatedTransformerService.Status.LatestReadyRevisionName = "t-revision-v1"
			updatedTransformerService.Status.URL = transformerUrl
			updatedTransformerService.Status.Conditions = duckv1.Conditions{
				{
					Type:   knservingv1.ServiceConditionReady,
					Status: "True",
				},
				{
					Type:   knservingv1.ServiceConditionRoutesReady,
					Status: "True",
				},
				{
					Type:   knservingv1.ServiceConditionConfigurationsReady,
					Status: "True",
				},
			}
			Expect(k8sClient.Status().Update(context.TODO(), updatedTransformerService)).NotTo(HaveOccurred())

			// verify if InferenceService status is updated
			expectedIsvcStatus := v1beta1.InferenceServiceStatus{
				Status: duckv1.Status{
					Conditions: duckv1.Conditions{
						{
							Type:   v1beta1.IngressReady,
							Status: "True",
						},
						{
							Type:   v1beta1.PredictorReady,
							Status: "True",
						},
						{
							Type:     v1beta1.PredictorRouteReady,
							Severity: "Info",
							Status:   "True",
						},
						{
							Type:     v1beta1.PredictorConfigurationReady,
							Severity: "Info",
							Status:   "True",
						},
						{
							Type:   apis.ConditionReady,
							Status: "True",
						},
						{
							Type:     v1beta1.RoutesReady,
							Severity: "Info",
							Status:   "True",
						},
						{
							Type:     v1beta1.LatestDeploymentReady,
							Severity: "Info",
							Status:   "True",
						},
						{
							Type:     v1beta1.TransformerReady,
							Severity: "Info",
							Status:   "True",
						},
						{
							Type:     v1beta1.TransformerRouteReady,
							Severity: "Info",
							Status:   "True",
						},
						{
							Type:     v1beta1.TransformerConfigurationReady,
							Severity: "Info",
							Status:   "True",
						},
					},
				},
				URL: &apis.URL{
					Scheme: "http",
					Host:   constants.InferenceServiceHostName(serviceKey.Name, serviceKey.Namespace, domain),
				},
				Address: &duckv1.Addressable{
					URL: &apis.URL{
						Scheme: "http",
						Host:   network.GetServiceHostname(serviceKey.Name, serviceKey.Namespace),
					},
				},
				Components: map[v1beta1.ComponentType]v1beta1.ComponentStatusSpec{
					v1beta1.PredictorComponent: {
						LatestReadyRevision:   "revision-v1",
						LatestCreatedRevision: "revision-v1",
						URL:                   predictorUrl,
					},
					v1beta1.TransformerComponent: {
						LatestReadyRevision:   "t-revision-v1",
						LatestCreatedRevision: "t-revision-v1",
						URL:                   transformerUrl,
					},
				},
				ModelStatus: v1beta1.ModelStatus{
					TransitionStatus:    "InProgress",
					ModelRevisionStates: &v1beta1.ModelRevisionStates{TargetModelState: "Pending"},
				},
			}
			Eventually(func() string {
				isvc := &v1beta1.InferenceService{}
				if err := k8sClient.Get(context.TODO(), serviceKey, isvc); err != nil {
					return err.Error()
				}
				return cmp.Diff(&expectedIsvcStatus, &isvc.Status, cmpopts.IgnoreTypes(apis.Condition{}, "LastTransitionTime", "Severity"))
			}, timeout).Should(BeEmpty())
		})
	})

	Context("Inference Service with transforemer and predictor collocation", func() {
		Context("When predictor and transformer are collocated", func() {
			It("Should create knative service and ingress successfully", func() {
				ctx, cancel := context.WithCancel(context.Background())
				DeferCleanup(cancel)
				serviceName := "isvc-with-collocated-transformer"
				namespace := "default"
				expectedRequest := reconcile.Request{NamespacedName: types.NamespacedName{Name: serviceName, Namespace: namespace}}
				serviceKey := expectedRequest.NamespacedName
				httpPort := int32(8060)

				predictorServiceKey := types.NamespacedName{
					Name:      constants.PredictorServiceName(serviceName),
					Namespace: namespace,
				}

				// Create configmap
				configMap := &corev1.ConfigMap{
					ObjectMeta: metav1.ObjectMeta{
						Name:      constants.InferenceServiceConfigMapName,
						Namespace: constants.KServeNamespace,
					},
					Data: configs,
				}
				Expect(k8sClient.Create(ctx, configMap)).NotTo(HaveOccurred())
				defer k8sClient.Delete(ctx, configMap)
				// Create ServingRuntime
				servingRuntime := &v1alpha1.ServingRuntime{
					ObjectMeta: metav1.ObjectMeta{
						Name:      "tf-serving",
						Namespace: "default",
					},
					Spec: v1alpha1.ServingRuntimeSpec{
						SupportedModelFormats: []v1alpha1.SupportedModelFormat{
							{
								Name:       "tensorflow",
								Version:    proto.String("1"),
								AutoSelect: proto.Bool(true),
							},
						},
						ServingRuntimePodSpec: v1alpha1.ServingRuntimePodSpec{
							Containers: []corev1.Container{
								{
									Name:    constants.InferenceServiceContainerName,
									Image:   "tensorflow/serving:1.14.0",
									Command: []string{"/usr/bin/tensorflow_model_server"},
									Args: []string{
										"--port=9000",
										"--rest_api_port=8080",
										"--model_base_path=/mnt/models",
										"--rest_api_timeout_in_ms=60000",
									},
									Resources: defaultResource,
								},
							},
						},
						Disabled: proto.Bool(false),
					},
				}
				Expect(k8sClient.Create(ctx, servingRuntime)).NotTo(HaveOccurred())
				defer k8sClient.Delete(ctx, servingRuntime)

				isvc := &v1beta1.InferenceService{
					ObjectMeta: metav1.ObjectMeta{
						Name:      serviceName,
						Namespace: namespace,
						Labels: map[string]string{
							"key1": "val1FromISVC",
							"key2": "val2FromISVC",
						},
						Annotations: map[string]string{
							"serving.kserve.io/deploymentMode": "Serverless",
							"key1":                             "val1FromISVC",
							"key2":                             "val2FromISVC",
						},
					},
					Spec: v1beta1.InferenceServiceSpec{
						Predictor: v1beta1.PredictorSpec{
							ComponentExtensionSpec: v1beta1.ComponentExtensionSpec{
								MinReplicas: ptr.To(int32(1)),
								MaxReplicas: 3,
							},
							Model: &v1beta1.ModelSpec{
								ModelFormat: v1beta1.ModelFormat{
									Name: "tensorflow",
								},
								PredictorExtensionSpec: v1beta1.PredictorExtensionSpec{
									StorageURI:     proto.String("s3://test/mnist/export"),
									RuntimeVersion: proto.String("1.13.0"),
								},
							},
							PodSpec: v1beta1.PodSpec{
								Containers: []corev1.Container{
									{
										Name:      constants.TransformerContainerName,
										Image:     "transformer:v1",
										Resources: defaultResource,
										Ports: []corev1.ContainerPort{
											{
												ContainerPort: httpPort,
											},
										},
									},
								},
							},
						},
					},
				}

				//  Create the InferenceService object and expect the Reconcile and knative service to be created
				isvc.DefaultInferenceService(nil, nil, &v1beta1.SecurityConfig{AutoMountServiceAccountToken: false}, nil)
				Expect(k8sClient.Create(ctx, isvc)).Should(Succeed())
				defer k8sClient.Delete(ctx, isvc)
				inferenceService := &v1beta1.InferenceService{}
				Eventually(func() bool {
					err := k8sClient.Get(ctx, serviceKey, inferenceService)
					return err == nil
				}, timeout, interval).Should(BeTrue())

				actualService := &knservingv1.Service{}
				Eventually(func() error { return k8sClient.Get(ctx, predictorServiceKey, actualService) }, timeout).
					Should(Succeed())

				expectedService := &knservingv1.Service{
					ObjectMeta: metav1.ObjectMeta{
						Name:      predictorServiceKey.Name,
						Namespace: predictorServiceKey.Namespace,
					},
					Spec: knservingv1.ServiceSpec{
						ConfigurationSpec: knservingv1.ConfigurationSpec{
							Template: knservingv1.RevisionTemplateSpec{
								ObjectMeta: metav1.ObjectMeta{
									Labels: map[string]string{
										constants.KServiceComponentLabel:      constants.Predictor.String(),
										constants.InferenceServicePodLabelKey: serviceName,
										"key1":                                "val1FromISVC",
										"key2":                                "val2FromISVC",
									},
									Annotations: map[string]string{
										"serving.kserve.io/deploymentMode":                         "Serverless",
										constants.StorageInitializerSourceUriInternalAnnotationKey: *isvc.Spec.Predictor.Model.StorageURI,
										"autoscaling.knative.dev/max-scale":                        "3",
										"autoscaling.knative.dev/min-scale":                        "1",
										"autoscaling.knative.dev/class":                            "kpa.autoscaling.knative.dev",
										"key1":                                                     "val1FromISVC",
										"key2":                                                     "val2FromISVC",
									},
								},
								Spec: knservingv1.RevisionSpec{
									ContainerConcurrency: isvc.Spec.Predictor.ContainerConcurrency,
									TimeoutSeconds:       isvc.Spec.Predictor.TimeoutSeconds,
									PodSpec: corev1.PodSpec{
										Containers: []corev1.Container{
											{
												Image: "tensorflow/serving:" +
													*isvc.Spec.Predictor.Model.RuntimeVersion,
												Name:    constants.InferenceServiceContainerName,
												Command: []string{v1beta1.TensorflowEntrypointCommand},
												Args: []string{
													"--port=" + v1beta1.TensorflowServingGRPCPort,
													"--rest_api_port=" + v1beta1.TensorflowServingRestPort,
													"--model_base_path=" + constants.DefaultModelLocalMountPath,
													"--rest_api_timeout_in_ms=60000",
												},
												Resources: defaultResource,
											},
											{
												Name:      constants.TransformerContainerName,
												Image:     "transformer:v1",
												Resources: defaultResource,
												Ports: []corev1.ContainerPort{
													{
														ContainerPort: httpPort,
													},
												},
											},
										},
										AutomountServiceAccountToken: proto.Bool(false),
									},
								},
							},
						},
						RouteSpec: knservingv1.RouteSpec{
							Traffic: []knservingv1.TrafficTarget{{LatestRevision: proto.Bool(true), Percent: proto.Int64(100)}},
						},
					},
				}
				// Set ResourceVersion which is required for update operation.
				expectedService.ResourceVersion = actualService.ResourceVersion

				// Do a dry-run update. This will populate our local knative service object with any default values
				// that are present on the remote version.
				err := k8sClient.Update(ctx, expectedService, client.DryRunAll)
				Expect(err).ShouldNot(HaveOccurred())
				Expect(actualService.Spec).To(BeComparableTo(expectedService.Spec))
				predictorUrl, _ := apis.ParseURL("http://" + constants.InferenceServiceHostName(constants.PredictorServiceName(serviceKey.Name), serviceKey.Namespace, domain))
				// update predictor
				{
					updatedService := actualService.DeepCopy()
					updatedService.Status.LatestCreatedRevisionName = "revision-v1"
					updatedService.Status.LatestReadyRevisionName = "revision-v1"
					updatedService.Status.URL = predictorUrl
					updatedService.Status.Conditions = duckv1.Conditions{
						{
							Type:   knservingv1.ServiceConditionReady,
							Status: "True",
						},
						{
							Type:   knservingv1.ServiceConditionRoutesReady,
							Status: "True",
						},
						{
							Type:   knservingv1.ServiceConditionConfigurationsReady,
							Status: "True",
						},
					}
					Expect(k8sClient.Status().Update(ctx, updatedService)).NotTo(HaveOccurred())
				}
				// assert ingress
				virtualService := &istioclientv1beta1.VirtualService{}
				Eventually(func() error {
					return k8sClient.Get(ctx, types.NamespacedName{
						Name:      serviceKey.Name,
						Namespace: serviceKey.Namespace,
					}, virtualService)
				}, timeout).
					Should(Succeed())
				expectedVirtualService := &istioclientv1beta1.VirtualService{
					Spec: istiov1beta1.VirtualService{
						Gateways: []string{
							constants.KnativeLocalGateway,
							constants.IstioMeshGateway,
							constants.KnativeIngressGateway,
						},
						Hosts: []string{
							network.GetServiceHostname(serviceKey.Name, serviceKey.Namespace),
							constants.InferenceServiceHostName(serviceKey.Name, serviceKey.Namespace, domain),
						},
						Http: []*istiov1beta1.HTTPRoute{
							{
								Match: []*istiov1beta1.HTTPMatchRequest{
									{
										Gateways: []string{constants.KnativeLocalGateway, constants.IstioMeshGateway},
										Authority: &istiov1beta1.StringMatch{
											MatchType: &istiov1beta1.StringMatch_Regex{
												Regex: constants.HostRegExp(network.GetServiceHostname(serviceKey.Name, serviceKey.Namespace)),
											},
										},
									},
									{
										Gateways: []string{constants.KnativeIngressGateway},
										Authority: &istiov1beta1.StringMatch{
											MatchType: &istiov1beta1.StringMatch_Regex{
												Regex: constants.HostRegExp(constants.InferenceServiceHostName(serviceKey.Name, serviceKey.Namespace, domain)),
											},
										},
									},
								},
								Route: []*istiov1beta1.HTTPRouteDestination{
									{
										Destination: &istiov1beta1.Destination{
											Host: network.GetServiceHostname("knative-local-gateway", "istio-system"),
											Port: &istiov1beta1.PortSelector{Number: constants.CommonDefaultHttpPort},
										},
										Weight: 100,
									},
								},
								Headers: &istiov1beta1.Headers{
									Request: &istiov1beta1.Headers_HeaderOperations{
										Set: map[string]string{
											"Host":                  network.GetServiceHostname(constants.PredictorServiceName(serviceKey.Name), serviceKey.Namespace),
											"KServe-Isvc-Name":      serviceName,
											"KServe-Isvc-Namespace": serviceKey.Namespace,
										},
									},
								},
							},
						},
					},
				}
				Expect(virtualService.Spec.DeepCopy()).To(Equal(expectedVirtualService.Spec.DeepCopy()))

				// get inference service
				time.Sleep(10 * time.Second)
				actualIsvc := &v1beta1.InferenceService{}
				Eventually(func() bool {
					err := k8sClient.Get(ctx, expectedRequest.NamespacedName, actualIsvc)
					return err == nil
				}, timeout, interval).Should(BeTrue())
				// update inference service with annotations and labels
				annotations := map[string]string{"testAnnotation": "test"}
				labels := map[string]string{"testLabel": "test"}
				updatedIsvc := actualIsvc.DeepCopy()
				updatedIsvc.Annotations = annotations
				updatedIsvc.Labels = labels

				Expect(k8sClient.Update(ctx, updatedIsvc)).NotTo(HaveOccurred())
				time.Sleep(10 * time.Second)
				updatedVirtualService := &istioclientv1beta1.VirtualService{}
				Eventually(func() error {
					return k8sClient.Get(ctx, types.NamespacedName{
						Name:      serviceKey.Name,
						Namespace: serviceKey.Namespace,
					}, updatedVirtualService)
				}, timeout, interval).Should(Succeed())

				Expect(updatedVirtualService.Spec.DeepCopy()).To(Equal(expectedVirtualService.Spec.DeepCopy()))
				Expect(updatedVirtualService.Annotations).To(Equal(annotations))
				Expect(updatedVirtualService.Labels).To(Equal(labels))
			})
		})
		Context("When predictor and transformer container is collocated in serving runtime", func() {
			It("Should create knative service and ingress successfully", func() {
				ctx, cancel := context.WithCancel(context.Background())
				DeferCleanup(cancel)
				serviceName := "isvc-with-collocation-transformer-runtime"
				namespace := "default"
				expectedRequest := reconcile.Request{NamespacedName: types.NamespacedName{Name: serviceName, Namespace: namespace}}
				serviceKey := expectedRequest.NamespacedName
				httpPort := int32(8060)

				predictorServiceKey := types.NamespacedName{
					Name:      constants.PredictorServiceName(serviceName),
					Namespace: namespace,
				}

				// Create configmap
				configMap := &corev1.ConfigMap{
					ObjectMeta: metav1.ObjectMeta{
						Name:      constants.InferenceServiceConfigMapName,
						Namespace: constants.KServeNamespace,
					},
					Data: configs,
				}
				Expect(k8sClient.Create(ctx, configMap)).NotTo(HaveOccurred())
				defer k8sClient.Delete(ctx, configMap)
				// Create ServingRuntime
				servingRuntime := &v1alpha1.ServingRuntime{
					ObjectMeta: metav1.ObjectMeta{
						Name:      "tf-serving-collocation",
						Namespace: "default",
					},
					Spec: v1alpha1.ServingRuntimeSpec{
						SupportedModelFormats: []v1alpha1.SupportedModelFormat{
							{
								Name:       "tensorflow",
								Version:    proto.String("1"),
								AutoSelect: proto.Bool(true),
							},
						},
						ServingRuntimePodSpec: v1alpha1.ServingRuntimePodSpec{
							Containers: []corev1.Container{
								{
									Name:    constants.InferenceServiceContainerName,
									Image:   "tensorflow/serving:1.14.0",
									Command: []string{"/usr/bin/tensorflow_model_server"},
									Args: []string{
										"--port=9000",
										"--rest_api_port=8080",
										"--model_base_path=/mnt/models",
										"--rest_api_timeout_in_ms=60000",
									},
									Resources: defaultResource,
								},
								{
									Name:  constants.TransformerContainerName,
									Image: "transformer:v1",
									Args: []string{
										"--model_name={{.Name}}",
									},
									Resources: defaultResource,
									Ports: []corev1.ContainerPort{
										{
											ContainerPort: httpPort,
										},
									},
								},
							},
						},
						Disabled: proto.Bool(false),
					},
				}
				Expect(k8sClient.Create(ctx, servingRuntime)).NotTo(HaveOccurred())
				defer k8sClient.Delete(ctx, servingRuntime)

				isvc := &v1beta1.InferenceService{
					ObjectMeta: metav1.ObjectMeta{
						Name:      serviceName,
						Namespace: namespace,
						Labels: map[string]string{
							"key1": "val1FromISVC",
							"key2": "val2FromISVC",
						},
						Annotations: map[string]string{
							"serving.kserve.io/deploymentMode": "Serverless",
							"key1":                             "val1FromISVC",
							"key2":                             "val2FromISVC",
						},
					},
					Spec: v1beta1.InferenceServiceSpec{
						Predictor: v1beta1.PredictorSpec{
							ComponentExtensionSpec: v1beta1.ComponentExtensionSpec{
								MinReplicas: ptr.To(int32(1)),
								MaxReplicas: 3,
							},
							Model: &v1beta1.ModelSpec{
								ModelFormat: v1beta1.ModelFormat{
									Name: "tensorflow",
								},
								Runtime: ptr.To("tf-serving-collocation"),
								PredictorExtensionSpec: v1beta1.PredictorExtensionSpec{
									StorageURI:     proto.String("s3://test/mnist/export"),
									RuntimeVersion: proto.String("1.13.0"),
								},
							},
						},
					},
				}

				//  Create the InferenceService object and expect the Reconcile and knative service to be created
				isvc.DefaultInferenceService(nil, nil, &v1beta1.SecurityConfig{AutoMountServiceAccountToken: false}, nil)
				Expect(k8sClient.Create(ctx, isvc)).Should(Succeed())
				defer k8sClient.Delete(ctx, isvc)
				inferenceService := &v1beta1.InferenceService{}
				Eventually(func() bool {
					err := k8sClient.Get(ctx, serviceKey, inferenceService)
					return err == nil
				}, timeout, interval).Should(BeTrue())

				actualService := &knservingv1.Service{}
				Eventually(func() error { return k8sClient.Get(ctx, predictorServiceKey, actualService) }, timeout).
					Should(Succeed())

				expectedService := &knservingv1.Service{
					ObjectMeta: metav1.ObjectMeta{
						Name:      predictorServiceKey.Name,
						Namespace: predictorServiceKey.Namespace,
					},
					Spec: knservingv1.ServiceSpec{
						ConfigurationSpec: knservingv1.ConfigurationSpec{
							Template: knservingv1.RevisionTemplateSpec{
								ObjectMeta: metav1.ObjectMeta{
									Labels: map[string]string{
										constants.KServiceComponentLabel:      constants.Predictor.String(),
										constants.InferenceServicePodLabelKey: serviceName,
										"key1":                                "val1FromISVC",
										"key2":                                "val2FromISVC",
									},
									Annotations: map[string]string{
										"serving.kserve.io/deploymentMode":                         "Serverless",
										constants.StorageInitializerSourceUriInternalAnnotationKey: *isvc.Spec.Predictor.Model.StorageURI,
										"autoscaling.knative.dev/max-scale":                        "3",
										"autoscaling.knative.dev/min-scale":                        "1",
										"autoscaling.knative.dev/class":                            "kpa.autoscaling.knative.dev",
										"key1":                                                     "val1FromISVC",
										"key2":                                                     "val2FromISVC",
									},
								},
								Spec: knservingv1.RevisionSpec{
									ContainerConcurrency: isvc.Spec.Predictor.ContainerConcurrency,
									TimeoutSeconds:       isvc.Spec.Predictor.TimeoutSeconds,
									PodSpec: corev1.PodSpec{
										Containers: []corev1.Container{
											{
												Image: "tensorflow/serving:" +
													*isvc.Spec.Predictor.Model.RuntimeVersion,
												Name:    constants.InferenceServiceContainerName,
												Command: []string{v1beta1.TensorflowEntrypointCommand},
												Args: []string{
													"--port=" + v1beta1.TensorflowServingGRPCPort,
													"--rest_api_port=" + v1beta1.TensorflowServingRestPort,
													"--model_base_path=" + constants.DefaultModelLocalMountPath,
													"--rest_api_timeout_in_ms=60000",
												},
												Resources: defaultResource,
											},
											{
												Name:      constants.TransformerContainerName,
												Image:     "transformer:v1",
												Args:      []string{"--model_name=" + serviceName},
												Resources: defaultResource,
												Ports: []corev1.ContainerPort{
													{
														ContainerPort: httpPort,
													},
												},
											},
										},
										AutomountServiceAccountToken: proto.Bool(false),
									},
								},
							},
						},
						RouteSpec: knservingv1.RouteSpec{
							Traffic: []knservingv1.TrafficTarget{{LatestRevision: proto.Bool(true), Percent: proto.Int64(100)}},
						},
					},
				}
				// Set ResourceVersion which is required for update operation.
				expectedService.ResourceVersion = actualService.ResourceVersion

				// Do a dry-run update. This will populate our local knative service object with any default values
				// that are present on the remote version.
				err := k8sClient.Update(ctx, expectedService, client.DryRunAll)
				Expect(err).ShouldNot(HaveOccurred())
				Expect(actualService.Spec).To(BeComparableTo(expectedService.Spec))
				predictorUrl, _ := apis.ParseURL("http://" + constants.InferenceServiceHostName(constants.PredictorServiceName(serviceKey.Name), serviceKey.Namespace, domain))
				// update predictor
				{
					updatedService := actualService.DeepCopy()
					updatedService.Status.LatestCreatedRevisionName = "revision-v1"
					updatedService.Status.LatestReadyRevisionName = "revision-v1"
					updatedService.Status.URL = predictorUrl
					updatedService.Status.Conditions = duckv1.Conditions{
						{
							Type:   knservingv1.ServiceConditionReady,
							Status: "True",
						},
						{
							Type:   knservingv1.ServiceConditionRoutesReady,
							Status: "True",
						},
						{
							Type:   knservingv1.ServiceConditionConfigurationsReady,
							Status: "True",
						},
					}
					Expect(k8sClient.Status().Update(ctx, updatedService)).NotTo(HaveOccurred())
				}
				// assert ingress
				virtualService := &istioclientv1beta1.VirtualService{}
				Eventually(func() error {
					return k8sClient.Get(ctx, types.NamespacedName{
						Name:      serviceKey.Name,
						Namespace: serviceKey.Namespace,
					}, virtualService)
				}, timeout).
					Should(Succeed())
				expectedVirtualService := &istioclientv1beta1.VirtualService{
					Spec: istiov1beta1.VirtualService{
						Gateways: []string{
							constants.KnativeLocalGateway,
							constants.IstioMeshGateway,
							constants.KnativeIngressGateway,
						},
						Hosts: []string{
							network.GetServiceHostname(serviceKey.Name, serviceKey.Namespace),
							constants.InferenceServiceHostName(serviceKey.Name, serviceKey.Namespace, domain),
						},
						Http: []*istiov1beta1.HTTPRoute{
							{
								Match: []*istiov1beta1.HTTPMatchRequest{
									{
										Gateways: []string{constants.KnativeLocalGateway, constants.IstioMeshGateway},
										Authority: &istiov1beta1.StringMatch{
											MatchType: &istiov1beta1.StringMatch_Regex{
												Regex: constants.HostRegExp(network.GetServiceHostname(serviceKey.Name, serviceKey.Namespace)),
											},
										},
									},
									{
										Gateways: []string{constants.KnativeIngressGateway},
										Authority: &istiov1beta1.StringMatch{
											MatchType: &istiov1beta1.StringMatch_Regex{
												Regex: constants.HostRegExp(constants.InferenceServiceHostName(serviceKey.Name, serviceKey.Namespace, domain)),
											},
										},
									},
								},
								Route: []*istiov1beta1.HTTPRouteDestination{
									{
										Destination: &istiov1beta1.Destination{
											Host: network.GetServiceHostname("knative-local-gateway", "istio-system"),
											Port: &istiov1beta1.PortSelector{Number: constants.CommonDefaultHttpPort},
										},
										Weight: 100,
									},
								},
								Headers: &istiov1beta1.Headers{
									Request: &istiov1beta1.Headers_HeaderOperations{
										Set: map[string]string{
											"Host":                  network.GetServiceHostname(constants.PredictorServiceName(serviceKey.Name), serviceKey.Namespace),
											"KServe-Isvc-Name":      serviceName,
											"KServe-Isvc-Namespace": serviceKey.Namespace,
										},
									},
								},
							},
						},
					},
				}
				Expect(virtualService.Spec.DeepCopy()).To(Equal(expectedVirtualService.Spec.DeepCopy()))

				// get inference service
				time.Sleep(10 * time.Second)
				actualIsvc := &v1beta1.InferenceService{}
				Eventually(func() bool {
					err := k8sClient.Get(ctx, expectedRequest.NamespacedName, actualIsvc)
					return err == nil
				}, timeout, interval).Should(BeTrue())
				// update inference service with annotations and labels
				annotations := map[string]string{"testAnnotation": "test"}
				labels := map[string]string{"testLabel": "test"}
				updatedIsvc := actualIsvc.DeepCopy()
				updatedIsvc.Annotations = annotations
				updatedIsvc.Labels = labels

				Expect(k8sClient.Update(ctx, updatedIsvc)).NotTo(HaveOccurred())
				time.Sleep(10 * time.Second)
				updatedVirtualService := &istioclientv1beta1.VirtualService{}
				Eventually(func() error {
					return k8sClient.Get(ctx, types.NamespacedName{
						Name:      serviceKey.Name,
						Namespace: serviceKey.Namespace,
					}, updatedVirtualService)
				}, timeout, interval).Should(Succeed())

				Expect(updatedVirtualService.Spec.DeepCopy()).To(Equal(expectedVirtualService.Spec.DeepCopy()))
				Expect(updatedVirtualService.Annotations).To(Equal(annotations))
				Expect(updatedVirtualService.Labels).To(Equal(labels))
			})
		})
		Context("When transformer container is present in both serving runtime and inference service", func() {
			It("Transformer container should be merged successfully", func() {
				ctx, cancel := context.WithCancel(context.Background())
				DeferCleanup(cancel)
				serviceName := "isvc-with-collocated-transformer-runtime"
				namespace := "default"
				expectedRequest := reconcile.Request{NamespacedName: types.NamespacedName{Name: serviceName, Namespace: namespace}}
				serviceKey := expectedRequest.NamespacedName
				httpPort := int32(8060)

				predictorServiceKey := types.NamespacedName{
					Name:      constants.PredictorServiceName(serviceName),
					Namespace: namespace,
				}

				// Create configmap
				configMap := &corev1.ConfigMap{
					ObjectMeta: metav1.ObjectMeta{
						Name:      constants.InferenceServiceConfigMapName,
						Namespace: constants.KServeNamespace,
					},
					Data: configs,
				}
				Expect(k8sClient.Create(ctx, configMap)).NotTo(HaveOccurred())
				defer k8sClient.Delete(ctx, configMap)
				// Create ServingRuntime
				servingRuntime := &v1alpha1.ServingRuntime{
					ObjectMeta: metav1.ObjectMeta{
						Name:      "tf-serving-collocation",
						Namespace: "default",
					},
					Spec: v1alpha1.ServingRuntimeSpec{
						SupportedModelFormats: []v1alpha1.SupportedModelFormat{
							{
								Name:       "tensorflow",
								Version:    proto.String("1"),
								AutoSelect: proto.Bool(true),
							},
						},
						ServingRuntimePodSpec: v1alpha1.ServingRuntimePodSpec{
							Containers: []corev1.Container{
								{
									Name:    constants.InferenceServiceContainerName,
									Image:   "tensorflow/serving:1.14.0",
									Command: []string{"/usr/bin/tensorflow_model_server"},
									Args: []string{
										"--port=9000",
										"--rest_api_port=8080",
										"--model_base_path=/mnt/models",
										"--rest_api_timeout_in_ms=60000",
									},
									Resources: defaultResource,
								},
								{
									Name:  constants.TransformerContainerName,
									Image: "transformer:v1",
									Args: []string{
										"--model_name={{.Name}}",
									},
									Resources: defaultResource,
									Ports: []corev1.ContainerPort{
										{
											ContainerPort: httpPort,
										},
									},
								},
							},
						},
						Disabled: proto.Bool(false),
					},
				}
				Expect(k8sClient.Create(ctx, servingRuntime)).NotTo(HaveOccurred())
				defer k8sClient.Delete(ctx, servingRuntime)

				isvc := &v1beta1.InferenceService{
					ObjectMeta: metav1.ObjectMeta{
						Name:      serviceName,
						Namespace: namespace,
						Labels: map[string]string{
							"key1": "val1FromISVC",
							"key2": "val2FromISVC",
						},
						Annotations: map[string]string{
							"serving.kserve.io/deploymentMode": "Serverless",
							"key1":                             "val1FromISVC",
							"key2":                             "val2FromISVC",
						},
					},
					Spec: v1beta1.InferenceServiceSpec{
						Predictor: v1beta1.PredictorSpec{
							ComponentExtensionSpec: v1beta1.ComponentExtensionSpec{
								MinReplicas: ptr.To(int32(1)),
								MaxReplicas: 3,
							},
							Model: &v1beta1.ModelSpec{
								ModelFormat: v1beta1.ModelFormat{
									Name: "tensorflow",
								},
								Runtime: ptr.To("tf-serving-collocation"),
								PredictorExtensionSpec: v1beta1.PredictorExtensionSpec{
									StorageURI:     proto.String("s3://test/mnist/export"),
									RuntimeVersion: proto.String("1.13.0"),
								},
							},
							PodSpec: v1beta1.PodSpec{
								Containers: []corev1.Container{
									{
										Name:  constants.TransformerContainerName,
										Image: "transformer:v1",
										Command: []string{
											"transformer",
										},
										Args: []string{
											"--http-port",
											strconv.Itoa(int(httpPort)),
										},
										Resources: defaultResource,
									},
								},
							},
						},
					},
				}

				//  Create the InferenceService object and expect the Reconcile and knative service to be created
				isvc.DefaultInferenceService(nil, nil, &v1beta1.SecurityConfig{AutoMountServiceAccountToken: false}, nil)
				Expect(k8sClient.Create(ctx, isvc)).Should(Succeed())
				defer k8sClient.Delete(ctx, isvc)
				inferenceService := &v1beta1.InferenceService{}
				Eventually(func() bool {
					err := k8sClient.Get(ctx, serviceKey, inferenceService)
					return err == nil
				}, timeout, interval).Should(BeTrue())

				actualService := &knservingv1.Service{}
				Eventually(func() error { return k8sClient.Get(ctx, predictorServiceKey, actualService) }, timeout).
					Should(Succeed())

				expectedService := &knservingv1.Service{
					ObjectMeta: metav1.ObjectMeta{
						Name:      predictorServiceKey.Name,
						Namespace: predictorServiceKey.Namespace,
					},
					Spec: knservingv1.ServiceSpec{
						ConfigurationSpec: knservingv1.ConfigurationSpec{
							Template: knservingv1.RevisionTemplateSpec{
								ObjectMeta: metav1.ObjectMeta{
									Labels: map[string]string{
										constants.KServiceComponentLabel:      constants.Predictor.String(),
										constants.InferenceServicePodLabelKey: serviceName,
										"key1":                                "val1FromISVC",
										"key2":                                "val2FromISVC",
									},
									Annotations: map[string]string{
										"serving.kserve.io/deploymentMode":                         "Serverless",
										constants.StorageInitializerSourceUriInternalAnnotationKey: *isvc.Spec.Predictor.Model.StorageURI,
										"autoscaling.knative.dev/max-scale":                        "3",
										"autoscaling.knative.dev/min-scale":                        "1",
										"autoscaling.knative.dev/class":                            "kpa.autoscaling.knative.dev",
										"key1":                                                     "val1FromISVC",
										"key2":                                                     "val2FromISVC",
									},
								},
								Spec: knservingv1.RevisionSpec{
									ContainerConcurrency: isvc.Spec.Predictor.ContainerConcurrency,
									TimeoutSeconds:       isvc.Spec.Predictor.TimeoutSeconds,
									PodSpec: corev1.PodSpec{
										Containers: []corev1.Container{
											{
												Image: "tensorflow/serving:" +
													*isvc.Spec.Predictor.Model.RuntimeVersion,
												Name:    constants.InferenceServiceContainerName,
												Command: []string{v1beta1.TensorflowEntrypointCommand},
												Args: []string{
													"--port=" + v1beta1.TensorflowServingGRPCPort,
													"--rest_api_port=" + v1beta1.TensorflowServingRestPort,
													"--model_base_path=" + constants.DefaultModelLocalMountPath,
													"--rest_api_timeout_in_ms=60000",
												},
												Resources: defaultResource,
											},
											{
												Name:  constants.TransformerContainerName,
												Image: "transformer:v1",
												Command: []string{
													"transformer",
												},
												Args:      []string{"--model_name=" + serviceName, "--http-port", strconv.Itoa(int(httpPort))},
												Resources: defaultResource,
												Ports: []corev1.ContainerPort{
													{
														ContainerPort: httpPort,
													},
												},
											},
										},
										AutomountServiceAccountToken: proto.Bool(false),
									},
								},
							},
						},
						RouteSpec: knservingv1.RouteSpec{
							Traffic: []knservingv1.TrafficTarget{{LatestRevision: proto.Bool(true), Percent: proto.Int64(100)}},
						},
					},
				}
				// Set ResourceVersion which is required for update operation.
				expectedService.ResourceVersion = actualService.ResourceVersion

				// Do a dry-run update. This will populate our local knative service object with any default values
				// that are present on the remote version.
				err := k8sClient.Update(ctx, expectedService, client.DryRunAll)
				Expect(err).ShouldNot(HaveOccurred())
				Expect(actualService.Spec).To(BeComparableTo(expectedService.Spec))
				predictorUrl, _ := apis.ParseURL("http://" + constants.InferenceServiceHostName(constants.PredictorServiceName(serviceKey.Name), serviceKey.Namespace, domain))
				// update predictor
				{
					updatedService := actualService.DeepCopy()
					updatedService.Status.LatestCreatedRevisionName = "revision-v1"
					updatedService.Status.LatestReadyRevisionName = "revision-v1"
					updatedService.Status.URL = predictorUrl
					updatedService.Status.Conditions = duckv1.Conditions{
						{
							Type:   knservingv1.ServiceConditionReady,
							Status: "True",
						},
						{
							Type:   knservingv1.ServiceConditionRoutesReady,
							Status: "True",
						},
						{
							Type:   knservingv1.ServiceConditionConfigurationsReady,
							Status: "True",
						},
					}
					Expect(k8sClient.Status().Update(ctx, updatedService)).NotTo(HaveOccurred())
				}
				// assert ingress
				virtualService := &istioclientv1beta1.VirtualService{}
				Eventually(func() error {
					return k8sClient.Get(ctx, types.NamespacedName{
						Name:      serviceKey.Name,
						Namespace: serviceKey.Namespace,
					}, virtualService)
				}, timeout).
					Should(Succeed())
				expectedVirtualService := &istioclientv1beta1.VirtualService{
					Spec: istiov1beta1.VirtualService{
						Gateways: []string{
							constants.KnativeLocalGateway,
							constants.IstioMeshGateway,
							constants.KnativeIngressGateway,
						},
						Hosts: []string{
							network.GetServiceHostname(serviceKey.Name, serviceKey.Namespace),
							constants.InferenceServiceHostName(serviceKey.Name, serviceKey.Namespace, domain),
						},
						Http: []*istiov1beta1.HTTPRoute{
							{
								Match: []*istiov1beta1.HTTPMatchRequest{
									{
										Gateways: []string{constants.KnativeLocalGateway, constants.IstioMeshGateway},
										Authority: &istiov1beta1.StringMatch{
											MatchType: &istiov1beta1.StringMatch_Regex{
												Regex: constants.HostRegExp(network.GetServiceHostname(serviceKey.Name, serviceKey.Namespace)),
											},
										},
									},
									{
										Gateways: []string{constants.KnativeIngressGateway},
										Authority: &istiov1beta1.StringMatch{
											MatchType: &istiov1beta1.StringMatch_Regex{
												Regex: constants.HostRegExp(constants.InferenceServiceHostName(serviceKey.Name, serviceKey.Namespace, domain)),
											},
										},
									},
								},
								Route: []*istiov1beta1.HTTPRouteDestination{
									{
										Destination: &istiov1beta1.Destination{
											Host: network.GetServiceHostname("knative-local-gateway", "istio-system"),
											Port: &istiov1beta1.PortSelector{Number: constants.CommonDefaultHttpPort},
										},
										Weight: 100,
									},
								},
								Headers: &istiov1beta1.Headers{
									Request: &istiov1beta1.Headers_HeaderOperations{
										Set: map[string]string{
											"Host":                  network.GetServiceHostname(constants.PredictorServiceName(serviceKey.Name), serviceKey.Namespace),
											"KServe-Isvc-Name":      serviceName,
											"KServe-Isvc-Namespace": serviceKey.Namespace,
										},
									},
								},
							},
						},
					},
				}
				Expect(virtualService.Spec.DeepCopy()).To(Equal(expectedVirtualService.Spec.DeepCopy()))

				// get inference service
				time.Sleep(10 * time.Second)
				actualIsvc := &v1beta1.InferenceService{}
				Eventually(func() bool {
					err := k8sClient.Get(ctx, expectedRequest.NamespacedName, actualIsvc)
					return err == nil
				}, timeout, interval).Should(BeTrue())
				// update inference service with annotations and labels
				annotations := map[string]string{"testAnnotation": "test"}
				labels := map[string]string{"testLabel": "test"}
				updatedIsvc := actualIsvc.DeepCopy()
				updatedIsvc.Annotations = annotations
				updatedIsvc.Labels = labels

				Expect(k8sClient.Update(ctx, updatedIsvc)).NotTo(HaveOccurred())
				time.Sleep(10 * time.Second)
				updatedVirtualService := &istioclientv1beta1.VirtualService{}
				Eventually(func() error {
					return k8sClient.Get(ctx, types.NamespacedName{
						Name:      serviceKey.Name,
						Namespace: serviceKey.Namespace,
					}, updatedVirtualService)
				}, timeout, interval).Should(Succeed())

				Expect(updatedVirtualService.Spec.DeepCopy()).To(Equal(expectedVirtualService.Spec.DeepCopy()))
				Expect(updatedVirtualService.Annotations).To(Equal(annotations))
				Expect(updatedVirtualService.Labels).To(Equal(labels))
			})
		})

		Context("When custom predictor and transformer are collocated", func() {
			It("Should create knative service and ingress successfully", func() {
				ctx, cancel := context.WithCancel(context.Background())
				DeferCleanup(cancel)
				serviceName := "isvc-custom-collocated-transformer"
				namespace := "default"
				expectedRequest := reconcile.Request{NamespacedName: types.NamespacedName{Name: serviceName, Namespace: namespace}}
				serviceKey := expectedRequest.NamespacedName
				httpPort := int32(8060)

				predictorServiceKey := types.NamespacedName{
					Name:      constants.PredictorServiceName(serviceName),
					Namespace: namespace,
				}

				// Create configmap
				configMap := &corev1.ConfigMap{
					ObjectMeta: metav1.ObjectMeta{
						Name:      constants.InferenceServiceConfigMapName,
						Namespace: constants.KServeNamespace,
					},
					Data: configs,
				}
				Expect(k8sClient.Create(ctx, configMap)).NotTo(HaveOccurred())
				defer k8sClient.Delete(ctx, configMap)

				isvc := &v1beta1.InferenceService{
					ObjectMeta: metav1.ObjectMeta{
						Name:      serviceName,
						Namespace: namespace,
						Labels: map[string]string{
							"key1": "val1FromISVC",
							"key2": "val2FromISVC",
						},
						Annotations: map[string]string{
							"serving.kserve.io/deploymentMode": "Serverless",
							"key1":                             "val1FromISVC",
							"key2":                             "val2FromISVC",
						},
					},
					Spec: v1beta1.InferenceServiceSpec{
						Predictor: v1beta1.PredictorSpec{
							ComponentExtensionSpec: v1beta1.ComponentExtensionSpec{
								MinReplicas: ptr.To(int32(1)),
								MaxReplicas: 3,
							},
							PodSpec: v1beta1.PodSpec{
								Containers: []corev1.Container{
									{
										Name:    constants.InferenceServiceContainerName,
										Image:   "tensorflow/serving:1.14.0",
										Command: []string{"/usr/bin/tensorflow_model_server"},
										Args: []string{
											"--port=9000",
											"--rest_api_port=8080",
											"--model_base_path=/mnt/models",
										},
										Resources: defaultResource,
									},
									{
										Name:      constants.TransformerContainerName,
										Image:     "transformer:v1",
										Resources: defaultResource,
										Ports: []corev1.ContainerPort{
											{
												ContainerPort: httpPort,
											},
										},
									},
								},
							},
						},
					},
				}

				//  Create the InferenceService object and expect the Reconcile and knative service to be created
				isvc.DefaultInferenceService(nil, nil, &v1beta1.SecurityConfig{AutoMountServiceAccountToken: false}, nil)
				Expect(k8sClient.Create(ctx, isvc)).Should(Succeed())
				defer k8sClient.Delete(ctx, isvc)
				inferenceService := &v1beta1.InferenceService{}
				Eventually(func() bool {
					err := k8sClient.Get(ctx, serviceKey, inferenceService)
					return err == nil
				}, timeout, interval).Should(BeTrue())

				actualService := &knservingv1.Service{}
				Eventually(func() error { return k8sClient.Get(ctx, predictorServiceKey, actualService) }, timeout).
					Should(Succeed())

				expectedService := &knservingv1.Service{
					ObjectMeta: metav1.ObjectMeta{
						Name:      predictorServiceKey.Name,
						Namespace: predictorServiceKey.Namespace,
					},
					Spec: knservingv1.ServiceSpec{
						ConfigurationSpec: knservingv1.ConfigurationSpec{
							Template: knservingv1.RevisionTemplateSpec{
								ObjectMeta: metav1.ObjectMeta{
									Labels: map[string]string{
										constants.KServiceComponentLabel:      constants.Predictor.String(),
										constants.InferenceServicePodLabelKey: serviceName,
										"key1":                                "val1FromISVC",
										"key2":                                "val2FromISVC",
									},
									Annotations: map[string]string{
										"serving.kserve.io/deploymentMode":  "Serverless",
										"autoscaling.knative.dev/max-scale": "3",
										"autoscaling.knative.dev/min-scale": "1",
										"autoscaling.knative.dev/class":     "kpa.autoscaling.knative.dev",
										"key1":                              "val1FromISVC",
										"key2":                              "val2FromISVC",
									},
								},
								Spec: knservingv1.RevisionSpec{
									ContainerConcurrency: isvc.Spec.Predictor.ContainerConcurrency,
									TimeoutSeconds:       isvc.Spec.Predictor.TimeoutSeconds,
									PodSpec: corev1.PodSpec{
										Containers: []corev1.Container{
											{
												Image:   "tensorflow/serving:1.14.0",
												Name:    constants.InferenceServiceContainerName,
												Command: []string{v1beta1.TensorflowEntrypointCommand},
												Args: []string{
													"--port=" + v1beta1.TensorflowServingGRPCPort,
													"--rest_api_port=" + v1beta1.TensorflowServingRestPort,
													"--model_base_path=" + constants.DefaultModelLocalMountPath,
												},
												Resources: defaultResource,
											},
											{
												Name:      constants.TransformerContainerName,
												Image:     "transformer:v1",
												Resources: defaultResource,
												Ports: []corev1.ContainerPort{
													{
														ContainerPort: httpPort,
													},
												},
											},
										},
										AutomountServiceAccountToken: proto.Bool(false),
									},
								},
							},
						},
						RouteSpec: knservingv1.RouteSpec{
							Traffic: []knservingv1.TrafficTarget{{LatestRevision: proto.Bool(true), Percent: proto.Int64(100)}},
						},
					},
				}
				// Set ResourceVersion which is required for update operation.
				expectedService.ResourceVersion = actualService.ResourceVersion

				// Do a dry-run update. This will populate our local knative service object with any default values
				// that are present on the remote version.
				err := k8sClient.Update(ctx, expectedService, client.DryRunAll)
				Expect(err).ShouldNot(HaveOccurred())
				Expect(actualService.Spec).To(BeComparableTo(expectedService.Spec))
				predictorUrl, _ := apis.ParseURL("http://" + constants.InferenceServiceHostName(constants.PredictorServiceName(serviceKey.Name), serviceKey.Namespace, domain))
				// update predictor
				{
					updatedService := actualService.DeepCopy()
					updatedService.Status.LatestCreatedRevisionName = "revision-v1"
					updatedService.Status.LatestReadyRevisionName = "revision-v1"
					updatedService.Status.URL = predictorUrl
					updatedService.Status.Conditions = duckv1.Conditions{
						{
							Type:   knservingv1.ServiceConditionReady,
							Status: "True",
						},
						{
							Type:   knservingv1.ServiceConditionRoutesReady,
							Status: "True",
						},
						{
							Type:   knservingv1.ServiceConditionConfigurationsReady,
							Status: "True",
						},
					}
					Expect(k8sClient.Status().Update(ctx, updatedService)).NotTo(HaveOccurred())
				}
				// assert ingress
				virtualService := &istioclientv1beta1.VirtualService{}
				Eventually(func() error {
					return k8sClient.Get(ctx, types.NamespacedName{
						Name:      serviceKey.Name,
						Namespace: serviceKey.Namespace,
					}, virtualService)
				}, timeout).
					Should(Succeed())
				expectedVirtualService := &istioclientv1beta1.VirtualService{
					Spec: istiov1beta1.VirtualService{
						Gateways: []string{
							constants.KnativeLocalGateway,
							constants.IstioMeshGateway,
							constants.KnativeIngressGateway,
						},
						Hosts: []string{
							network.GetServiceHostname(serviceKey.Name, serviceKey.Namespace),
							constants.InferenceServiceHostName(serviceKey.Name, serviceKey.Namespace, domain),
						},
						Http: []*istiov1beta1.HTTPRoute{
							{
								Match: []*istiov1beta1.HTTPMatchRequest{
									{
										Gateways: []string{constants.KnativeLocalGateway, constants.IstioMeshGateway},
										Authority: &istiov1beta1.StringMatch{
											MatchType: &istiov1beta1.StringMatch_Regex{
												Regex: constants.HostRegExp(network.GetServiceHostname(serviceKey.Name, serviceKey.Namespace)),
											},
										},
									},
									{
										Gateways: []string{constants.KnativeIngressGateway},
										Authority: &istiov1beta1.StringMatch{
											MatchType: &istiov1beta1.StringMatch_Regex{
												Regex: constants.HostRegExp(constants.InferenceServiceHostName(serviceKey.Name, serviceKey.Namespace, domain)),
											},
										},
									},
								},
								Route: []*istiov1beta1.HTTPRouteDestination{
									{
										Destination: &istiov1beta1.Destination{
											Host: network.GetServiceHostname("knative-local-gateway", "istio-system"),
											Port: &istiov1beta1.PortSelector{Number: constants.CommonDefaultHttpPort},
										},
										Weight: 100,
									},
								},
								Headers: &istiov1beta1.Headers{
									Request: &istiov1beta1.Headers_HeaderOperations{
										Set: map[string]string{
											"Host":                  network.GetServiceHostname(constants.PredictorServiceName(serviceKey.Name), serviceKey.Namespace),
											"KServe-Isvc-Name":      serviceName,
											"KServe-Isvc-Namespace": serviceKey.Namespace,
										},
									},
								},
							},
						},
					},
				}
				Expect(virtualService.Spec.DeepCopy()).To(Equal(expectedVirtualService.Spec.DeepCopy()))

				// get inference service
				time.Sleep(10 * time.Second)
				actualIsvc := &v1beta1.InferenceService{}
				Eventually(func() bool {
					err := k8sClient.Get(ctx, expectedRequest.NamespacedName, actualIsvc)
					return err == nil
				}, timeout, interval).Should(BeTrue())
				// update inference service with annotations and labels
				annotations := map[string]string{"testAnnotation": "test"}
				labels := map[string]string{"testLabel": "test"}
				updatedIsvc := actualIsvc.DeepCopy()
				updatedIsvc.Annotations = annotations
				updatedIsvc.Labels = labels

				Expect(k8sClient.Update(ctx, updatedIsvc)).NotTo(HaveOccurred())
				time.Sleep(10 * time.Second)
				updatedVirtualService := &istioclientv1beta1.VirtualService{}
				Eventually(func() error {
					return k8sClient.Get(ctx, types.NamespacedName{
						Name:      serviceKey.Name,
						Namespace: serviceKey.Namespace,
					}, updatedVirtualService)
				}, timeout, interval).Should(Succeed())

				Expect(updatedVirtualService.Spec.DeepCopy()).To(Equal(expectedVirtualService.Spec.DeepCopy()))
				Expect(updatedVirtualService.Annotations).To(Equal(annotations))
				Expect(updatedVirtualService.Labels).To(Equal(labels))
			})
		})
	})

	Context("When doing canary out with inference service", func() {
		It("Should have traffic split between two revisions", func() {
			By("By moving canary traffic percent to the latest revision")
			// Create configmap
			configMap := &corev1.ConfigMap{
				ObjectMeta: metav1.ObjectMeta{
					Name:      constants.InferenceServiceConfigMapName,
					Namespace: constants.KServeNamespace,
				},
				Data: configs,
			}
			Expect(k8sClient.Create(context.TODO(), configMap)).NotTo(HaveOccurred())
			defer k8sClient.Delete(context.TODO(), configMap)
			// Create ServingRuntime
			servingRuntime := &v1alpha1.ServingRuntime{
				ObjectMeta: metav1.ObjectMeta{
					Name:      "tf-serving",
					Namespace: "default",
				},
				Spec: v1alpha1.ServingRuntimeSpec{
					SupportedModelFormats: []v1alpha1.SupportedModelFormat{
						{
							Name:       "tensorflow",
							Version:    proto.String("1"),
							AutoSelect: proto.Bool(true),
						},
					},
					ServingRuntimePodSpec: v1alpha1.ServingRuntimePodSpec{
						Containers: []corev1.Container{
							{
								Name:    constants.InferenceServiceContainerName,
								Image:   "tensorflow/serving:1.14.0",
								Command: []string{"/usr/bin/tensorflow_model_server"},
								Args: []string{
									"--port=9000",
									"--rest_api_port=8080",
									"--model_base_path=/mnt/models",
									"--rest_api_timeout_in_ms=60000",
								},
								Resources: defaultResource,
							},
						},
					},
					Disabled: proto.Bool(false),
				},
			}
			k8sClient.Create(context.TODO(), servingRuntime)
			defer k8sClient.Delete(context.TODO(), servingRuntime)
			// Create Canary InferenceService
			serviceName := "foo-canary"
			expectedRequest := reconcile.Request{NamespacedName: types.NamespacedName{Name: serviceName, Namespace: "default"}}
			serviceKey := expectedRequest.NamespacedName
			storageUri := "s3://test/mnist/export"
			storageUri2 := "s3://test/mnist/export/v2"
			ctx := context.Background()
			isvc := &v1beta1.InferenceService{
				ObjectMeta: metav1.ObjectMeta{
					Name:      serviceKey.Name,
					Namespace: serviceKey.Namespace,
				},
				Spec: v1beta1.InferenceServiceSpec{
					Predictor: v1beta1.PredictorSpec{
						ComponentExtensionSpec: v1beta1.ComponentExtensionSpec{
							MinReplicas: ptr.To(int32(1)),
							MaxReplicas: 3,
						},
						Tensorflow: &v1beta1.TFServingSpec{
							PredictorExtensionSpec: v1beta1.PredictorExtensionSpec{
								StorageURI:     &storageUri,
								RuntimeVersion: proto.String("1.14.0"),
								Container: corev1.Container{
									Name:      constants.InferenceServiceContainerName,
									Resources: defaultResource,
								},
							},
						},
					},
				},
			}
			isvc.DefaultInferenceService(nil, nil, &v1beta1.SecurityConfig{AutoMountServiceAccountToken: false}, nil)
			Expect(k8sClient.Create(ctx, isvc)).Should(Succeed())
			inferenceService := &v1beta1.InferenceService{}

			Eventually(func() bool {
				err := k8sClient.Get(ctx, serviceKey, inferenceService)
				return err == nil
			}, timeout, interval).Should(BeTrue())

			updatedService := &knservingv1.Service{}
			predictorServiceKey := types.NamespacedName{
				Name:      constants.PredictorServiceName(serviceKey.Name),
				Namespace: serviceKey.Namespace,
			}
			Eventually(func() error { return k8sClient.Get(context.TODO(), predictorServiceKey, updatedService) }, timeout).
				Should(Succeed())

			predictorUrl, _ := apis.ParseURL("http://" + constants.InferenceServiceHostName(constants.PredictorServiceName(serviceKey.Name), serviceKey.Namespace, domain))
			// update predictor status
			updatedService.Status.LatestCreatedRevisionName = "revision-v1"
			updatedService.Status.LatestReadyRevisionName = "revision-v1"
			updatedService.Status.URL = predictorUrl
			updatedService.Status.Conditions = duckv1.Conditions{
				{
					Type:   knservingv1.ServiceConditionReady,
					Status: "True",
				},
			}
			updatedService.Status.Traffic = []knservingv1.TrafficTarget{
				{
					LatestRevision: proto.Bool(true),
					RevisionName:   "revision-v1",
					Percent:        proto.Int64(100),
				},
			}
			Expect(retry.RetryOnConflict(retry.DefaultBackoff, func() error {
				return k8sClient.Status().Update(context.TODO(), updatedService)
			})).NotTo(HaveOccurred())

			// assert inference service predictor status
			Eventually(func() string {
				err := k8sClient.Get(ctx, serviceKey, inferenceService)
				if err != nil {
					return ""
				}
				return inferenceService.Status.Components[v1beta1.PredictorComponent].LatestReadyRevision
			}, timeout, interval).Should(Equal("revision-v1"))

			// assert latest rolled out revision
			Eventually(func() string {
				err := k8sClient.Get(ctx, serviceKey, inferenceService)
				if err != nil {
					return ""
				}
				return inferenceService.Status.Components[v1beta1.PredictorComponent].LatestRolledoutRevision
			}, timeout, interval).Should(Equal("revision-v1"))

			// update canary traffic percent to 20%
			updatedIsvc := inferenceService.DeepCopy()
			updatedIsvc.Spec.Predictor.Model.StorageURI = &storageUri2
			updatedIsvc.Spec.Predictor.CanaryTrafficPercent = proto.Int64(20)
			Expect(k8sClient.Update(context.TODO(), updatedIsvc)).NotTo(HaveOccurred())

			// update predictor status
			canaryService := &knservingv1.Service{}
			Eventually(func() string {
				k8sClient.Get(context.TODO(), predictorServiceKey, canaryService)
				return canaryService.Spec.Template.Annotations[constants.StorageInitializerSourceUriInternalAnnotationKey]
			}, timeout).Should(Equal(storageUri2))
			canaryService.Status.LatestCreatedRevisionName = "revision-v2"
			canaryService.Status.LatestReadyRevisionName = "revision-v2"
			canaryService.Status.URL = predictorUrl
			canaryService.Status.Conditions = duckv1.Conditions{
				{
					Type:   knservingv1.ServiceConditionReady,
					Status: "True",
				},
			}
			Expect(k8sClient.Status().Update(context.TODO(), canaryService)).NotTo(HaveOccurred())

			expectedTrafficTarget := []knservingv1.TrafficTarget{
				{
					LatestRevision: proto.Bool(true),
					Percent:        proto.Int64(20),
				},
				{
					Tag:            "prev",
					RevisionName:   "revision-v1",
					LatestRevision: proto.Bool(false),
					Percent:        proto.Int64(80),
				},
			}
			Eventually(func() []knservingv1.TrafficTarget {
				actualService := &knservingv1.Service{}
				err := k8sClient.Get(context.TODO(), predictorServiceKey, actualService)
				if err != nil {
					return []knservingv1.TrafficTarget{}
				} else {
					return actualService.Spec.Traffic
				}
			}, timeout).Should(Equal(expectedTrafficTarget))

			rolloutIsvc := &v1beta1.InferenceService{}
			Eventually(func() string {
				err := k8sClient.Get(ctx, serviceKey, rolloutIsvc)
				if err != nil {
					return ""
				}
				return rolloutIsvc.Status.Components[v1beta1.PredictorComponent].LatestReadyRevision
			}, timeout, interval).Should(Equal("revision-v2"))

			// rollout canary
			rolloutIsvc.Spec.Predictor.CanaryTrafficPercent = nil

			Expect(k8sClient.Update(context.TODO(), rolloutIsvc)).NotTo(HaveOccurred())
			expectedTrafficTarget = []knservingv1.TrafficTarget{
				{
					LatestRevision: proto.Bool(true),
					Percent:        proto.Int64(100),
				},
			}
			Eventually(func() []knservingv1.TrafficTarget {
				actualService := &knservingv1.Service{}
				err := k8sClient.Get(context.TODO(), predictorServiceKey, actualService)
				if err != nil {
					return []knservingv1.TrafficTarget{}
				} else {
					return actualService.Spec.Traffic
				}
			}, timeout).Should(Equal(expectedTrafficTarget))

			// update predictor knative service status
			serviceRevision2 := &knservingv1.Service{}
			Eventually(func() string {
				k8sClient.Get(context.TODO(), predictorServiceKey, serviceRevision2)
				return serviceRevision2.Spec.Template.Annotations[constants.StorageInitializerSourceUriInternalAnnotationKey]
			}, timeout).Should(Equal(storageUri2))
			serviceRevision2.Status.Traffic = []knservingv1.TrafficTarget{
				{
					LatestRevision: proto.Bool(true),
					RevisionName:   "revision-v2",
					Percent:        proto.Int64(100),
				},
			}
			Expect(k8sClient.Status().Update(context.TODO(), serviceRevision2)).NotTo(HaveOccurred())
			// assert latest rolled out revision
			expectedIsvc := &v1beta1.InferenceService{}
			Eventually(func() string {
				err := k8sClient.Get(ctx, serviceKey, expectedIsvc)
				if err != nil {
					return ""
				}
				return expectedIsvc.Status.Components[v1beta1.PredictorComponent].LatestRolledoutRevision
			}, timeout, interval).Should(Equal("revision-v2"))
			// assert previous rolled out revision
			Eventually(func() string {
				err := k8sClient.Get(ctx, serviceKey, expectedIsvc)
				if err != nil {
					return ""
				}
				return expectedIsvc.Status.Components[v1beta1.PredictorComponent].PreviousRolledoutRevision
			}, timeout, interval).Should(Equal("revision-v1"))
		})
	})

	Context("When creating and deleting inference service without storageUri (multi-model inferenceservice)", func() {
		// Create configmap
		configMap := &corev1.ConfigMap{
			ObjectMeta: metav1.ObjectMeta{
				Name:      constants.InferenceServiceConfigMapName,
				Namespace: constants.KServeNamespace,
			},
			Data: configs,
		}

		serviceName := "bar"
		expectedRequest := reconcile.Request{NamespacedName: types.NamespacedName{Name: serviceName, Namespace: "default"}}
		serviceKey := expectedRequest.NamespacedName
		modelConfigMapKey := types.NamespacedName{
			Name:      constants.ModelConfigName(serviceName, 0),
			Namespace: serviceKey.Namespace,
		}
		ctx := context.Background()

		instance := &v1beta1.InferenceService{
			ObjectMeta: metav1.ObjectMeta{
				Name:      serviceKey.Name,
				Namespace: serviceKey.Namespace,
			},
			Spec: v1beta1.InferenceServiceSpec{
				Predictor: v1beta1.PredictorSpec{
					ComponentExtensionSpec: v1beta1.ComponentExtensionSpec{
						MinReplicas: ptr.To(int32(1)),
						MaxReplicas: 3,
					},
					SKLearn: &v1beta1.SKLearnSpec{
						PredictorExtensionSpec: v1beta1.PredictorExtensionSpec{
							RuntimeVersion: proto.String("1.14.0"),
						},
					},
				},
			},
		}

		It("Should have model config created and mounted", func() {
			Expect(k8sClient.Create(context.TODO(), configMap)).NotTo(HaveOccurred())
			defer k8sClient.Delete(context.TODO(), configMap)
			By("By creating a new InferenceService")
			Expect(k8sClient.Create(ctx, instance)).Should(Succeed())

			inferenceService := &v1beta1.InferenceService{}
			Eventually(func() bool {
				// Check if InferenceService is created
				err := k8sClient.Get(ctx, serviceKey, inferenceService)
				return err == nil
			}, timeout, interval).Should(BeTrue())

			modelConfigMap := &corev1.ConfigMap{}
			Eventually(func() bool {
				// Check if modelconfig is created
				err := k8sClient.Get(ctx, modelConfigMapKey, modelConfigMap)
				if err != nil {
					return false
				}

				// Verify that this configmap's ownerreference is it's parent InferenceService
				Expect(modelConfigMap.OwnerReferences[0].Name).To(Equal(serviceKey.Name))

				return true
			}, timeout, interval).Should(BeTrue())
		})
	})

	Context("When creating an inference service using a ServingRuntime", func() {
		It("Should create successfully", func() {
			serviceName := "svc-with-servingruntime"
			namespace := "default"

			predictorServiceKey := types.NamespacedName{
				Name:      constants.PredictorServiceName(serviceName),
				Namespace: namespace,
			}
			servingRuntime := &v1alpha1.ServingRuntime{
				ObjectMeta: metav1.ObjectMeta{
					Name:      "tf-serving",
					Namespace: "default",
				},
				Spec: v1alpha1.ServingRuntimeSpec{
					SupportedModelFormats: []v1alpha1.SupportedModelFormat{
						{
							Name:       "tensorflow",
							Version:    proto.String("1"),
							AutoSelect: proto.Bool(true),
						},
					},
					ServingRuntimePodSpec: v1alpha1.ServingRuntimePodSpec{
						Labels: map[string]string{
							"key1": "val1FromSR",
							"key2": "val2FromSR",
						},
						Annotations: map[string]string{
							"key1": "val1FromSR",
							"key2": "val2FromSR",
						},
						Containers: []corev1.Container{
							{
								Name:    constants.InferenceServiceContainerName,
								Image:   "tensorflow/serving:1.14.0",
								Command: []string{"/usr/bin/tensorflow_model_server"},
								Args: []string{
									"--port=9000",
									"--rest_api_port=8080",
									"--model_base_path=/mnt/models",
									"--rest_api_timeout_in_ms=60000",
								},
								Resources: defaultResource,
							},
						},
						ImagePullSecrets: []corev1.LocalObjectReference{
							{Name: "sr-image-pull-secret"},
						},
					},
					Disabled: proto.Bool(false),
				},
			}
			Expect(k8sClient.Create(context.TODO(), servingRuntime)).NotTo(HaveOccurred())
			defer k8sClient.Delete(context.TODO(), servingRuntime)

			isvc := &v1beta1.InferenceService{
				ObjectMeta: metav1.ObjectMeta{
					Name:      serviceName,
					Namespace: namespace,
					Labels: map[string]string{
						"key2": "val2FromISVC",
					},
					Annotations: map[string]string{
						"key2": "val2FromISVC",
					},
				},
				Spec: v1beta1.InferenceServiceSpec{
					Predictor: v1beta1.PredictorSpec{
						ComponentExtensionSpec: v1beta1.ComponentExtensionSpec{
							MinReplicas: ptr.To(int32(1)),
							MaxReplicas: 3,
						},
						Model: &v1beta1.ModelSpec{
							ModelFormat: v1beta1.ModelFormat{
								Name: "tensorflow",
							},
							PredictorExtensionSpec: v1beta1.PredictorExtensionSpec{
								StorageURI: proto.String("s3://test/mnist/export"),
							},
						},
						PodSpec: v1beta1.PodSpec{
							ImagePullSecrets: []corev1.LocalObjectReference{
								{Name: "isvc-image-pull-secret"},
							},
						},
					},
				},
				Status: v1beta1.InferenceServiceStatus{
					Components: map[v1beta1.ComponentType]v1beta1.ComponentStatusSpec{
						v1beta1.PredictorComponent: {
							LatestReadyRevision: "revision-v1",
						},
					},
				},
			}

			// Create configmap
			configMap := &corev1.ConfigMap{
				ObjectMeta: metav1.ObjectMeta{
					Name:      constants.InferenceServiceConfigMapName,
					Namespace: constants.KServeNamespace,
				},
				Data: configs,
			}
			Expect(k8sClient.Create(context.TODO(), configMap)).NotTo(HaveOccurred())
			defer k8sClient.Delete(context.TODO(), configMap)

			// Create the InferenceService object and expect the Reconcile and knative service to be created
			instance := isvc.DeepCopy()
			Expect(k8sClient.Create(context.TODO(), instance)).NotTo(HaveOccurred())
			defer k8sClient.Delete(context.TODO(), instance)

			predictorService := &knservingv1.Service{}
			Eventually(func() error { return k8sClient.Get(context.TODO(), predictorServiceKey, predictorService) }, timeout).
				Should(Succeed())

			expectedPredictorService := &knservingv1.Service{
				ObjectMeta: metav1.ObjectMeta{
					Name:      constants.PredictorServiceName(serviceName),
					Namespace: instance.Namespace,
				},
				Spec: knservingv1.ServiceSpec{
					ConfigurationSpec: knservingv1.ConfigurationSpec{
						Template: knservingv1.RevisionTemplateSpec{
							ObjectMeta: metav1.ObjectMeta{
								Labels: map[string]string{
									"serving.kserve.io/inferenceservice": serviceName,
									constants.KServiceComponentLabel:     constants.Predictor.String(),
									"key1":                               "val1FromSR",
									"key2":                               "val2FromISVC",
								},
								Annotations: map[string]string{
									constants.StorageInitializerSourceUriInternalAnnotationKey: "s3://test/mnist/export",
									"autoscaling.knative.dev/class":                            "kpa.autoscaling.knative.dev",
									"autoscaling.knative.dev/max-scale":                        "3",
									"autoscaling.knative.dev/min-scale":                        "1",
									"key1":                                                     "val1FromSR",
									"key2":                                                     "val2FromISVC",
								},
							},
							Spec: knservingv1.RevisionSpec{
								ContainerConcurrency: nil,
								TimeoutSeconds:       nil,
								PodSpec: corev1.PodSpec{
									Containers: []corev1.Container{
										{
											Name:    constants.InferenceServiceContainerName,
											Image:   "tensorflow/serving:1.14.0",
											Command: []string{"/usr/bin/tensorflow_model_server"},
											Args: []string{
												"--port=9000",
												"--rest_api_port=8080",
												"--model_base_path=/mnt/models",
												"--rest_api_timeout_in_ms=60000",
											},
											Resources: defaultResource,
										},
									},
									ImagePullSecrets: []corev1.LocalObjectReference{
										{Name: "isvc-image-pull-secret"},
										{Name: "sr-image-pull-secret"},
									},
								},
							},
						},
					},
					RouteSpec: knservingv1.RouteSpec{
						Traffic: []knservingv1.TrafficTarget{{LatestRevision: proto.Bool(true), Percent: proto.Int64(100)}},
					},
				},
			}

			// Set ResourceVersion which is required for update operation.
			expectedPredictorService.ResourceVersion = predictorService.ResourceVersion

			// Do a dry-run update. This will populate our local knative service object with any default values
			// that are present on the remote version.
			err := k8sClient.Update(context.TODO(), predictorService, client.DryRunAll)
			Expect(err).ShouldNot(HaveOccurred())
			Expect(cmp.Diff(predictorService.Spec, expectedPredictorService.Spec)).To(Equal(""))
		})
	})

	Context("When creating an inference service with a ServingRuntime which does not exists", func() {
		It("Should fail with reason RuntimeNotRecognized", func() {
			ctx, cancel := context.WithCancel(context.Background())
			DeferCleanup(cancel)
			serviceName := "svc-with-unknown-servingruntime"
			servingRuntimeName := "tf-serving-unknown"
			namespace := "default"

			predictorServiceKey := types.NamespacedName{Name: serviceName, Namespace: namespace}

			isvc := &v1beta1.InferenceService{
				ObjectMeta: metav1.ObjectMeta{
					Name:      serviceName,
					Namespace: namespace,
				},
				Spec: v1beta1.InferenceServiceSpec{
					Predictor: v1beta1.PredictorSpec{
						ComponentExtensionSpec: v1beta1.ComponentExtensionSpec{
							MinReplicas: ptr.To(int32(1)),
							MaxReplicas: 3,
						},
						Model: &v1beta1.ModelSpec{
							ModelFormat: v1beta1.ModelFormat{
								Name: "tensorflow",
							},
							Runtime: &servingRuntimeName,
							PredictorExtensionSpec: v1beta1.PredictorExtensionSpec{
								StorageURI: proto.String("s3://test/mnist/export"),
							},
						},
					},
				},
			}

			// Create configmap
			configMap := &corev1.ConfigMap{
				ObjectMeta: metav1.ObjectMeta{
					Name:      constants.InferenceServiceConfigMapName,
					Namespace: constants.KServeNamespace,
				},
				Data: configs,
			}
			Expect(k8sClient.Create(context.TODO(), configMap)).NotTo(HaveOccurred())
			defer k8sClient.Delete(context.TODO(), configMap)

			// Create the InferenceService object and expect the Reconcile and knative service to be created
			Expect(k8sClient.Create(context.TODO(), isvc)).NotTo(HaveOccurred())
			defer k8sClient.Delete(context.TODO(), isvc)

			inferenceService := &v1beta1.InferenceService{}
			Eventually(func() bool {
				err := k8sClient.Get(ctx, predictorServiceKey, inferenceService)
				if err != nil {
					return false
				}
				if inferenceService.Status.ModelStatus.LastFailureInfo == nil {
					return false
				}
				return true
			}, timeout, interval).Should(BeTrue())

			failureInfo := v1beta1.FailureInfo{
				Reason:  v1beta1.RuntimeNotRecognized,
				Message: "Waiting for runtime to become available",
			}
			Expect(inferenceService.Status.ModelStatus.TransitionStatus).To(Equal(v1beta1.InvalidSpec))
			Expect(inferenceService.Status.ModelStatus.ModelRevisionStates.TargetModelState).To(Equal(v1beta1.FailedToLoad))
			Expect(cmp.Diff(&failureInfo, inferenceService.Status.ModelStatus.LastFailureInfo)).To(Equal(""))
		})
	})

	Context("When creating an inference service with a ServingRuntime which is disabled", func() {
		It("Should fail with reason RuntimeDisabled", func() {
			ctx, cancel := context.WithCancel(context.Background())
			DeferCleanup(cancel)
			serviceName := "svc-with-disabled-servingruntime"
			servingRuntimeName := "tf-serving-disabled"
			namespace := "default"

			predictorServiceKey := types.NamespacedName{Name: serviceName, Namespace: namespace}

			servingRuntime := &v1alpha1.ServingRuntime{
				ObjectMeta: metav1.ObjectMeta{
					Name:      servingRuntimeName,
					Namespace: namespace,
				},
				Spec: v1alpha1.ServingRuntimeSpec{
					SupportedModelFormats: []v1alpha1.SupportedModelFormat{
						{
							Name:       "tensorflow",
							Version:    proto.String("1"),
							AutoSelect: proto.Bool(true),
						},
					},
					ServingRuntimePodSpec: v1alpha1.ServingRuntimePodSpec{
						Containers: []corev1.Container{
							{
								Name:    constants.InferenceServiceContainerName,
								Image:   "tensorflow/serving:1.14.0",
								Command: []string{"/usr/bin/tensorflow_model_server"},
								Args: []string{
									"--port=9000",
									"--rest_api_port=8080",
									"--model_base_path=/mnt/models",
									"--rest_api_timeout_in_ms=60000",
								},
								Resources: defaultResource,
							},
						},
					},
					Disabled: proto.Bool(true),
				},
			}

			Expect(k8sClient.Create(context.TODO(), servingRuntime)).NotTo(HaveOccurred())
			defer k8sClient.Delete(context.TODO(), servingRuntime)

			isvc := &v1beta1.InferenceService{
				ObjectMeta: metav1.ObjectMeta{
					Name:      serviceName,
					Namespace: namespace,
				},
				Spec: v1beta1.InferenceServiceSpec{
					Predictor: v1beta1.PredictorSpec{
						ComponentExtensionSpec: v1beta1.ComponentExtensionSpec{
							MinReplicas: ptr.To(int32(1)),
							MaxReplicas: 3,
						},
						Model: &v1beta1.ModelSpec{
							ModelFormat: v1beta1.ModelFormat{
								Name: "tensorflow",
							},
							Runtime: &servingRuntimeName,
							PredictorExtensionSpec: v1beta1.PredictorExtensionSpec{
								StorageURI: proto.String("s3://test/mnist/export"),
							},
						},
					},
				},
			}

			// Create configmap
			configMap := &corev1.ConfigMap{
				ObjectMeta: metav1.ObjectMeta{
					Name:      constants.InferenceServiceConfigMapName,
					Namespace: constants.KServeNamespace,
				},
				Data: configs,
			}
			Expect(k8sClient.Create(context.TODO(), configMap)).NotTo(HaveOccurred())
			defer k8sClient.Delete(context.TODO(), configMap)

			// Create the InferenceService object and expect the Reconcile and knative service to be created
			Expect(k8sClient.Create(context.TODO(), isvc)).NotTo(HaveOccurred())
			defer k8sClient.Delete(context.TODO(), isvc)

			inferenceService := &v1beta1.InferenceService{}
			Eventually(func() bool {
				err := k8sClient.Get(ctx, predictorServiceKey, inferenceService)
				if err != nil {
					return false
				}
				if inferenceService.Status.ModelStatus.LastFailureInfo == nil {
					return false
				}
				return true
			}, timeout, interval).Should(BeTrue())

			failureInfo := v1beta1.FailureInfo{
				Reason:  v1beta1.RuntimeDisabled,
				Message: "Specified runtime is disabled",
			}
			Expect(inferenceService.Status.ModelStatus.TransitionStatus).To(Equal(v1beta1.InvalidSpec))
			Expect(inferenceService.Status.ModelStatus.ModelRevisionStates.TargetModelState).To(Equal(v1beta1.FailedToLoad))
			Expect(cmp.Diff(&failureInfo, inferenceService.Status.ModelStatus.LastFailureInfo)).To(Equal(""))
		})
	})

	Context("When creating an inference service with a ServingRuntime which does not support specified model format", func() {
		It("Should fail with reason NoSupportingRuntime", func() {
			ctx, cancel := context.WithCancel(context.Background())
			DeferCleanup(cancel)
			serviceName := "svc-with-unsupported-servingruntime"
			servingRuntimeName := "tf-serving-unsupported"
			namespace := "default"

			predictorServiceKey := types.NamespacedName{Name: serviceName, Namespace: namespace}

			// Create configmap
			configMap := &corev1.ConfigMap{
				ObjectMeta: metav1.ObjectMeta{
					Name:      constants.InferenceServiceConfigMapName,
					Namespace: constants.KServeNamespace,
				},
				Data: configs,
			}
			Expect(k8sClient.Create(context.TODO(), configMap)).NotTo(HaveOccurred())
			defer k8sClient.Delete(context.TODO(), configMap)

			servingRuntime := &v1alpha1.ServingRuntime{
				ObjectMeta: metav1.ObjectMeta{
					Name:      servingRuntimeName,
					Namespace: namespace,
				},
				Spec: v1alpha1.ServingRuntimeSpec{
					SupportedModelFormats: []v1alpha1.SupportedModelFormat{
						{
							Name:       "tensorflow",
							Version:    proto.String("1"),
							AutoSelect: proto.Bool(true),
						},
					},
					ServingRuntimePodSpec: v1alpha1.ServingRuntimePodSpec{
						Containers: []corev1.Container{
							{
								Name:    constants.InferenceServiceContainerName,
								Image:   "tensorflow/serving:1.14.0",
								Command: []string{"/usr/bin/tensorflow_model_server"},
								Args: []string{
									"--port=9000",
									"--rest_api_port=8080",
									"--model_base_path=/mnt/models",
									"--rest_api_timeout_in_ms=60000",
								},
								Resources: defaultResource,
							},
						},
					},
					Disabled: proto.Bool(false),
				},
			}

			Expect(k8sClient.Create(context.TODO(), servingRuntime)).NotTo(HaveOccurred())
			defer k8sClient.Delete(context.TODO(), servingRuntime)

			isvc := &v1beta1.InferenceService{
				ObjectMeta: metav1.ObjectMeta{
					Name:      serviceName,
					Namespace: namespace,
				},
				Spec: v1beta1.InferenceServiceSpec{
					Predictor: v1beta1.PredictorSpec{
						ComponentExtensionSpec: v1beta1.ComponentExtensionSpec{
							MinReplicas: ptr.To(int32(1)),
							MaxReplicas: 3,
						},
						Model: &v1beta1.ModelSpec{
							ModelFormat: v1beta1.ModelFormat{
								Name: "sklearn",
							},
							Runtime: &servingRuntimeName,
							PredictorExtensionSpec: v1beta1.PredictorExtensionSpec{
								StorageURI: proto.String("s3://test/mnist/export"),
							},
						},
					},
				},
			}

			// Create the InferenceService object and expect the Reconcile and knative service to be created
			Expect(k8sClient.Create(context.TODO(), isvc)).NotTo(HaveOccurred())
			defer k8sClient.Delete(context.TODO(), isvc)

			inferenceService := &v1beta1.InferenceService{}
			Eventually(func() bool {
				err := k8sClient.Get(ctx, predictorServiceKey, inferenceService)
				if err != nil {
					return false
				}
				if inferenceService.Status.ModelStatus.LastFailureInfo == nil {
					return false
				}
				return true
			}, timeout, interval).Should(BeTrue())

			failureInfo := v1beta1.FailureInfo{
				Reason:  v1beta1.NoSupportingRuntime,
				Message: "Specified runtime does not support specified framework/version",
			}
			Expect(inferenceService.Status.ModelStatus.TransitionStatus).To(Equal(v1beta1.InvalidSpec))
			Expect(inferenceService.Status.ModelStatus.ModelRevisionStates.TargetModelState).To(Equal(v1beta1.FailedToLoad))
			Expect(cmp.Diff(&failureInfo, inferenceService.Status.ModelStatus.LastFailureInfo)).To(Equal(""))
		})
	})

	Context("When creating inference service with storage.kserve.io/readonly", func() {
		defaultIsvc := func(namespace string, name string, storageUri string) *v1beta1.InferenceService {
			predictor := v1beta1.PredictorSpec{
				ComponentExtensionSpec: v1beta1.ComponentExtensionSpec{
					MinReplicas: ptr.To(int32(1)),
					MaxReplicas: 3,
				},
				Tensorflow: &v1beta1.TFServingSpec{
					PredictorExtensionSpec: v1beta1.PredictorExtensionSpec{
						StorageURI:     &storageUri,
						RuntimeVersion: proto.String("1.14.0"),
						Container: corev1.Container{
							Name:      constants.InferenceServiceContainerName,
							Resources: defaultResource,
							VolumeMounts: []corev1.VolumeMount{
								{Name: "predictor-volume"},
							},
						},
					},
				},
			}
			isvc := &v1beta1.InferenceService{
				ObjectMeta: metav1.ObjectMeta{
					Name:      name,
					Namespace: namespace,
				},

				Spec: v1beta1.InferenceServiceSpec{
					Predictor: predictor,
				},
			}
			return isvc
		}

		createServingRuntime := func(namespace string, name string) *v1alpha1.ServingRuntime {
			// Define and create serving runtime
			servingRuntime := &v1alpha1.ServingRuntime{
				ObjectMeta: metav1.ObjectMeta{
					Name:      name,
					Namespace: namespace,
				},
				Spec: v1alpha1.ServingRuntimeSpec{
					SupportedModelFormats: []v1alpha1.SupportedModelFormat{
						{
							Name:       "tensorflow",
							Version:    proto.String("1"),
							AutoSelect: proto.Bool(true),
						},
					},
					ServingRuntimePodSpec: v1alpha1.ServingRuntimePodSpec{
						Containers: []corev1.Container{
							{
								Name:    constants.InferenceServiceContainerName,
								Image:   "tensorflow/serving:1.14.0",
								Command: []string{"/usr/bin/tensorflow_model_server"},
								Args: []string{
									"--port=9000",
									"--rest_api_port=8080",
									"--model_base_path=/mnt/models",
									"--rest_api_timeout_in_ms=60000",
								},
								Resources: defaultResource,
							},
						},
						ImagePullSecrets: []corev1.LocalObjectReference{
							{Name: "sr-image-pull-secret"},
						},
					},
					Disabled: proto.Bool(false),
				},
			}
			Expect(k8sClient.Create(context.TODO(), servingRuntime)).NotTo(HaveOccurred())
			return servingRuntime
		}

		createInferenceServiceConfigMap := func() *corev1.ConfigMap {
			configMap := &corev1.ConfigMap{
				ObjectMeta: metav1.ObjectMeta{
					Name:      constants.InferenceServiceConfigMapName,
					Namespace: constants.KServeNamespace,
				},
				Data: configs,
			}

			Expect(k8sClient.Create(context.TODO(), configMap)).NotTo(HaveOccurred())
			return configMap
		}

		It("should have the readonly annotation set to true in the knative serving pod spec", func() {
			ctx, cancel := context.WithCancel(context.Background())
			DeferCleanup(cancel)
			configMap := createInferenceServiceConfigMap()
			defer k8sClient.Delete(ctx, configMap)

			serviceName := "readonly-true-isvc"
			serviceNamespace := "default"
			expectedRequest := reconcile.Request{NamespacedName: types.NamespacedName{Name: serviceName, Namespace: serviceNamespace}}
			serviceKey := expectedRequest.NamespacedName
			storageUri := "s3://test/mnist/export"

			servingRuntime := createServingRuntime(serviceKey.Namespace, "tf-serving")
			defer k8sClient.Delete(ctx, servingRuntime)

			// Define InferenceService
			isvc := defaultIsvc(serviceKey.Namespace, serviceKey.Name, storageUri)
			isvc.Annotations = map[string]string{}
			isvc.Annotations[constants.StorageReadonlyAnnotationKey] = "true"
			Expect(k8sClient.Create(context.TODO(), isvc)).NotTo(HaveOccurred())
			defer k8sClient.Delete(ctx, isvc)

			// Knative service
			actualService := &knservingv1.Service{}
			predictorServiceKey := types.NamespacedName{
				Name:      constants.PredictorServiceName(serviceKey.Name),
				Namespace: serviceKey.Namespace,
			}
			Eventually(func() error { return k8sClient.Get(context.TODO(), predictorServiceKey, actualService) }, timeout).
				Should(Succeed())

			// Check readonly value
			Expect(actualService.Spec.Template.Annotations[constants.StorageReadonlyAnnotationKey]).
				To(Equal("true"))
		})

		It("should have the readonly annotation set to false in the knative serving pod spec", func() {
			ctx, cancel := context.WithCancel(context.Background())
			DeferCleanup(cancel)
			configMap := createInferenceServiceConfigMap()
			defer k8sClient.Delete(ctx, configMap)

			serviceName := "readonly-false-isvc"
			serviceNamespace := "default"
			expectedRequest := reconcile.Request{NamespacedName: types.NamespacedName{Name: serviceName, Namespace: serviceNamespace}}
			serviceKey := expectedRequest.NamespacedName
			storageUri := "s3://test/mnist/export"

			servingRuntime := createServingRuntime(serviceKey.Namespace, "tf-serving")
			defer k8sClient.Delete(ctx, servingRuntime)

			// Define InferenceService
			isvc := defaultIsvc(serviceKey.Namespace, serviceKey.Name, storageUri)
			isvc.Annotations = map[string]string{}
			isvc.Annotations[constants.StorageReadonlyAnnotationKey] = "false"
			Expect(k8sClient.Create(context.TODO(), isvc)).NotTo(HaveOccurred())
			defer k8sClient.Delete(ctx, isvc)

			// Knative service
			actualService := &knservingv1.Service{}
			predictorServiceKey := types.NamespacedName{
				Name:      constants.PredictorServiceName(serviceKey.Name),
				Namespace: serviceKey.Namespace,
			}
			Eventually(func() error { return k8sClient.Get(context.TODO(), predictorServiceKey, actualService) }, timeout).
				Should(Succeed())

			// Check readonly value
			Expect(actualService.Spec.Template.Annotations[constants.StorageReadonlyAnnotationKey]).
				To(Equal("false"))
		})
	})

	Context("When creating an inference service with invalid Storage URI", func() {
		It("Should fail with reason ModelLoadFailed", func() {
			ctx, cancel := context.WithCancel(context.Background())
			DeferCleanup(cancel)
			serviceName := "servingruntime-test"
			servingRuntimeName := "tf-serving"
			namespace := "default"
			inferenceServiceKey := types.NamespacedName{Name: serviceName, Namespace: namespace}

			// Create configmap
			configMap := &corev1.ConfigMap{
				ObjectMeta: metav1.ObjectMeta{
					Name:      constants.InferenceServiceConfigMapName,
					Namespace: constants.KServeNamespace,
				},
				Data: configs,
			}
			Expect(k8sClient.Create(context.TODO(), configMap)).NotTo(HaveOccurred())
			defer k8sClient.Delete(context.TODO(), configMap)

			servingRuntime := &v1alpha1.ServingRuntime{
				ObjectMeta: metav1.ObjectMeta{
					Name:      servingRuntimeName,
					Namespace: namespace,
				},
				Spec: v1alpha1.ServingRuntimeSpec{
					SupportedModelFormats: []v1alpha1.SupportedModelFormat{
						{
							Name:       "tensorflow",
							Version:    proto.String("1"),
							AutoSelect: proto.Bool(true),
						},
					},
					ServingRuntimePodSpec: v1alpha1.ServingRuntimePodSpec{
						Containers: []corev1.Container{
							{
								Name:    constants.InferenceServiceContainerName,
								Image:   "tensorflow/serving:1.14.0",
								Command: []string{"/usr/bin/tensorflow_model_server"},
								Args: []string{
									"--port=9000",
									"--rest_api_port=8080",
									"--model_base_path=/mnt/models",
									"--rest_api_timeout_in_ms=60000",
								},
								Resources: defaultResource,
							},
						},
					},
					Disabled: proto.Bool(false),
				},
			}

			Expect(k8sClient.Create(context.TODO(), servingRuntime)).NotTo(HaveOccurred())
			defer k8sClient.Delete(context.TODO(), servingRuntime)

			isvc := &v1beta1.InferenceService{
				ObjectMeta: metav1.ObjectMeta{
					Name:      serviceName,
					Namespace: namespace,
				},
				Spec: v1beta1.InferenceServiceSpec{
					Predictor: v1beta1.PredictorSpec{
						ComponentExtensionSpec: v1beta1.ComponentExtensionSpec{
							MinReplicas: ptr.To(int32(1)),
							MaxReplicas: 3,
						},
						Model: &v1beta1.ModelSpec{
							ModelFormat: v1beta1.ModelFormat{
								Name: "tensorflow",
							},
							Runtime: &servingRuntimeName,
							PredictorExtensionSpec: v1beta1.PredictorExtensionSpec{
								StorageURI: proto.String("s3://test/mnist/invalid"),
							},
						},
					},
				},
			}

			// Create the InferenceService object and expect the Reconcile and knative service to be created
			Expect(k8sClient.Create(context.TODO(), isvc)).NotTo(HaveOccurred())
			defer k8sClient.Delete(context.TODO(), isvc)

			pod := &corev1.Pod{
				ObjectMeta: metav1.ObjectMeta{
					Name:      serviceName + "-predictor-" + namespace + "-00001-deployment-76464ds2zpv",
					Namespace: namespace,
					Labels:    map[string]string{"serving.knative.dev/revision": serviceName + "-predictor-" + namespace + "-00001"},
				},
				Spec: corev1.PodSpec{
					InitContainers: []corev1.Container{
						{
							Name:  "storage-initializer",
							Image: "kserve/storage-initializer:latest",
							Args: []string{
								"gs://kserve-invalid/models/sklearn/1.0/model",
								"/mnt/models",
							},
							Resources: defaultResource,
						},
					},
					Containers: []corev1.Container{
						{
							Name:    constants.InferenceServiceContainerName,
							Image:   "tensorflow/serving:1.14.0",
							Command: []string{"/usr/bin/tensorflow_model_server"},
							Args: []string{
								"--port=9000",
								"--rest_api_port=8080",
								"--model_base_path=/mnt/models",
								"--rest_api_timeout_in_ms=60000",
							},
							Env: []corev1.EnvVar{
								{
									Name:  "PORT",
									Value: "8080",
								},
								{
									Name:  "K_REVISION",
									Value: serviceName + "-predictor-" + namespace + "-00001",
								},
								{
									Name:  "K_CONFIGURATION",
									Value: serviceName + "-predictor-" + namespace,
								},
								{
									Name:  "K_SERVICE",
									Value: serviceName + "-predictor-" + namespace,
								},
							},
							Resources: defaultResource,
						},
					},
				},
			}
			Eventually(func() bool {
				err := k8sClient.Create(context.TODO(), pod)
				return err == nil
			}, timeout).Should(BeTrue())
			defer k8sClient.Delete(context.TODO(), pod)

			podStatusPatch := []byte(`{"status":{"containerStatuses":[{"image":"tensorflow/serving:1.14.0","name":"kserve-container","lastState":{},"state":{"waiting":{"reason":"PodInitializing"}}}],"initContainerStatuses":[{"image":"kserve/storage-initializer:latest","name":"storage-initializer","lastState":{"terminated":{"exitCode":1,"message":"Invalid Storage URI provided","reason":"Error"}},"state":{"waiting":{"reason":"CrashLoopBackOff"}}}]}}`)
			Eventually(func() bool {
				err := k8sClient.Status().Patch(context.TODO(), pod, client.RawPatch(types.StrategicMergePatchType, podStatusPatch))
				return err == nil
			}, timeout).Should(BeTrue())

			actualService := &knservingv1.Service{}
			predictorServiceKey := types.NamespacedName{
				Name:      constants.PredictorServiceName(serviceName),
				Namespace: namespace,
			}
			Eventually(func() error { return k8sClient.Get(context.TODO(), predictorServiceKey, actualService) }, timeout).
				Should(Succeed())

			predictorUrl, _ := apis.ParseURL("http://" + constants.InferenceServiceHostName(constants.PredictorServiceName(serviceName), namespace, domain))
			// update predictor status
			updatedService := actualService.DeepCopy()
			updatedService.Status.LatestCreatedRevisionName = serviceName + "-predictor-" + namespace + "-00001"
			updatedService.Status.URL = predictorUrl
			updatedService.Status.Conditions = duckv1.Conditions{
				{
					Type:   knservingv1.ServiceConditionReady,
					Status: "False",
				},
			}
			Expect(retry.RetryOnConflict(retry.DefaultBackoff, func() error {
				return k8sClient.Status().Update(context.TODO(), updatedService)
			})).NotTo(HaveOccurred())

			inferenceService := &v1beta1.InferenceService{}
			Eventually(func() bool {
				err := k8sClient.Get(ctx, inferenceServiceKey, inferenceService)
				if err != nil {
					return false
				}
				if inferenceService.Status.ModelStatus.LastFailureInfo == nil {
					return false
				}
				return true
			}, timeout, interval).Should(BeTrue())

			Expect(inferenceService.Status.ModelStatus.TransitionStatus).To(Equal(v1beta1.BlockedByFailedLoad))
			Expect(inferenceService.Status.ModelStatus.ModelRevisionStates.TargetModelState).To(Equal(v1beta1.FailedToLoad))
			Expect(inferenceService.Status.ModelStatus.LastFailureInfo.Reason).To(Equal(v1beta1.ModelLoadFailed))
			Expect(inferenceService.Status.ModelStatus.LastFailureInfo.Message).To(Equal("Invalid Storage URI provided"))
		})
	})

	Context("When creating an inference service with a unsupported storageURI", func() {
		It("Should fail if unsupported storageURI is set", func() {
			defaultNamespace := "storage-uri-test"
			namespace := &corev1.Namespace{
				ObjectMeta: metav1.ObjectMeta{
					Name: defaultNamespace,
				},
			}
			Expect(k8sClient.Create(context.TODO(), namespace)).NotTo(HaveOccurred())

			// Create configmap
			configMap := &corev1.ConfigMap{
				ObjectMeta: metav1.ObjectMeta{
					Name:      constants.InferenceServiceConfigMapName,
					Namespace: constants.KServeNamespace,
				},
				Data: configs,
			}
			Expect(k8sClient.Create(context.TODO(), configMap)).NotTo(HaveOccurred())
			defer k8sClient.Delete(context.TODO(), configMap)

			servingRuntime := &v1alpha1.ServingRuntime{
				ObjectMeta: metav1.ObjectMeta{
					Name:      "tf-serving",
					Namespace: defaultNamespace,
				},
				Spec: v1alpha1.ServingRuntimeSpec{
					SupportedModelFormats: []v1alpha1.SupportedModelFormat{
						{
							Name:       "tensorflow",
							Version:    proto.String("1"),
							AutoSelect: proto.Bool(true),
						},
					},
					ServingRuntimePodSpec: v1alpha1.ServingRuntimePodSpec{
						Containers: []corev1.Container{
							{
								Name:    constants.InferenceServiceContainerName,
								Image:   "tensorflow/serving:1.14.0",
								Command: []string{"/usr/bin/tensorflow_model_server"},
								Args: []string{
									"--port=9000",
									"--rest_api_port=8080",
									"--model_base_path=/mnt/models",
									"--rest_api_timeout_in_ms=60000",
								},
								Resources: defaultResource,
							},
						},
					},
					Disabled: proto.Bool(false),
				},
			}
			Expect(k8sClient.Create(context.TODO(), servingRuntime)).NotTo(HaveOccurred())
			defer k8sClient.Delete(context.TODO(), servingRuntime)

			// Deploy a new inference service with invalid storage URI
			serviceName := "foo-1"
			expectedRequest := reconcile.Request{NamespacedName: types.NamespacedName{Name: serviceName, Namespace: defaultNamespace}}
			serviceKey := expectedRequest.NamespacedName
			storageUri := "sss3://test/mnist/export"
			ctx := context.Background()
			isvc := &v1beta1.InferenceService{
				ObjectMeta: metav1.ObjectMeta{
					Name:      serviceKey.Name,
					Namespace: serviceKey.Namespace,
				},
				Spec: v1beta1.InferenceServiceSpec{
					Predictor: v1beta1.PredictorSpec{
						Tensorflow: &v1beta1.TFServingSpec{
							PredictorExtensionSpec: v1beta1.PredictorExtensionSpec{
								StorageURI:     &storageUri,
								RuntimeVersion: proto.String("1.14.0"),
								Container: corev1.Container{
									Name:      constants.InferenceServiceContainerName,
									Resources: defaultResource,
								},
							},
						},
						ComponentExtensionSpec: v1beta1.ComponentExtensionSpec{
							MaxReplicas: 1,
						},
					},
				},
			}
			Expect(k8sClient.Create(ctx, isvc)).Should(Succeed())

			time.Sleep(5 * time.Second)
			inferenceService := &v1beta1.InferenceService{}
			Eventually(func() bool {
				err := k8sClient.Get(ctx, serviceKey, inferenceService)
				return err == nil
			}, timeout, interval).Should(BeTrue())

			// status should contain InvalidStorageSpec error
			val := fmt.Sprintf(v1beta1.UnsupportedStorageURIFormatError, strings.Join(constants.SupportedStorageURIPrefixList, ", "), storageUri)
			message := "StorageURI not supported: " + val
			lastFailureInfo := v1beta1.FailureInfo{
				Reason:  v1beta1.InvalidPredictorSpec,
				Message: message,
			}

			Eventually(func() bool {
				// try a little more until the status is populated
				if inferenceService.Status.ModelStatus == (v1beta1.ModelStatus{}) {
					errr := k8sClient.Get(ctx, serviceKey, inferenceService)
					return errr == nil
				}
				return *inferenceService.Status.ModelStatus.LastFailureInfo == lastFailureInfo
			}, timeout, interval).Should(BeTrue())
		})
	})

	Context("When creating inference service with predictor and without top level istio virtual service", func() {
		It("Should have knative service created", func() {
			By("By creating a new InferenceService")
			// Create configmap
			copiedConfigs := make(map[string]string)
			for key, value := range configs {
				if key == "ingress" {
					copiedConfigs[key] = `{
						"kserveIngressGateway": "kserve/kserve-ingress-gateway",
						"disableIstioVirtualHost": true,
						"ingressGateway": "knative-serving/knative-ingress-gateway",
						"localGateway": "knative-serving/knative-local-gateway",
						"localGatewayService": "knative-local-gateway.istio-system.svc.cluster.local"
					}`
				} else {
					copiedConfigs[key] = value
				}
			}
			configMap := &corev1.ConfigMap{
				ObjectMeta: metav1.ObjectMeta{
					Name:      constants.InferenceServiceConfigMapName,
					Namespace: constants.KServeNamespace,
				},
				Data: copiedConfigs,
			}
			Expect(k8sClient.Create(context.TODO(), configMap)).NotTo(HaveOccurred())
			defer k8sClient.Delete(context.TODO(), configMap)
			serviceName := "foo-disable-istio"
			expectedRequest := reconcile.Request{NamespacedName: types.NamespacedName{Name: serviceName, Namespace: "default"}}
			serviceKey := expectedRequest.NamespacedName
			storageUri := "s3://test/mnist/export"
			ctx := context.Background()
			isvc := &v1beta1.InferenceService{
				ObjectMeta: metav1.ObjectMeta{
					Name:      serviceKey.Name,
					Namespace: serviceKey.Namespace,
				},
				Spec: v1beta1.InferenceServiceSpec{
					Predictor: v1beta1.PredictorSpec{
						ComponentExtensionSpec: v1beta1.ComponentExtensionSpec{
							MinReplicas: ptr.To(int32(1)),
							MaxReplicas: 3,
						},
						Tensorflow: &v1beta1.TFServingSpec{
							PredictorExtensionSpec: v1beta1.PredictorExtensionSpec{
								StorageURI:     &storageUri,
								RuntimeVersion: proto.String("1.14.0"),
								Container: corev1.Container{
									Name:      constants.InferenceServiceContainerName,
									Resources: defaultResource,
								},
							},
						},
					},
				},
			}
			Expect(k8sClient.Create(ctx, isvc)).Should(Succeed())
			defer k8sClient.Delete(ctx, isvc)
			inferenceService := &v1beta1.InferenceService{}

			Eventually(func() bool {
				err := k8sClient.Get(ctx, serviceKey, inferenceService)
				return err == nil
			}, timeout, interval).Should(BeTrue())

			actualService := &knservingv1.Service{}
			predictorServiceKey := types.NamespacedName{
				Name:      constants.PredictorServiceName(serviceKey.Name),
				Namespace: serviceKey.Namespace,
			}
			Eventually(func() error {
				return k8sClient.Get(context.TODO(), predictorServiceKey, actualService)
			}, timeout).Should(Succeed())
			predictorUrl, _ := apis.ParseURL("http://" + constants.InferenceServiceHostName(constants.PredictorServiceName(serviceKey.Name), serviceKey.Namespace, domain))
			// update predictor
			updatedService := actualService.DeepCopy()
			updatedService.Status.LatestCreatedRevisionName = "revision-v1"
			updatedService.Status.LatestReadyRevisionName = "revision-v1"
			updatedService.Status.URL = predictorUrl
			updatedService.Status.Conditions = duckv1.Conditions{
				{
					Type:   knservingv1.ServiceConditionReady,
					Status: "True",
				},
			}
			Expect(k8sClient.Status().Update(context.TODO(), updatedService)).NotTo(HaveOccurred())
			// get inference service
			time.Sleep(10 * time.Second)
			actualIsvc := &v1beta1.InferenceService{}
			Eventually(func() bool {
				err := k8sClient.Get(ctx, expectedRequest.NamespacedName, actualIsvc)
				return err == nil
			}, timeout, interval).Should(BeTrue())

			Expect(actualIsvc.Status.URL).To(Equal(&apis.URL{
				Scheme: "http",
				Host:   constants.InferenceServiceHostName(constants.PredictorServiceName(serviceKey.Name), serviceKey.Namespace, domain),
			}))
			Expect(actualIsvc.Status.Address.URL).To(Equal(&apis.URL{
				Scheme: "http",
				Host:   network.GetServiceHostname(fmt.Sprintf("%s-%s", serviceKey.Name, string(constants.Predictor)), serviceKey.Namespace),
			}))
		})
	})
	Context("Set CaBundle ConfigMap in inferenceservice-config confimap", func() {
		It("Should not create a global cabundle configMap in a user namespace when CaBundleConfigMapName set ''", func() {
			// Create configmap
			configMap := &corev1.ConfigMap{
				ObjectMeta: metav1.ObjectMeta{
					Name:      constants.InferenceServiceConfigMapName,
					Namespace: constants.KServeNamespace,
				},
				Data: configs,
			}

			Expect(k8sClient.Create(context.TODO(), configMap)).NotTo(HaveOccurred())
			defer k8sClient.Delete(context.TODO(), configMap)

			By("By creating a new InferenceService")
			serviceName := "sample-isvc"
			expectedRequest := reconcile.Request{NamespacedName: types.NamespacedName{Name: serviceName, Namespace: "default"}}
			serviceKey := expectedRequest.NamespacedName
			storageUri := "s3://test/mnist/export"
			ctx := context.Background()
			isvc := &v1beta1.InferenceService{
				ObjectMeta: metav1.ObjectMeta{
					Name:      serviceKey.Name,
					Namespace: serviceKey.Namespace,
				},
				Spec: v1beta1.InferenceServiceSpec{
					Predictor: v1beta1.PredictorSpec{
						ComponentExtensionSpec: v1beta1.ComponentExtensionSpec{
							MinReplicas: ptr.To(int32(1)),
							MaxReplicas: 3,
						},
						Tensorflow: &v1beta1.TFServingSpec{
							PredictorExtensionSpec: v1beta1.PredictorExtensionSpec{
								StorageURI:     &storageUri,
								RuntimeVersion: proto.String("1.14.0"),
								Container: corev1.Container{
									Name:      constants.InferenceServiceContainerName,
									Resources: defaultResource,
								},
							},
						},
					},
				},
			}
			Expect(k8sClient.Create(ctx, isvc)).Should(Succeed())

			caBundleConfigMap := &corev1.ConfigMap{}
			Consistently(func() bool {
				err := k8sClient.Get(ctx, types.NamespacedName{Name: constants.DefaultGlobalCaBundleConfigMapName, Namespace: "default"}, caBundleConfigMap)
				if err != nil {
					if apierr.IsNotFound(err) {
						return true
					}
				}
				return false
			}, timeout, interval).Should(BeTrue())
		})
		It("Should not create a global cabundle configmap in a user namespace when the target cabundle configmap in the 'inferenceservice-config' configmap does not exist", func() {
			// Create configmap
			copiedConfigs := make(map[string]string)
			for key, value := range configs {
				if key == "storageInitializer" {
					copiedConfigs[key] = `{
							"image" : "kserve/storage-initializer:latest",
							"memoryRequest": "100Mi",
							"memoryLimit": "1Gi",
							"cpuRequest": "100m",
							"cpuLimit": "1",
							"CaBundleConfigMapName": "not-exist-configmap",
							"caBundleVolumeMountPath": "/etc/ssl/custom-certs",
							"enableDirectPvcVolumeMount": false						
					}`
				} else {
					copiedConfigs[key] = value
				}
			}

			configMap := &corev1.ConfigMap{
				ObjectMeta: metav1.ObjectMeta{
					Name:      constants.InferenceServiceConfigMapName,
					Namespace: constants.KServeNamespace,
				},
				Data: copiedConfigs,
			}

			Expect(k8sClient.Create(context.TODO(), configMap)).NotTo(HaveOccurred())
			defer k8sClient.Delete(context.TODO(), configMap)

			By("By creating a new InferenceService")
			serviceName := "sample-isvc-2"
			expectedRequest := reconcile.Request{NamespacedName: types.NamespacedName{Name: serviceName, Namespace: "default"}}
			serviceKey := expectedRequest.NamespacedName
			storageUri := "s3://test/mnist/export"
			ctx := context.Background()
			isvc := &v1beta1.InferenceService{
				ObjectMeta: metav1.ObjectMeta{
					Name:      serviceKey.Name,
					Namespace: serviceKey.Namespace,
				},
				Spec: v1beta1.InferenceServiceSpec{
					Predictor: v1beta1.PredictorSpec{
						ComponentExtensionSpec: v1beta1.ComponentExtensionSpec{
							MinReplicas: ptr.To(int32(1)),
							MaxReplicas: 3,
						},
						Tensorflow: &v1beta1.TFServingSpec{
							PredictorExtensionSpec: v1beta1.PredictorExtensionSpec{
								StorageURI:     &storageUri,
								RuntimeVersion: proto.String("1.14.0"),
								Container: corev1.Container{
									Name:      constants.InferenceServiceContainerName,
									Resources: defaultResource,
								},
							},
						},
					},
				},
			}
			Expect(k8sClient.Create(ctx, isvc)).Should(Succeed())
			defer k8sClient.Delete(ctx, isvc)

			caBundleConfigMap := &corev1.ConfigMap{}
			Consistently(func() bool {
				err := k8sClient.Get(ctx, types.NamespacedName{Name: constants.DefaultGlobalCaBundleConfigMapName, Namespace: "default"}, caBundleConfigMap)
				if err != nil {
					if apierr.IsNotFound(err) {
						return true
					}
				}
				return false
			}, timeout, interval).Should(BeTrue())
		})
		It("Should not create a global cabundle configmap in a user namespace when the cabundle.crt file data does not exist in the target cabundle configmap in the 'inferenceservice-config' configmap", func() {
			// Create configmap
			copiedConfigs := make(map[string]string)
			for key, value := range configs {
				if key == "storageInitializer" {
					copiedConfigs[key] = `{
							"image" : "kserve/storage-initializer:latest",
							"memoryRequest": "100Mi",
							"memoryLimit": "1Gi",
							"cpuRequest": "100m",
							"cpuLimit": "1",
							"CaBundleConfigMapName": "test-cabundle-with-wrong-file-name",
							"caBundleVolumeMountPath": "/etc/ssl/custom-certs",
							"enableDirectPvcVolumeMount": false						
					}`
				} else {
					copiedConfigs[key] = value
				}
			}
			configMap := &corev1.ConfigMap{
				ObjectMeta: metav1.ObjectMeta{
					Name:      constants.InferenceServiceConfigMapName,
					Namespace: constants.KServeNamespace,
				},
				Data: copiedConfigs,
			}

			Expect(k8sClient.Create(context.TODO(), configMap)).NotTo(HaveOccurred())
			defer k8sClient.Delete(context.TODO(), configMap)

			// Create original cabundle configmap with wrong file name
			cabundleConfigMapData := make(map[string]string)
			cabundleConfigMapData["wrong-cabundle-name.crt"] = "SAMPLE_CA_BUNDLE"
			originalCabundleConfigMap := &corev1.ConfigMap{
				ObjectMeta: metav1.ObjectMeta{
					Name:      "test-cabundle-with-wrong-file-name",
					Namespace: constants.KServeNamespace,
				},
				Data: cabundleConfigMapData,
			}

			Expect(k8sClient.Create(context.TODO(), originalCabundleConfigMap)).NotTo(HaveOccurred())
			defer k8sClient.Delete(context.TODO(), originalCabundleConfigMap)

			By("By creating a new InferenceService")
			serviceName := "sample-isvc-3"
			expectedRequest := reconcile.Request{NamespacedName: types.NamespacedName{Name: serviceName, Namespace: "default"}}
			serviceKey := expectedRequest.NamespacedName
			storageUri := "s3://test/mnist/export"
			ctx := context.Background()
			isvc := &v1beta1.InferenceService{
				ObjectMeta: metav1.ObjectMeta{
					Name:      serviceKey.Name,
					Namespace: serviceKey.Namespace,
				},
				Spec: v1beta1.InferenceServiceSpec{
					Predictor: v1beta1.PredictorSpec{
						ComponentExtensionSpec: v1beta1.ComponentExtensionSpec{
							MinReplicas: ptr.To(int32(1)),
							MaxReplicas: 3,
						},
						Tensorflow: &v1beta1.TFServingSpec{
							PredictorExtensionSpec: v1beta1.PredictorExtensionSpec{
								StorageURI:     &storageUri,
								RuntimeVersion: proto.String("1.14.0"),
								Container: corev1.Container{
									Name:      constants.InferenceServiceContainerName,
									Resources: defaultResource,
								},
							},
						},
					},
				},
			}
			Expect(k8sClient.Create(ctx, isvc)).Should(Succeed())
			defer k8sClient.Delete(ctx, isvc)

			caBundleConfigMap := &corev1.ConfigMap{}
			Consistently(func() bool {
				err := k8sClient.Get(ctx, types.NamespacedName{Name: constants.DefaultGlobalCaBundleConfigMapName, Namespace: "default"}, caBundleConfigMap)
				if err != nil {
					if apierr.IsNotFound(err) {
						return true
					}
				}
				return false
			}, timeout, interval).Should(BeTrue())
		})

		It("Should create a global cabundle configmap in a user namespace when it meets all conditions and an inferenceservice is created", func() {
			// Create configmap
			copiedConfigs := make(map[string]string)
			for key, value := range configs {
				if key == "storageInitializer" {
					copiedConfigs[key] = `{
					"image" : "kserve/storage-initializer:latest",
					"memoryRequest": "100Mi",
					"memoryLimit": "1Gi",
					"cpuRequest": "100m",
					"cpuLimit": "1",
					"CaBundleConfigMapName": "test-cabundle-with-right-file-name",
					"caBundleVolumeMountPath": "/etc/ssl/custom-certs",
					"enableDirectPvcVolumeMount": false						
			}`
				} else {
					copiedConfigs[key] = value
				}
			}
			configMap := &corev1.ConfigMap{
				ObjectMeta: metav1.ObjectMeta{
					Name:      constants.InferenceServiceConfigMapName,
					Namespace: constants.KServeNamespace,
				},
				Data: copiedConfigs,
			}

			Expect(k8sClient.Create(context.TODO(), configMap)).NotTo(HaveOccurred())
			defer k8sClient.Delete(context.TODO(), configMap)

			// Create original cabundle configmap with right file name
			cabundleConfigMapData := make(map[string]string)
			// cabundle data
			cabundleConfigMapData["cabundle.crt"] = "SAMPLE_CA_BUNDLE"
			originalCabundleConfigMap := &corev1.ConfigMap{
				ObjectMeta: metav1.ObjectMeta{
					Name:      "test-cabundle-with-right-file-name",
					Namespace: constants.KServeNamespace,
				},
				Data: cabundleConfigMapData,
			}

			Expect(k8sClient.Create(context.TODO(), originalCabundleConfigMap)).NotTo(HaveOccurred())
			defer k8sClient.Delete(context.TODO(), originalCabundleConfigMap)

			By("By creating a new InferenceService")
			serviceName := "sample-isvc-4"
			expectedRequest := reconcile.Request{NamespacedName: types.NamespacedName{Name: serviceName, Namespace: "default"}}
			serviceKey := expectedRequest.NamespacedName
			storageUri := "s3://test/mnist/export"
			ctx := context.Background()
			isvc := &v1beta1.InferenceService{
				ObjectMeta: metav1.ObjectMeta{
					Name:      serviceKey.Name,
					Namespace: serviceKey.Namespace,
				},
				Spec: v1beta1.InferenceServiceSpec{
					Predictor: v1beta1.PredictorSpec{
						ComponentExtensionSpec: v1beta1.ComponentExtensionSpec{
							MinReplicas: ptr.To(int32(1)),
							MaxReplicas: 3,
						},
						Tensorflow: &v1beta1.TFServingSpec{
							PredictorExtensionSpec: v1beta1.PredictorExtensionSpec{
								StorageURI:     &storageUri,
								RuntimeVersion: proto.String("1.14.0"),
								Container: corev1.Container{
									Name:      constants.InferenceServiceContainerName,
									Resources: defaultResource,
								},
							},
						},
					},
				},
			}
			Expect(k8sClient.Create(ctx, isvc)).Should(Succeed())
			defer k8sClient.Delete(ctx, isvc)

			caBundleConfigMap := &corev1.ConfigMap{}
			Eventually(func() bool {
				err := k8sClient.Get(ctx, types.NamespacedName{Name: constants.DefaultGlobalCaBundleConfigMapName, Namespace: "default"}, caBundleConfigMap)
				if err != nil {
					if apierr.IsNotFound(err) {
						return false
					}
				}
				return true
			}, timeout, interval).Should(BeTrue())
		})
	})
	Context("If the InferenceService occurred any error", func() {
		It("InferenceService should generate event message about non-ready conditions", func() {
			// Create configmap
			configMap := &corev1.ConfigMap{
				ObjectMeta: metav1.ObjectMeta{
					Name:      constants.InferenceServiceConfigMapName,
					Namespace: constants.KServeNamespace,
				},
				Data: configs,
			}
			Expect(k8sClient.Create(context.TODO(), configMap)).NotTo(HaveOccurred())
			defer k8sClient.Delete(context.TODO(), configMap)
			// Create ServingRuntime
			servingRuntime := &v1alpha1.ServingRuntime{
				ObjectMeta: metav1.ObjectMeta{
					Name:      "tf-serving",
					Namespace: "default",
				},
				Spec: v1alpha1.ServingRuntimeSpec{
					SupportedModelFormats: []v1alpha1.SupportedModelFormat{
						{
							Name:       "tensorflow",
							Version:    proto.String("1"),
							AutoSelect: proto.Bool(true),
						},
					},
					ServingRuntimePodSpec: v1alpha1.ServingRuntimePodSpec{
						Containers: []corev1.Container{
							{
								Name:    constants.InferenceServiceContainerName,
								Image:   "tensorflow/serving:1.14.0",
								Command: []string{"/usr/bin/tensorflow_model_server"},
								Args: []string{
									"--port=9000",
									"--rest_api_port=8080",
									"--model_base_path=/mnt/models",
									"--rest_api_timeout_in_ms=60000",
								},
								Resources: defaultResource,
							},
						},
					},
					Disabled: proto.Bool(false),
				},
			}
			k8sClient.Create(context.TODO(), servingRuntime)
			defer k8sClient.Delete(context.TODO(), servingRuntime)
			serviceName := "test-err-msg"
			expectedRequest := reconcile.Request{NamespacedName: types.NamespacedName{Name: serviceName, Namespace: "default"}}
			serviceKey := expectedRequest.NamespacedName
			storageUri := "s3://test/mnist/export"
			ctx := context.Background()
			isvc := &v1beta1.InferenceService{
				ObjectMeta: metav1.ObjectMeta{
					Name:      serviceKey.Name,
					Namespace: serviceKey.Namespace,
				},
				Spec: v1beta1.InferenceServiceSpec{
					Predictor: v1beta1.PredictorSpec{
						ComponentExtensionSpec: v1beta1.ComponentExtensionSpec{
							MinReplicas: ptr.To(int32(1)),
							MaxReplicas: 3,
						},
						Tensorflow: &v1beta1.TFServingSpec{
							PredictorExtensionSpec: v1beta1.PredictorExtensionSpec{
								StorageURI:     &storageUri,
								RuntimeVersion: proto.String("1.14.0"),
								Container: corev1.Container{
									Name:      constants.InferenceServiceContainerName,
									Resources: defaultResource,
								},
							},
						},
					},
				},
			}
			Expect(k8sClient.Create(ctx, isvc)).Should(Succeed())
			defer k8sClient.Delete(ctx, isvc)
			inferenceService := &v1beta1.InferenceService{}

			updatedService := &knservingv1.Service{}
			predictorServiceKey := types.NamespacedName{
				Name:      constants.PredictorServiceName(serviceKey.Name),
				Namespace: serviceKey.Namespace,
			}
			Eventually(func() error { return k8sClient.Get(context.TODO(), predictorServiceKey, updatedService) }, timeout).
				Should(Succeed())

			predictorUrl, _ := apis.ParseURL("http://" + constants.InferenceServiceHostName(constants.PredictorServiceName(serviceKey.Name), serviceKey.Namespace, domain))
			// update predictor status
			updatedService.Status.URL = predictorUrl
			updatedService.Status.Conditions = duckv1.Conditions{
				{
					Type:   knservingv1.ServiceConditionReady,
					Status: "True",
				},
			}

			Expect(retry.RetryOnConflict(retry.DefaultBackoff, func() error {
				return k8sClient.Status().Update(context.TODO(), updatedService)
			})).NotTo(HaveOccurred())

			// assert inference service predictor status
			Eventually(func() bool {
				err := k8sClient.Get(ctx, serviceKey, inferenceService)
				return err == nil
			}, timeout, interval).Should(BeTrue())

			// should turn to fail
			time.Sleep(10 * time.Second)
			updatedService.Status.Conditions = duckv1.Conditions{
				{
					Type:   knservingv1.ServiceConditionReady,
					Status: "False",
				},
			}
			Expect(retry.RetryOnConflict(retry.DefaultBackoff, func() error {
				return k8sClient.Status().Update(context.TODO(), updatedService)
			})).NotTo(HaveOccurred())

			r := &InferenceServiceReconciler{
				Client: k8sClient,
			}

			Eventually(func() bool {
				events := &corev1.EventList{}
				err := k8sClient.List(ctx, events, client.InNamespace(serviceKey.Namespace))
				if err != nil {
					return false
				}

				notReadyEventFound := false
				for _, event := range events.Items {
					if event.InvolvedObject.Kind == "InferenceService" &&
						event.InvolvedObject.Name == serviceKey.Name &&
						event.Reason == string(InferenceServiceNotReadyState) {

						notReadyEventFound = true
						break
					}
				}

				err = k8sClient.Get(ctx, serviceKey, inferenceService)
				if err != nil {
					return false
				}
				failConditions := r.GetFailConditions(inferenceService)
				expectedConditions := strings.Split(failConditions, ", ")

				for _, expectedCondition := range expectedConditions {
					found := false
					for _, cond := range inferenceService.Status.Conditions {
						if string(cond.Type) == expectedCondition && cond.Status == corev1.ConditionFalse {
							found = true
							break
						}
					}
					if !found {
						return false
					}
				}

				return notReadyEventFound
			}, timeout, interval).Should(BeTrue())
		})
	})
})<|MERGE_RESOLUTION|>--- conflicted
+++ resolved
@@ -94,7 +94,6 @@
 			}`,
 		}
 	)
-<<<<<<< HEAD
 
 	Context("with knative configured to not allow zero initial scale", func() {
 		When("a Serverless InferenceService is created with an initial scale annotation and value of zero", func() {
@@ -104,35 +103,6 @@
 					ObjectMeta: metav1.ObjectMeta{
 						Name:      constants.InferenceServiceConfigMapName,
 						Namespace: constants.KServeNamespace,
-=======
-	Context("When creating inference service with predictor", func() {
-		It("Should have knative service created", func() {
-			By("By creating a new InferenceService")
-			// Create configmap
-			configMap := &corev1.ConfigMap{
-				ObjectMeta: metav1.ObjectMeta{
-					Name:      constants.InferenceServiceConfigMapName,
-					Namespace: constants.KServeNamespace,
-				},
-				Data: configs,
-			}
-			Expect(k8sClient.Create(context.TODO(), configMap)).NotTo(HaveOccurred())
-			defer k8sClient.Delete(context.TODO(), configMap)
-
-			// Create ServingRuntime
-			servingRuntime := &v1alpha1.ServingRuntime{
-				ObjectMeta: metav1.ObjectMeta{
-					Name:      "tf-serving",
-					Namespace: "default",
-				},
-				Spec: v1alpha1.ServingRuntimeSpec{
-					SupportedModelFormats: []v1alpha1.SupportedModelFormat{
-						{
-							Name:       "tensorflow",
-							Version:    proto.String("1"),
-							AutoSelect: proto.Bool(true),
-						},
->>>>>>> 776a6499
 					},
 					Data: configs,
 				}
@@ -537,6 +507,7 @@
 			}
 			Expect(k8sClient.Create(context.TODO(), configMap)).NotTo(HaveOccurred())
 			defer k8sClient.Delete(context.TODO(), configMap)
+
 			// Create ServingRuntime
 			servingRuntime := &v1alpha1.ServingRuntime{
 				ObjectMeta: metav1.ObjectMeta{
@@ -829,6 +800,7 @@
 			Expect(updatedVirtualService.Annotations).To(Equal(annotations))
 			Expect(updatedVirtualService.Labels).To(Equal(labels))
 		})
+
 		It("Should fail if Knative Serving is not installed", func() {
 			// Simulate Knative Serving is absent by setting to false the relevant item in utils.gvResourcesCache variable
 			servingResources, getServingResourcesErr := utils.GetAvailableResourcesForApi(cfg, knservingv1.SchemeGroupVersion.String())
@@ -1320,16 +1292,6 @@
 				return false
 			}, timeout, interval).Should(BeTrue(), "The stopped condition should be set to true")
 		})
-<<<<<<< HEAD
-=======
-
-		It("Should fail if Knative Serving is not installed", func() {
-			// Simulate Knative Serving is absent by setting to false the relevant item in utils.gvResourcesCache variable
-			servingResources, getServingResourcesErr := utils.GetAvailableResourcesForApi(cfg, knservingv1.SchemeGroupVersion.String())
-			Expect(getServingResourcesErr).ToNot(HaveOccurred())
-			defer utils.SetAvailableResourcesForApi(knservingv1.SchemeGroupVersion.String(), servingResources)
-			utils.SetAvailableResourcesForApi(knservingv1.SchemeGroupVersion.String(), nil)
->>>>>>> 776a6499
 
 		It("Should create the knative service/virtualService/service when the annotation is updated to false on an existing ISVC that is stopped", func() {
 			ctx, cancel := context.WithCancel(context.Background())
