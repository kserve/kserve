--- conflicted
+++ resolved
@@ -68,13 +68,11 @@
 		if logger.MetadataHeaders != nil {
 			annotations[constants.LoggerMetadataHeadersInternalAnnotationKey] = strings.Join(logger.MetadataHeaders, ",")
 		}
-<<<<<<< HEAD
 		if logger.MetadataAnnotations != nil {
 			annotations[constants.LoggerMetadataAnnotationsInternalAnnotationKey] = strings.Join(logger.MetadataAnnotations, ",")
-=======
+		}
 		if logger.Schema != nil {
 			annotations[constants.LoggerCustomLogSchemaInternalAnnotationKey] = *logger.Schema
->>>>>>> 5a115c92
 		}
 	}
 }
