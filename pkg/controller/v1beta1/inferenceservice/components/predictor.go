--- conflicted
+++ resolved
@@ -432,74 +432,8 @@
 		sRuntimeWorkerAnnotations[constants.CustomGPUResourceTypesAnnotationKey] = isvc.GetAnnotations()[constants.CustomGPUResourceTypesAnnotationKey]
 	}
 
-<<<<<<< HEAD
-	p.Log.Info("Resolved container", "container", container, "podSpec", podSpec)
-	var rawDeployment bool
-	var podLabelKey string
-	var podLabelValue string
-
-	// Here we allow switch between knative and vanilla deployment
-	kstatus := &knservingv1.ServiceStatus{}
-	if p.deploymentMode == constants.RawDeployment {
-		rawDeployment = true
-		podLabelKey = constants.RawDeploymentAppLabel
-		// This is main RawKubeReconciler to create objects (deployment, svc, scaler)
-		r, err := raw.NewRawKubeReconciler(ctx, p.client, p.clientset, p.scheme, objectMeta, workerObjectMeta, &isvc.Spec.Predictor.ComponentExtensionSpec,
-			&podSpec, workerPodSpec)
-		if err != nil {
-			return ctrl.Result{}, errors.Wrapf(err, "fails to create NewRawKubeReconciler for predictor")
-		}
-
-		// set Deployment Controller
-		for _, deployment := range r.Deployment.DeploymentList {
-			if err := controllerutil.SetControllerReference(isvc, deployment, p.scheme); err != nil {
-				return ctrl.Result{}, errors.Wrapf(err, "fails to set deployment owner reference for predictor")
-			}
-		}
-		for _, svc := range r.Service.ServiceList {
-			// set Service Controller
-			if err := controllerutil.SetControllerReference(isvc, svc, p.scheme); err != nil {
-				return ctrl.Result{}, errors.Wrapf(err, "fails to set service owner reference for predictor")
-			}
-		}
-		// set autoscaler Controller
-		if err := r.Scaler.Autoscaler.SetControllerReferences(isvc, p.scheme); err != nil {
-			return ctrl.Result{}, errors.Wrapf(err, "fails to set autoscaler owner references for predictor")
-		}
-
-		deploymentList, err := r.Reconcile(ctx)
-		if err != nil {
-			return ctrl.Result{}, errors.Wrapf(err, "fails to reconcile predictor")
-		}
-		isvc.Status.PropagateRawStatus(v1beta1.PredictorComponent, deploymentList, r.URL)
-
-		kr, err := keda.NewKedaReconciler(p.client, p.scheme, objectMeta, &isvc.Spec.Predictor.ComponentExtensionSpec)
-		if err != nil {
-			return ctrl.Result{}, errors.Wrapf(err, "fails to reconcile keda")
-		}
-
-		// set ScaledObject Controller
-		if err := controllerutil.SetControllerReference(isvc, kr.ScaledObject, p.scheme); err != nil {
-			return ctrl.Result{}, errors.Wrapf(err, "fails to set ScaledObject owner reference for predictor")
-		}
-	} else {
-		podLabelKey = constants.RevisionLabel
-		r := knative.NewKsvcReconciler(p.client, p.scheme, objectMeta, &isvc.Spec.Predictor.ComponentExtensionSpec,
-			&podSpec, isvc.Status.Components[v1beta1.PredictorComponent], p.inferenceServiceConfig.ServiceLabelDisallowedList)
-		if err := controllerutil.SetControllerReference(isvc, r.Service, p.scheme); err != nil {
-			return ctrl.Result{}, errors.Wrapf(err, "fails to set owner reference for predictor")
-		}
-
-		var err error
-		kstatus, err = r.Reconcile(ctx)
-		if err != nil {
-			return ctrl.Result{}, errors.Wrapf(err, "fails to reconcile predictor")
-		}
-		isvc.Status.PropagateStatus(v1beta1.PredictorComponent, kstatus)
-=======
 	if workerPodSpec, err = multiNodeProcess(sRuntime, isvc, podSpec, annotations, isvcGeneration); err != nil {
 		return workerObjectMeta, workerPodSpec, err
->>>>>>> 9716122b
 	}
 
 	workerObjectMeta = metav1.ObjectMeta{
@@ -635,6 +569,16 @@
 	if err != nil {
 		return errors.Wrapf(err, "fails to reconcile predictor")
 	}
+  		
+  kr, err := keda.NewKedaReconciler(p.client, p.scheme, objectMeta, &isvc.Spec.Predictor.ComponentExtensionSpec)
+	if err != nil {
+		return ctrl.Result{}, errors.Wrapf(err, "fails to reconcile keda")
+	}
+	// set ScaledObject Controller
+	if err := controllerutil.SetControllerReference(isvc, kr.ScaledObject, p.scheme); err != nil {
+		return ctrl.Result{}, errors.Wrapf(err, "fails to set ScaledObject owner reference for predictor")
+	}
+  
 	isvc.Status.PropagateRawStatus(v1beta1.PredictorComponent, deploymentList, r.URL)
 	return nil
 }
