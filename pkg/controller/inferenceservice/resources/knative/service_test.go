--- conflicted
+++ resolved
@@ -578,7 +578,6 @@
 							"queue.sidecar.serving.knative.dev/resourcePercentage": DefaultQueueSideCarResourcePercentage,
 						},
 					},
-<<<<<<< HEAD
 					Spec: knservingv1.RevisionSpec{
 						TimeoutSeconds: &constants.DefaultTransformerTimeout,
 						PodSpec: v1.PodSpec{
@@ -592,25 +591,7 @@
 										constants.ArgumentPredictorHost,
 										constants.DefaultPredictorServiceName(isvc.Name) + "." + isvc.Namespace,
 										constants.ArgumentHttpPort,
-										constants.GetInferenceServiceHttpPort(false),
-=======
-					Spec: knservingv1alpha1.RevisionSpec{
-						RevisionSpec: knservingv1.RevisionSpec{
-							TimeoutSeconds: &constants.DefaultTransformerTimeout,
-							PodSpec: v1.PodSpec{
-								ServiceAccountName: "testsvcacc",
-								Containers: []v1.Container{
-									{
-										Image: "transformer:latest",
-										Args: []string{
-											constants.ArgumentModelName,
-											isvc.Name,
-											constants.ArgumentPredictorHost,
-											constants.DefaultPredictorServiceName(isvc.Name) + "." + isvc.Namespace,
-											constants.ArgumentHttpPort,
-											constants.InferenceServiceDefaultHttpPort,
-										},
->>>>>>> d1d530ab
+										constants.InferenceServiceDefaultHttpPort,
 									},
 								},
 							},
@@ -639,7 +620,6 @@
 							"queue.sidecar.serving.knative.dev/resourcePercentage": DefaultQueueSideCarResourcePercentage,
 						},
 					},
-<<<<<<< HEAD
 					Spec: knservingv1.RevisionSpec{
 						TimeoutSeconds: &constants.DefaultTransformerTimeout,
 						PodSpec: v1.PodSpec{
@@ -653,25 +633,7 @@
 										constants.ArgumentPredictorHost,
 										constants.CanaryPredictorServiceName(isvc.Name) + "." + isvc.Namespace,
 										constants.ArgumentHttpPort,
-										constants.GetInferenceServiceHttpPort(false),
-=======
-					Spec: knservingv1alpha1.RevisionSpec{
-						RevisionSpec: knservingv1.RevisionSpec{
-							TimeoutSeconds: &constants.DefaultTransformerTimeout,
-							PodSpec: v1.PodSpec{
-								ServiceAccountName: "testsvcacc",
-								Containers: []v1.Container{
-									{
-										Image: "transformer:v2",
-										Args: []string{
-											constants.ArgumentModelName,
-											isvc.Name,
-											constants.ArgumentPredictorHost,
-											constants.CanaryPredictorServiceName(isvc.Name) + "." + isvc.Namespace,
-											constants.ArgumentHttpPort,
-											constants.InferenceServiceDefaultHttpPort,
-										},
->>>>>>> d1d530ab
+										constants.InferenceServiceDefaultHttpPort,
 									},
 								},
 							},
@@ -799,7 +761,6 @@
 							"queue.sidecar.serving.knative.dev/resourcePercentage": DefaultQueueSideCarResourcePercentage,
 						},
 					},
-<<<<<<< HEAD
 					Spec: knservingv1.RevisionSpec{
 						TimeoutSeconds: &constants.DefaultExplainerTimeout,
 						PodSpec: v1.PodSpec{
@@ -813,27 +774,8 @@
 										constants.ArgumentPredictorHost,
 										constants.DefaultPredictorServiceName(isvc.Name) + "." + isvc.Namespace,
 										constants.ArgumentHttpPort,
-										constants.GetInferenceServiceHttpPort(false),
+										constants.InferenceServiceDefaultHttpPort,
 										string(v1alpha2.AlibiAnchorsTabularExplainer),
-=======
-					Spec: knservingv1alpha1.RevisionSpec{
-						RevisionSpec: knservingv1.RevisionSpec{
-							TimeoutSeconds: &constants.DefaultExplainerTimeout,
-							PodSpec: v1.PodSpec{
-								Containers: []v1.Container{
-									{
-										Image: "alibi:latest",
-										Name:  constants.InferenceServiceContainerName,
-										Args: []string{
-											constants.ArgumentModelName,
-											isvc.Name,
-											constants.ArgumentPredictorHost,
-											constants.DefaultPredictorServiceName(isvc.Name) + "." + isvc.Namespace,
-											constants.ArgumentHttpPort,
-											constants.InferenceServiceDefaultHttpPort,
-											string(v1alpha2.AlibiAnchorsTabularExplainer),
-										},
->>>>>>> d1d530ab
 									},
 								},
 							},
@@ -860,7 +802,6 @@
 							"queue.sidecar.serving.knative.dev/resourcePercentage": DefaultQueueSideCarResourcePercentage,
 						},
 					},
-<<<<<<< HEAD
 					Spec: knservingv1.RevisionSpec{
 						TimeoutSeconds: &constants.DefaultExplainerTimeout,
 						PodSpec: v1.PodSpec{
@@ -874,27 +815,8 @@
 										constants.ArgumentPredictorHost,
 										constants.CanaryPredictorServiceName(isvc.Name) + "." + isvc.Namespace,
 										constants.ArgumentHttpPort,
-										constants.GetInferenceServiceHttpPort(false),
+										constants.InferenceServiceDefaultHttpPort,
 										string(v1alpha2.AlibiAnchorsTabularExplainer),
-=======
-					Spec: knservingv1alpha1.RevisionSpec{
-						RevisionSpec: knservingv1.RevisionSpec{
-							TimeoutSeconds: &constants.DefaultExplainerTimeout,
-							PodSpec: v1.PodSpec{
-								Containers: []v1.Container{
-									{
-										Image: "alibi:latest",
-										Name:  constants.InferenceServiceContainerName,
-										Args: []string{
-											constants.ArgumentModelName,
-											isvc.Name,
-											constants.ArgumentPredictorHost,
-											constants.CanaryPredictorServiceName(isvc.Name) + "." + isvc.Namespace,
-											constants.ArgumentHttpPort,
-											constants.InferenceServiceDefaultHttpPort,
-											string(v1alpha2.AlibiAnchorsTabularExplainer),
-										},
->>>>>>> d1d530ab
 									},
 								},
 							},
