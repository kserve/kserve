/*
Copyright 2019 kubeflow.org.

Licensed under the Apache License, Version 2.0 (the "License");
you may not use this file except in compliance with the License.
You may obtain a copy of the License at

    http://www.apache.org/licenses/LICENSE-2.0

Unless required by applicable law or agreed to in writing, software
distributed under the License is distributed on an "AS IS" BASIS,
WITHOUT WARRANTIES OR CONDITIONS OF ANY KIND, either express or implied.
See the License for the specific language governing permissions and
limitations under the License.
*/

package knative

import (
	"fmt"
	"strconv"

	"sigs.k8s.io/controller-runtime/pkg/client"

	"github.com/kubeflow/kfserving/pkg/apis/serving/v1alpha2"
	"github.com/kubeflow/kfserving/pkg/constants"
	"github.com/kubeflow/kfserving/pkg/controller/inferenceservice/resources/credentials"
	"github.com/kubeflow/kfserving/pkg/utils"
	v1 "k8s.io/api/core/v1"
	metav1 "k8s.io/apimachinery/pkg/apis/meta/v1"
	"knative.dev/serving/pkg/apis/autoscaling"
	"knative.dev/serving/pkg/apis/serving"
	knservingv1 "knative.dev/serving/pkg/apis/serving/v1"
)

var serviceAnnotationDisallowedList = []string{
	autoscaling.MinScaleAnnotationKey,
	autoscaling.MaxScaleAnnotationKey,
	constants.StorageInitializerSourceUriInternalAnnotationKey,
	"kubectl.kubernetes.io/last-applied-configuration",
}

const (
	// Use a very small percentage here so the minimum bound defined at
	// https://github.com/knative/serving/blob/1d263950f9f2fea85a4dd394948a029c328af9d9/pkg/reconciler/revision/resources/resourceboundary.go#L30
	DefaultQueueSideCarResourcePercentage = "0.2"
)

type ServiceBuilder struct {
	inferenceServiceConfig *v1alpha2.InferenceServicesConfig
	credentialBuilder      *credentials.CredentialBuilder
}

func NewServiceBuilder(client client.Client, config *v1.ConfigMap) *ServiceBuilder {
	inferenceServiceConfig, err := v1alpha2.NewInferenceServicesConfig(config)
	if err != nil {
		fmt.Printf("Failed to get inference service config %s", err)
		panic("Failed to get inference service config")

	}
	return &ServiceBuilder{
		inferenceServiceConfig: inferenceServiceConfig,
		credentialBuilder:      credentials.NewCredentialBulder(client, config),
	}
}

func (c *ServiceBuilder) CreateInferenceServiceComponent(isvc *v1alpha2.InferenceService, component constants.InferenceServiceComponent, isCanary bool) (*knservingv1.Service, error) {
	serviceName := constants.DefaultServiceName(isvc.Name, component)
	if isCanary {
		serviceName = constants.CanaryServiceName(isvc.Name, component)
	}
	switch component {
	case constants.Predictor:
		predictorSpec := &isvc.Spec.Default.Predictor
		if isCanary {
			predictorSpec = &isvc.Spec.Canary.Predictor
		}
		return c.CreatePredictorService(serviceName, isvc.ObjectMeta, predictorSpec)
	case constants.Transformer:
		transformerSpec := isvc.Spec.Default.Transformer
		if isCanary {
			transformerSpec = isvc.Spec.Canary.Transformer
		}
		if transformerSpec == nil {
			return nil, nil
		}
		return c.CreateTransformerService(serviceName, isvc.ObjectMeta, transformerSpec, isCanary)
	case constants.Explainer:
		explainerSpec := isvc.Spec.Default.Explainer
		predictorService := constants.PredictorURL(isvc.ObjectMeta, isCanary)
		if isvc.Spec.Default.Transformer != nil {
			predictorService = constants.TransformerURL(isvc.ObjectMeta, isCanary)
		}
		if explainerSpec == nil {
			return nil, nil
		}
		return c.CreateExplainerService(serviceName, isvc.ObjectMeta, explainerSpec, predictorService)
	}
	return nil, fmt.Errorf("Invalid Component")
}

func addLoggerAnnotations(logger *v1alpha2.Logger, annotations map[string]string) bool {
	if logger != nil {
		annotations[constants.LoggerInternalAnnotationKey] = "true"
		if logger.Url != nil {
			annotations[constants.LoggerSinkUrlInternalAnnotationKey] = *logger.Url
		}
		annotations[constants.LoggerModeInternalAnnotationKey] = string(logger.Mode)
		return true
	}
	return false
}

<<<<<<< HEAD
func (c *ServiceBuilder) CreatePredictorService(name string, metadata metav1.ObjectMeta, predictorSpec *v1alpha2.PredictorSpec) (*knservingv1.Service, error) {
=======
func addLoggerContainerPort(container *v1.Container) {
	if container != nil {
		if container.Ports == nil {
			port, _ := strconv.Atoi(constants.InferenceServiceDefaultLoggerPort)
			container.Ports = []v1.ContainerPort{
				v1.ContainerPort{
					ContainerPort: int32(port),
				},
			}
		}
	}
}

func (c *ServiceBuilder) CreatePredictorService(name string, metadata metav1.ObjectMeta, predictorSpec *v1alpha2.PredictorSpec) (*knservingv1alpha1.Service, error) {
>>>>>>> d1d530ab
	annotations, err := c.buildAnnotations(metadata, predictorSpec.MinReplicas, predictorSpec.MaxReplicas)
	if err != nil {
		return nil, err
	}

	// KNative does not support INIT containers or mounting, so we add annotations that trigger the
	// StorageInitializer injector to mutate the underlying deployment to provision model data
	if sourceURI := predictorSpec.GetStorageUri(); sourceURI != "" {
		annotations[constants.StorageInitializerSourceUriInternalAnnotationKey] = sourceURI
	}

	// Knative does not support multiple containers so we add an annotation that triggers pod
	// mutator to add it
	hasInferenceLogging := addLoggerAnnotations(predictorSpec.Logger, annotations)
	container := predictorSpec.GetContainer(metadata.Name, c.inferenceServiceConfig)
	if hasInferenceLogging {
		addLoggerContainerPort(container)
	}

	service := &knservingv1.Service{
		ObjectMeta: metav1.ObjectMeta{
			Name:      name,
			Namespace: metadata.Namespace,
			Labels:    metadata.Labels,
		},
		Spec: knservingv1.ServiceSpec{
			ConfigurationSpec: knservingv1.ConfigurationSpec{
				Template: knservingv1.RevisionTemplateSpec{
					ObjectMeta: metav1.ObjectMeta{
						Labels: utils.Union(metadata.Labels, map[string]string{
							constants.InferenceServicePodLabelKey: metadata.Name,
						}),
						Annotations: annotations,
					},
<<<<<<< HEAD
					Spec: knservingv1.RevisionSpec{
						// Defaulting here since this always shows a diff with nil vs 300s(knative default)
						// we may need to expose this field in future
						TimeoutSeconds: &constants.DefaultPredictorTimeout,
						PodSpec: v1.PodSpec{
							ServiceAccountName: predictorSpec.ServiceAccountName,
							Containers: []v1.Container{
								*predictorSpec.GetContainer(metadata.Name, hasInferenceLogging, c.inferenceServiceConfig),
=======
					Spec: knservingv1alpha1.RevisionSpec{
						RevisionSpec: knservingv1.RevisionSpec{
							// Defaulting here since this always shows a diff with nil vs 300s(knative default)
							// we may need to expose this field in future
							TimeoutSeconds: &constants.DefaultPredictorTimeout,
							PodSpec: v1.PodSpec{
								ServiceAccountName: predictorSpec.ServiceAccountName,
								Containers: []v1.Container{
									*container,
								},
>>>>>>> d1d530ab
							},
						},
					},
				},
			},
		},
	}

	if err := c.credentialBuilder.CreateSecretVolumeAndEnv(
		metadata.Namespace,
		predictorSpec.ServiceAccountName,
		&service.Spec.Template.Spec.Containers[0],
		&service.Spec.Template.Spec.Volumes,
	); err != nil {
		return nil, err
	}

	return service, nil
}

func (c *ServiceBuilder) CreateTransformerService(name string, metadata metav1.ObjectMeta, transformerSpec *v1alpha2.TransformerSpec, isCanary bool) (*knservingv1.Service, error) {
	annotations, err := c.buildAnnotations(metadata, transformerSpec.MinReplicas, transformerSpec.MaxReplicas)
	if err != nil {
		return nil, err
	}

	// Knative does not support multiple containers so we add an annotation that triggers pod
	// mutator to add it
	hasInferenceLogging := addLoggerAnnotations(transformerSpec.Logger, annotations)

<<<<<<< HEAD
	container := transformerSpec.GetContainerSpec(metadata, isCanary, hasInferenceLogging)

	service := &knservingv1.Service{
=======
	container := transformerSpec.GetContainerSpec(metadata, isCanary)
	if hasInferenceLogging {
		addLoggerContainerPort(container)
	}
	service := &knservingv1alpha1.Service{
>>>>>>> d1d530ab
		ObjectMeta: metav1.ObjectMeta{
			Name:      name,
			Namespace: metadata.Namespace,
			Labels:    metadata.Labels,
		},
		Spec: knservingv1.ServiceSpec{
			ConfigurationSpec: knservingv1.ConfigurationSpec{
				Template: knservingv1.RevisionTemplateSpec{
					ObjectMeta: metav1.ObjectMeta{
						Labels: utils.Union(metadata.Labels, map[string]string{
							constants.InferenceServicePodLabelKey: metadata.Name,
						}),
						Annotations: annotations,
					},
					Spec: knservingv1.RevisionSpec{
						// Defaulting here since this always shows a diff with nil vs 300s(knative default)
						// we may need to expose this field in future
						TimeoutSeconds: &constants.DefaultTransformerTimeout,
						PodSpec: v1.PodSpec{
							ServiceAccountName: transformerSpec.ServiceAccountName,
							Containers: []v1.Container{
								*container,
							},
						},
					},
				},
			},
		},
	}

	if err := c.credentialBuilder.CreateSecretVolumeAndEnv(
		metadata.Namespace,
		transformerSpec.ServiceAccountName,
		&service.Spec.Template.Spec.Containers[0],
		&service.Spec.Template.Spec.Volumes,
	); err != nil {
		return nil, err
	}

	return service, nil
}

func (c *ServiceBuilder) CreateExplainerService(name string, metadata metav1.ObjectMeta, explainerSpec *v1alpha2.ExplainerSpec, predictorService string) (*knservingv1.Service, error) {
	annotations, err := c.buildAnnotations(metadata, explainerSpec.MinReplicas, explainerSpec.MaxReplicas)
	if err != nil {
		return nil, err
	}

	// KNative does not support INIT containers or mounting, so we add annotations that trigger the
	// ModelInitializer injector to mutate the underlying deployment to provision model data
	if sourceURI := explainerSpec.GetStorageUri(); sourceURI != "" {
		annotations[constants.StorageInitializerSourceUriInternalAnnotationKey] = sourceURI
	}

	// Knative does not support multiple containers so we add an annotation that triggers pod
	// mutator to add it
	hasInferenceLogging := addLoggerAnnotations(explainerSpec.Logger, annotations)
<<<<<<< HEAD

	service := &knservingv1.Service{
=======
	container := explainerSpec.CreateExplainerContainer(metadata.Name, predictorService, c.inferenceServiceConfig)
	if hasInferenceLogging {
		addLoggerContainerPort(container)
	}
	service := &knservingv1alpha1.Service{
>>>>>>> d1d530ab
		ObjectMeta: metav1.ObjectMeta{
			Name:      name,
			Namespace: metadata.Namespace,
			Labels:    metadata.Labels,
		},
		Spec: knservingv1.ServiceSpec{
			ConfigurationSpec: knservingv1.ConfigurationSpec{
				Template: knservingv1.RevisionTemplateSpec{
					ObjectMeta: metav1.ObjectMeta{
						Labels: utils.Union(metadata.Labels, map[string]string{
							constants.InferenceServicePodLabelKey: metadata.Name,
						}),
						Annotations: annotations,
					},
<<<<<<< HEAD
					Spec: knservingv1.RevisionSpec{
						// Defaulting here since this always shows a diff with nil vs 300s(knative default)
						// we may need to expose this field in future
						TimeoutSeconds: &constants.DefaultExplainerTimeout,
						PodSpec: v1.PodSpec{
							ServiceAccountName: explainerSpec.ServiceAccountName,
							Containers: []v1.Container{
								*explainerSpec.CreateExplainerContainer(metadata.Name, predictorService, hasInferenceLogging, c.inferenceServiceConfig),
=======
					Spec: knservingv1alpha1.RevisionSpec{
						RevisionSpec: knservingv1.RevisionSpec{
							// Defaulting here since this always shows a diff with nil vs 300s(knative default)
							// we may need to expose this field in future
							TimeoutSeconds: &constants.DefaultExplainerTimeout,
							PodSpec: v1.PodSpec{
								ServiceAccountName: explainerSpec.ServiceAccountName,
								Containers: []v1.Container{
									*container,
								},
>>>>>>> d1d530ab
							},
						},
					},
				},
			},
		},
	}

	if err := c.credentialBuilder.CreateSecretVolumeAndEnv(
		metadata.Namespace,
		explainerSpec.ServiceAccountName,
		&service.Spec.Template.Spec.Containers[0],
		&service.Spec.Template.Spec.Volumes,
	); err != nil {
		return nil, err
	}

	return service, nil
}

func (c *ServiceBuilder) buildAnnotations(metadata metav1.ObjectMeta, minReplicas int, maxReplicas int) (map[string]string, error) {
	annotations := utils.Filter(metadata.Annotations, func(key string) bool {
		return !utils.Includes(serviceAnnotationDisallowedList, key)
	})

	if minReplicas != 0 {
		annotations[autoscaling.MinScaleAnnotationKey] = fmt.Sprint(minReplicas)
	}
	if maxReplicas != 0 {
		annotations[autoscaling.MaxScaleAnnotationKey] = fmt.Sprint(maxReplicas)
	}

	if _, ok := annotations[serving.QueueSideCarResourcePercentageAnnotation]; !ok {
		annotations[serving.QueueSideCarResourcePercentageAnnotation] = DefaultQueueSideCarResourcePercentage
	}
	// User can pass down scaling target annotation to overwrite the target default 1
	if _, ok := annotations[autoscaling.TargetAnnotationKey]; !ok {
		annotations[autoscaling.TargetAnnotationKey] = constants.DefaultScalingTarget
	}
	// User can pass down scaling class annotation to overwrite the default scaling KPA
	if _, ok := annotations[autoscaling.ClassAnnotationKey]; !ok {
		annotations[autoscaling.ClassAnnotationKey] = autoscaling.KPA
	}
	return annotations, nil
}<|MERGE_RESOLUTION|>--- conflicted
+++ resolved
@@ -111,9 +111,6 @@
 	return false
 }
 
-<<<<<<< HEAD
-func (c *ServiceBuilder) CreatePredictorService(name string, metadata metav1.ObjectMeta, predictorSpec *v1alpha2.PredictorSpec) (*knservingv1.Service, error) {
-=======
 func addLoggerContainerPort(container *v1.Container) {
 	if container != nil {
 		if container.Ports == nil {
@@ -127,8 +124,7 @@
 	}
 }
 
-func (c *ServiceBuilder) CreatePredictorService(name string, metadata metav1.ObjectMeta, predictorSpec *v1alpha2.PredictorSpec) (*knservingv1alpha1.Service, error) {
->>>>>>> d1d530ab
+func (c *ServiceBuilder) CreatePredictorService(name string, metadata metav1.ObjectMeta, predictorSpec *v1alpha2.PredictorSpec) (*knservingv1.Service, error) {
 	annotations, err := c.buildAnnotations(metadata, predictorSpec.MinReplicas, predictorSpec.MaxReplicas)
 	if err != nil {
 		return nil, err
@@ -163,7 +159,6 @@
 						}),
 						Annotations: annotations,
 					},
-<<<<<<< HEAD
 					Spec: knservingv1.RevisionSpec{
 						// Defaulting here since this always shows a diff with nil vs 300s(knative default)
 						// we may need to expose this field in future
@@ -171,19 +166,7 @@
 						PodSpec: v1.PodSpec{
 							ServiceAccountName: predictorSpec.ServiceAccountName,
 							Containers: []v1.Container{
-								*predictorSpec.GetContainer(metadata.Name, hasInferenceLogging, c.inferenceServiceConfig),
-=======
-					Spec: knservingv1alpha1.RevisionSpec{
-						RevisionSpec: knservingv1.RevisionSpec{
-							// Defaulting here since this always shows a diff with nil vs 300s(knative default)
-							// we may need to expose this field in future
-							TimeoutSeconds: &constants.DefaultPredictorTimeout,
-							PodSpec: v1.PodSpec{
-								ServiceAccountName: predictorSpec.ServiceAccountName,
-								Containers: []v1.Container{
-									*container,
-								},
->>>>>>> d1d530ab
+							  *container,
 							},
 						},
 					},
@@ -213,18 +196,11 @@
 	// Knative does not support multiple containers so we add an annotation that triggers pod
 	// mutator to add it
 	hasInferenceLogging := addLoggerAnnotations(transformerSpec.Logger, annotations)
-
-<<<<<<< HEAD
-	container := transformerSpec.GetContainerSpec(metadata, isCanary, hasInferenceLogging)
-
-	service := &knservingv1.Service{
-=======
 	container := transformerSpec.GetContainerSpec(metadata, isCanary)
 	if hasInferenceLogging {
 		addLoggerContainerPort(container)
 	}
-	service := &knservingv1alpha1.Service{
->>>>>>> d1d530ab
+	service := &knservingv1.Service{
 		ObjectMeta: metav1.ObjectMeta{
 			Name:      name,
 			Namespace: metadata.Namespace,
@@ -282,16 +258,11 @@
 	// Knative does not support multiple containers so we add an annotation that triggers pod
 	// mutator to add it
 	hasInferenceLogging := addLoggerAnnotations(explainerSpec.Logger, annotations)
-<<<<<<< HEAD
-
-	service := &knservingv1.Service{
-=======
 	container := explainerSpec.CreateExplainerContainer(metadata.Name, predictorService, c.inferenceServiceConfig)
 	if hasInferenceLogging {
 		addLoggerContainerPort(container)
 	}
-	service := &knservingv1alpha1.Service{
->>>>>>> d1d530ab
+	service := &knservingv1.Service{
 		ObjectMeta: metav1.ObjectMeta{
 			Name:      name,
 			Namespace: metadata.Namespace,
@@ -306,7 +277,6 @@
 						}),
 						Annotations: annotations,
 					},
-<<<<<<< HEAD
 					Spec: knservingv1.RevisionSpec{
 						// Defaulting here since this always shows a diff with nil vs 300s(knative default)
 						// we may need to expose this field in future
@@ -314,19 +284,7 @@
 						PodSpec: v1.PodSpec{
 							ServiceAccountName: explainerSpec.ServiceAccountName,
 							Containers: []v1.Container{
-								*explainerSpec.CreateExplainerContainer(metadata.Name, predictorService, hasInferenceLogging, c.inferenceServiceConfig),
-=======
-					Spec: knservingv1alpha1.RevisionSpec{
-						RevisionSpec: knservingv1.RevisionSpec{
-							// Defaulting here since this always shows a diff with nil vs 300s(knative default)
-							// we may need to expose this field in future
-							TimeoutSeconds: &constants.DefaultExplainerTimeout,
-							PodSpec: v1.PodSpec{
-								ServiceAccountName: explainerSpec.ServiceAccountName,
-								Containers: []v1.Container{
-									*container,
-								},
->>>>>>> d1d530ab
+								*container,
 							},
 						},
 					},
