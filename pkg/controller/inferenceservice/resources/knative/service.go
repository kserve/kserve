/*
Copyright 2019 kubeflow.org.

Licensed under the Apache License, Version 2.0 (the "License");
you may not use this file except in compliance with the License.
You may obtain a copy of the License at

    http://www.apache.org/licenses/LICENSE-2.0

Unless required by applicable law or agreed to in writing, software
distributed under the License is distributed on an "AS IS" BASIS,
WITHOUT WARRANTIES OR CONDITIONS OF ANY KIND, either express or implied.
See the License for the specific language governing permissions and
limitations under the License.
*/

package knative

import (
	"fmt"

	"sigs.k8s.io/controller-runtime/pkg/client"

	"github.com/kubeflow/kfserving/pkg/apis/serving/v1alpha2"
	"github.com/kubeflow/kfserving/pkg/constants"
	"github.com/kubeflow/kfserving/pkg/controller/inferenceservice/resources/credentials"
	"github.com/kubeflow/kfserving/pkg/utils"
	"k8s.io/api/core/v1"
	metav1 "k8s.io/apimachinery/pkg/apis/meta/v1"
	"knative.dev/serving/pkg/apis/autoscaling"
	knservingv1alpha1 "knative.dev/serving/pkg/apis/serving/v1alpha1"
	"knative.dev/serving/pkg/apis/serving/v1beta1"
)

var serviceAnnotationDisallowedList = []string{
	autoscaling.MinScaleAnnotationKey,
	autoscaling.MaxScaleAnnotationKey,
	constants.StorageInitializerSourceUriInternalAnnotationKey,
	"kubectl.kubernetes.io/last-applied-configuration",
}

type ServiceBuilder struct {
	inferenceServiceConfig *v1alpha2.InferenceServicesConfig
	credentialBuilder      *credentials.CredentialBuilder
}

func NewServiceBuilder(client client.Client, config *v1.ConfigMap) *ServiceBuilder {
	inferenceServiceConfig, err := v1alpha2.NewInferenceServicesConfig(config)
	if err != nil {
		fmt.Printf("Failed to get inference service config %s", err)
		panic("Failed to get inference service config")

	}
	return &ServiceBuilder{
		inferenceServiceConfig: inferenceServiceConfig,
		credentialBuilder:      credentials.NewCredentialBulder(client, config),
	}
}

func (c *ServiceBuilder) CreateInferenceServiceComponent(isvc *v1alpha2.InferenceService, component constants.InferenceServiceComponent, isCanary bool) (*knservingv1alpha1.Service, error) {
	serviceName := constants.DefaultServiceName(isvc.Name, component)
	if isCanary {
		serviceName = constants.CanaryServiceName(isvc.Name, component)
	}
	switch component {
	case constants.Predictor:
		predictorSpec := &isvc.Spec.Default.Predictor
		if isCanary {
			predictorSpec = &isvc.Spec.Canary.Predictor
		}
		return c.CreatePredictorService(serviceName, isvc.ObjectMeta, predictorSpec)
	case constants.Transformer:
		transformerSpec := isvc.Spec.Default.Transformer
		if isCanary {
			transformerSpec = isvc.Spec.Canary.Transformer
		}
		if transformerSpec == nil {
			return nil, nil
		}
		return c.CreateTransformerService(serviceName, isvc.ObjectMeta, transformerSpec, isCanary)
	case constants.Explainer:
		explainerSpec := isvc.Spec.Default.Explainer
		predictorService := constants.DefaultPredictorServiceName(isvc.Name) + "." + isvc.Namespace
		if isvc.Spec.Default.Transformer != nil {
			predictorService = constants.DefaultTransformerServiceName(isvc.Name) + "." + isvc.Namespace
		}
		if isCanary {
			explainerSpec = isvc.Spec.Canary.Explainer
			predictorService = constants.CanaryPredictorServiceName(isvc.Name) + "." + isvc.Namespace
			if isvc.Spec.Canary.Transformer != nil {
				predictorService = constants.CanaryTransformerServiceName(isvc.Name) + "." + isvc.Namespace
			}
		}
		if explainerSpec == nil {
			return nil, nil
		}
		return c.CreateExplainerService(serviceName, isvc.ObjectMeta, explainerSpec, predictorService, isCanary)
	}
	return nil, fmt.Errorf("Invalid Component")
}

func addInferenceLoggerAnnotations(inferenceLogger *v1alpha2.InferenceLogger, annotations map[string]string) bool {
	if inferenceLogger != nil {
		annotations[constants.InferenceLoggerInternalAnnotationKey] = "true"
		if inferenceLogger.Url != nil {
			annotations[constants.InferenceLoggerSinkUrlInternalAnnotationKey] = *inferenceLogger.Url
		}
		if inferenceLogger.LogType != nil {
			annotations[constants.InferenceLoggerLoggingTypeInternalAnnotationKey] = string(*inferenceLogger.LogType)
		}
		if inferenceLogger.Sample != nil {
			annotations[constants.InferenceLoggerSampleInternalAnnotationKey] = fmt.Sprintf("%f", *inferenceLogger.Sample)
		}
		return true
	}
	return false
}

func (c *ServiceBuilder) CreatePredictorService(name string, metadata metav1.ObjectMeta, predictorSpec *v1alpha2.PredictorSpec) (*knservingv1alpha1.Service, error) {
	annotations := utils.Filter(metadata.Annotations, func(key string) bool {
		return !utils.Includes(serviceAnnotationDisallowedList, key)
	})

	if predictorSpec.MinReplicas != 0 {
		annotations[autoscaling.MinScaleAnnotationKey] = fmt.Sprint(predictorSpec.MinReplicas)
	}
	if predictorSpec.MaxReplicas != 0 {
		annotations[autoscaling.MaxScaleAnnotationKey] = fmt.Sprint(predictorSpec.MaxReplicas)
	}

	// User can pass down scaling target annotation to overwrite the target default 1
	if _, ok := annotations[autoscaling.TargetAnnotationKey]; !ok {
		annotations[autoscaling.TargetAnnotationKey] = constants.DefaultScalingTarget
	}
	// User can pass down scaling class annotation to overwrite the default scaling KPA
	if _, ok := annotations[autoscaling.ClassAnnotationKey]; !ok {
		annotations[autoscaling.ClassAnnotationKey] = autoscaling.KPA
	}

	// KNative does not support INIT containers or mounting, so we add annotations that trigger the
	// StorageInitializer injector to mutate the underlying deployment to provision model data
	if sourceURI := predictorSpec.GetStorageUri(); sourceURI != "" {
		annotations[constants.StorageInitializerSourceUriInternalAnnotationKey] = sourceURI
	}

	// Knative does not support multiple containers so we add an annotation that triggers pod
	// mutator to add it
	hasInferenceLogging := addInferenceLoggerAnnotations(predictorSpec.InferenceLogger, annotations)

	service := &knservingv1alpha1.Service{
		ObjectMeta: metav1.ObjectMeta{
			Name:      name,
			Namespace: metadata.Namespace,
			Labels:    metadata.Labels,
		},
		Spec: knservingv1alpha1.ServiceSpec{
			ConfigurationSpec: knservingv1alpha1.ConfigurationSpec{
				Template: &knservingv1alpha1.RevisionTemplateSpec{
					ObjectMeta: metav1.ObjectMeta{
						Labels: utils.Union(metadata.Labels, map[string]string{
							constants.InferenceServicePodLabelKey: metadata.Name,
						}),
						Annotations: annotations,
					},
					Spec: knservingv1alpha1.RevisionSpec{
						RevisionSpec: v1beta1.RevisionSpec{
							// Defaulting here since this always shows a diff with nil vs 300s(knative default)
							// we may need to expose this field in future
							TimeoutSeconds: &constants.DefaultTimeout,
							PodSpec: v1.PodSpec{
								ServiceAccountName: predictorSpec.ServiceAccountName,
								Containers: []v1.Container{
<<<<<<< HEAD
									*predictorSpec.GetContainer(metadata.Name, c.endpointsConfig, hasInferenceLogging),
=======
									*predictorSpec.GetContainer(metadata.Name, c.inferenceServiceConfig),
>>>>>>> 1a48cd40
								},
							},
						},
					},
				},
			},
		},
	}

	if err := c.credentialBuilder.CreateSecretVolumeAndEnv(
		metadata.Namespace,
		predictorSpec.ServiceAccountName,
		&service.Spec.Template.Spec.Containers[0],
		&service.Spec.Template.Spec.Volumes,
	); err != nil {
		return nil, err
	}

	return service, nil
}

func (c *ServiceBuilder) CreateTransformerService(name string, metadata metav1.ObjectMeta, transformerSpec *v1alpha2.TransformerSpec, isCanary bool) (*knservingv1alpha1.Service, error) {
	annotations := utils.Filter(metadata.Annotations, func(key string) bool {
		return !utils.Includes(serviceAnnotationDisallowedList, key)
	})

	if transformerSpec.MinReplicas != 0 {
		annotations[autoscaling.MinScaleAnnotationKey] = fmt.Sprint(transformerSpec.MinReplicas)
	}
	if transformerSpec.MaxReplicas != 0 {
		annotations[autoscaling.MaxScaleAnnotationKey] = fmt.Sprint(transformerSpec.MaxReplicas)
	}

	// User can pass down scaling target annotation to overwrite the target default 1
	if _, ok := annotations[autoscaling.TargetAnnotationKey]; !ok {
		annotations[autoscaling.TargetAnnotationKey] = constants.DefaultScalingTarget
	}
	// User can pass down scaling class annotation to overwrite the default scaling KPA
	if _, ok := annotations[autoscaling.ClassAnnotationKey]; !ok {
		annotations[autoscaling.ClassAnnotationKey] = autoscaling.KPA
	}

	// Knative does not support multiple containers so we add an annotation that triggers pod
	// mutator to add it
	hasInferenceLogging := addInferenceLoggerAnnotations(transformerSpec.InferenceLogger, annotations)

	predictorHostName := fmt.Sprintf("%s.%s", constants.DefaultPredictorServiceName(metadata.Name), metadata.Namespace)

	if isCanary {
		predictorHostName = fmt.Sprintf("%s.%s", constants.CanaryPredictorServiceName(metadata.Name), metadata.Namespace)
	}
	container := transformerSpec.Custom.Container
	predefinedArgs := []string{
		constants.ArgumentModelName,
		metadata.Name,
		constants.ArgumentPredictorHost,
		predictorHostName,
		constants.ArgumentHttpPort,
		constants.GetInferenceServiceHttpPort(hasInferenceLogging),
	}
	container.Args = append(container.Args, predefinedArgs...)
	service := &knservingv1alpha1.Service{
		ObjectMeta: metav1.ObjectMeta{
			Name:      name,
			Namespace: metadata.Namespace,
			Labels:    metadata.Labels,
		},
		Spec: knservingv1alpha1.ServiceSpec{
			ConfigurationSpec: knservingv1alpha1.ConfigurationSpec{
				Template: &knservingv1alpha1.RevisionTemplateSpec{
					ObjectMeta: metav1.ObjectMeta{
						Labels: utils.Union(metadata.Labels, map[string]string{
							constants.InferenceServicePodLabelKey: metadata.Name,
						}),
						Annotations: annotations,
					},
					Spec: knservingv1alpha1.RevisionSpec{
						RevisionSpec: v1beta1.RevisionSpec{
							// Defaulting here since this always shows a diff with nil vs 300s(knative default)
							// we may need to expose this field in future
							TimeoutSeconds: &constants.DefaultTimeout,
							PodSpec: v1.PodSpec{
								ServiceAccountName: transformerSpec.ServiceAccountName,
								Containers: []v1.Container{
									container,
								},
							},
						},
					},
				},
			},
		},
	}

	if err := c.credentialBuilder.CreateSecretVolumeAndEnv(
		metadata.Namespace,
		transformerSpec.ServiceAccountName,
		&service.Spec.Template.Spec.Containers[0],
		&service.Spec.Template.Spec.Volumes,
	); err != nil {
		return nil, err
	}

	return service, nil
}

func (c *ServiceBuilder) CreateExplainerService(name string, metadata metav1.ObjectMeta, explainerSpec *v1alpha2.ExplainerSpec, predictorService string, isCanary bool) (*knservingv1alpha1.Service, error) {
	annotations := utils.Filter(metadata.Annotations, func(key string) bool {
		return !utils.Includes(serviceAnnotationDisallowedList, key)
	})

	if explainerSpec.MinReplicas != 0 {
		annotations[autoscaling.MinScaleAnnotationKey] = fmt.Sprint(explainerSpec.MinReplicas)
	}
	if explainerSpec.MaxReplicas != 0 {
		annotations[autoscaling.MaxScaleAnnotationKey] = fmt.Sprint(explainerSpec.MaxReplicas)
	}

	// User can pass down scaling target annotation to overwrite the target default 1
	if _, ok := annotations[autoscaling.TargetAnnotationKey]; !ok {
		annotations[autoscaling.TargetAnnotationKey] = constants.DefaultScalingTarget
	}
	// User can pass down scaling class annotation to overwrite the default scaling KPA
	if _, ok := annotations[autoscaling.ClassAnnotationKey]; !ok {
		annotations[autoscaling.ClassAnnotationKey] = autoscaling.KPA
	}

	// KNative does not support INIT containers or mounting, so we add annotations that trigger the
	// ModelInitializer injector to mutate the underlying deployment to provision model data
	if sourceURI := explainerSpec.GetStorageUri(); sourceURI != "" {
		annotations[constants.StorageInitializerSourceUriInternalAnnotationKey] = sourceURI
	}

	// Knative does not support multiple containers so we add an annotation that triggers pod
	// mutator to add it
	hasInferenceLogging := addInferenceLoggerAnnotations(explainerSpec.InferenceLogger, annotations)

	service := &knservingv1alpha1.Service{
		ObjectMeta: metav1.ObjectMeta{
			Name:      name,
			Namespace: metadata.Namespace,
			Labels:    metadata.Labels,
		},
		Spec: knservingv1alpha1.ServiceSpec{
			ConfigurationSpec: knservingv1alpha1.ConfigurationSpec{
				Template: &knservingv1alpha1.RevisionTemplateSpec{
					ObjectMeta: metav1.ObjectMeta{
						Labels: utils.Union(metadata.Labels, map[string]string{
							constants.InferenceServicePodLabelKey: metadata.Name,
						}),
						Annotations: annotations,
					},
					Spec: knservingv1alpha1.RevisionSpec{
						RevisionSpec: v1beta1.RevisionSpec{
							// Defaulting here since this always shows a diff with nil vs 300s(knative default)
							// we may need to expose this field in future
							TimeoutSeconds: &constants.DefaultTimeout,
							PodSpec: v1.PodSpec{
								ServiceAccountName: explainerSpec.ServiceAccountName,
								Containers: []v1.Container{
<<<<<<< HEAD
									*explainerSpec.CreateExplainerContainer(metadata.Name, predictorService, c.endpointsConfig, hasInferenceLogging),
=======
									*explainerSpec.CreateExplainerContainer(metadata.Name, predictorService, c.inferenceServiceConfig),
>>>>>>> 1a48cd40
								},
							},
						},
					},
				},
			},
		},
	}

	if err := c.credentialBuilder.CreateSecretVolumeAndEnv(
		metadata.Namespace,
		explainerSpec.ServiceAccountName,
		&service.Spec.Template.Spec.Containers[0],
		&service.Spec.Template.Spec.Volumes,
	); err != nil {
		return nil, err
	}

	return service, nil
}<|MERGE_RESOLUTION|>--- conflicted
+++ resolved
@@ -170,11 +170,7 @@
 							PodSpec: v1.PodSpec{
 								ServiceAccountName: predictorSpec.ServiceAccountName,
 								Containers: []v1.Container{
-<<<<<<< HEAD
-									*predictorSpec.GetContainer(metadata.Name, c.endpointsConfig, hasInferenceLogging),
-=======
-									*predictorSpec.GetContainer(metadata.Name, c.inferenceServiceConfig),
->>>>>>> 1a48cd40
+									*predictorSpec.GetContainer(metadata.Name, c.inferenceServiceConfig, hasInferenceLogging),
 								},
 							},
 						},
@@ -335,11 +331,7 @@
 							PodSpec: v1.PodSpec{
 								ServiceAccountName: explainerSpec.ServiceAccountName,
 								Containers: []v1.Container{
-<<<<<<< HEAD
-									*explainerSpec.CreateExplainerContainer(metadata.Name, predictorService, c.endpointsConfig, hasInferenceLogging),
-=======
-									*explainerSpec.CreateExplainerContainer(metadata.Name, predictorService, c.inferenceServiceConfig),
->>>>>>> 1a48cd40
+									*explainerSpec.CreateExplainerContainer(metadata.Name, predictorService, c.inferenceServiceConfig, hasInferenceLogging),
 								},
 							},
 						},
