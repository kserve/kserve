/*
Copyright 2019 kubeflow.org.

Licensed under the Apache License, Version 2.0 (the "License");
you may not use this file except in compliance with the License.
You may obtain a copy of the License at

    http://www.apache.org/licenses/LICENSE-2.0

Unless required by applicable law or agreed to in writing, software
distributed under the License is distributed on an "AS IS" BASIS,
WITHOUT WARRANTIES OR CONDITIONS OF ANY KIND, either express or implied.
See the License for the specific language governing permissions and
limitations under the License.
*/

package service

import (
	"fmt"
	"testing"
	"time"

	"github.com/kubeflow/kfserving/pkg/controller/inferenceservice/resources/knative"

	"k8s.io/apimachinery/pkg/api/errors"

	"github.com/google/go-cmp/cmp"
	"github.com/google/go-cmp/cmp/cmpopts"
	"github.com/kubeflow/kfserving/pkg/constants"
	testutils "github.com/kubeflow/kfserving/pkg/testing"
	v1 "k8s.io/api/core/v1"
	"knative.dev/pkg/apis"
	knservingv1 "knative.dev/serving/pkg/apis/serving/v1"

	"github.com/kubeflow/kfserving/pkg/apis/serving/v1alpha2"
	kfserving "github.com/kubeflow/kfserving/pkg/apis/serving/v1alpha2"
	"github.com/onsi/gomega"
	"golang.org/x/net/context"
	metav1 "k8s.io/apimachinery/pkg/apis/meta/v1"
	"k8s.io/apimachinery/pkg/types"
	duckv1 "knative.dev/pkg/apis/duck/v1"
	duckv1beta1 "knative.dev/pkg/apis/duck/v1beta1"
	"knative.dev/pkg/apis/istio/common/v1alpha1"
	istiov1alpha1 "knative.dev/pkg/apis/istio/common/v1alpha1"
	"knative.dev/pkg/apis/istio/v1alpha3"
	istiov1alpha3 "knative.dev/pkg/apis/istio/v1alpha3"
	"sigs.k8s.io/controller-runtime/pkg/client"
	"sigs.k8s.io/controller-runtime/pkg/manager"
	"sigs.k8s.io/controller-runtime/pkg/reconcile"
)

var c client.Client

const (
	timeout                    = time.Second * 30
	TensorflowServingImageName = "tensorflow/serving"
)

var configs = map[string]string{
	"predictors": `{
        "tensorflow" : {
            "image" : "tensorflow/serving"
        },
        "sklearn" : {
            "image" : "kfserving/sklearnserver"
        },
        "xgboost" : {
            "image" : "kfserving/xgbserver"
        }
	}`,
	"explainers": `{
        "alibi": {
            "image" : "kfserving/alibi-explainer",
			"defaultImageVersion": "latest",
			"allowedImageVersions": [
				"latest"
			 ]
        }
	}`,
	"ingress": `{
        "ingressGateway" : "test-gateway",
        "ingressService" : "test-destination"
    }`,
}

func testUrl(name string) string {
	return fmt.Sprintf("http://%s.myns.myingress.com/v1/models/%s", name, name)
}

func TestInferenceServiceWithOnlyPredictor(t *testing.T) {
	var serviceName = "foo"
	var expectedRequest = reconcile.Request{NamespacedName: types.NamespacedName{Name: serviceName, Namespace: "default"}}
	var serviceKey = expectedRequest.NamespacedName
	var predictorService = types.NamespacedName{Name: constants.DefaultPredictorServiceName(serviceKey.Name),
		Namespace: serviceKey.Namespace}
	var virtualServiceName = types.NamespacedName{Name: serviceKey.Name, Namespace: serviceKey.Namespace}

	var instance = &kfserving.InferenceService{
		ObjectMeta: metav1.ObjectMeta{
			Name:      serviceKey.Name,
			Namespace: serviceKey.Namespace,
		},
		Spec: kfserving.InferenceServiceSpec{
			Default: kfserving.EndpointSpec{
				Predictor: kfserving.PredictorSpec{
					DeploymentSpec: kfserving.DeploymentSpec{
						MinReplicas: 1,
						MaxReplicas: 3,
					},
					Tensorflow: &kfserving.TensorflowSpec{
						StorageURI:     "s3://test/mnist/export",
						RuntimeVersion: "1.13.0",
					},
				},
			},
		},
	}
	g := gomega.NewGomegaWithT(t)
	// Setup the Manager and Controller.  Wrap the Controller Reconcile function so it writes each request to a
	// channel when it is finished.
	mgr, err := manager.New(cfg, manager.Options{})
	g.Expect(err).NotTo(gomega.HaveOccurred())
	c = mgr.GetClient()

	recFn, requests := SetupTestReconcile(newReconciler(mgr))
	g.Expect(add(mgr, recFn)).NotTo(gomega.HaveOccurred())

	stopMgr, mgrStopped := StartTestManager(mgr, g)

	defer func() {
		close(stopMgr)
		mgrStopped.Wait()
	}()

	// Create configmap
	var configMap = &v1.ConfigMap{
		ObjectMeta: metav1.ObjectMeta{
			Name:      constants.InferenceServiceConfigMapName,
			Namespace: constants.KFServingNamespace,
		},
		Data: configs,
	}
	g.Expect(c.Create(context.TODO(), configMap)).NotTo(gomega.HaveOccurred())
	defer c.Delete(context.TODO(), configMap)

	// Create the InferenceService object and expect the Reconcile and Knative service/routes to be created
	defaultInstance := instance.DeepCopy()
	g.Expect(c.Create(context.TODO(), defaultInstance)).NotTo(gomega.HaveOccurred())

	g.Expect(err).NotTo(gomega.HaveOccurred())
	defer c.Delete(context.TODO(), defaultInstance)
	g.Eventually(requests, timeout).Should(gomega.Receive(gomega.Equal(expectedRequest)))

	service := &knservingv1.Service{}
	g.Eventually(func() error { return c.Get(context.TODO(), predictorService, service) }, timeout).
		Should(gomega.Succeed())
	expectedService := &knservingv1.Service{
		ObjectMeta: metav1.ObjectMeta{
			Name:      constants.DefaultPredictorServiceName(defaultInstance.Name),
			Namespace: defaultInstance.Namespace,
		},
		Spec: knservingv1.ServiceSpec{
			ConfigurationSpec: knservingv1.ConfigurationSpec{
				Template: knservingv1.RevisionTemplateSpec{
					ObjectMeta: metav1.ObjectMeta{
						Labels: map[string]string{"serving.kubeflow.org/inferenceservice": serviceName},
						Annotations: map[string]string{
							"autoscaling.knative.dev/target":                           "1",
							"autoscaling.knative.dev/class":                            "kpa.autoscaling.knative.dev",
							"autoscaling.knative.dev/maxScale":                         "3",
							"autoscaling.knative.dev/minScale":                         "1",
							"queue.sidecar.serving.knative.dev/resourcePercentage":     knative.DefaultQueueSideCarResourcePercentage,
							constants.StorageInitializerSourceUriInternalAnnotationKey: defaultInstance.Spec.Default.Predictor.Tensorflow.StorageURI,
						},
					},
					Spec: knservingv1.RevisionSpec{
						TimeoutSeconds: &constants.DefaultPredictorTimeout,
						PodSpec: v1.PodSpec{
							Containers: []v1.Container{
								{
									Image: TensorflowServingImageName + ":" +
										defaultInstance.Spec.Default.Predictor.Tensorflow.RuntimeVersion,
									Name:    constants.InferenceServiceContainerName,
									Command: []string{kfserving.TensorflowEntrypointCommand},
									Args: []string{
										"--port=" + kfserving.TensorflowServingGRPCPort,
										"--rest_api_port=" + kfserving.TensorflowServingRestPort,
										"--model_name=" + defaultInstance.Name,
										"--model_base_path=" + constants.DefaultModelLocalMountPath,
									},
								},
							},
						},
					},
				},
			},
		},
	}
	g.Expect(service.Spec).To(gomega.Equal(expectedService.Spec))

	// mock update knative service status since knative serving controller is not running in test
	updateDefault := service.DeepCopy()
	updateDefault.Status.LatestCreatedRevisionName = "revision-v1"
	updateDefault.Status.LatestReadyRevisionName = "revision-v1"
	updateDefault.Status.URL, _ = apis.ParseURL("http://revision-v1.myns.myingress.com")
	updateDefault.Status.Conditions = duckv1.Conditions{
		{
			Type:   knservingv1.ServiceConditionReady,
			Status: "True",
		},
	}
	g.Expect(c.Status().Update(context.TODO(), updateDefault)).NotTo(gomega.HaveOccurred())
	g.Eventually(requests, timeout).Should(gomega.Receive(gomega.Equal(expectedRequest)))

	virtualService := &istiov1alpha3.VirtualService{}
	g.Eventually(func() error { return c.Get(context.TODO(), virtualServiceName, virtualService) }, timeout).
		Should(gomega.Succeed())

	expectedVirtualService := &istiov1alpha3.VirtualService{
		Spec: istiov1alpha3.VirtualServiceSpec{
			Gateways: []string{
				"test-gateway",
			},
			Hosts: []string{
				serviceName + ".myns.myingress.com",
			},
			HTTP: []istiov1alpha3.HTTPRoute{
				istiov1alpha3.HTTPRoute{
					Match: []istiov1alpha3.HTTPMatchRequest{
						istiov1alpha3.HTTPMatchRequest{
							URI: &istiov1alpha1.StringMatch{
								Prefix: constants.PredictPrefix(serviceName),
							},
						},
					},
					Route: []istiov1alpha3.HTTPRouteDestination{
						istiov1alpha3.HTTPRouteDestination{
							Headers: &istiov1alpha3.Headers{
								Request: &istiov1alpha3.HeaderOperations{
									Set: map[string]string{
										"Host": "revision-v1.myns.myingress.com",
									},
								},
							},
							Destination: istiov1alpha3.Destination{
								Host: "test-destination",
							},
							Weight: 100,
						},
					},
				},
			},
		},
	}
	g.Expect(virtualService.Spec).To(gomega.Equal(expectedVirtualService.Spec))

	// verify if InferenceService status is updated
	expectedKfsvcStatus := kfserving.InferenceServiceStatus{
		Status: duckv1beta1.Status{
			Conditions: duckv1beta1.Conditions{
				{
					Type:   kfserving.DefaultPredictorReady,
					Status: "True",
				},
				{
					Type:   apis.ConditionReady,
					Status: "True",
				},
				{
					Type:   kfserving.RoutesReady,
					Status: "True",
				},
			},
		},
		URL:           testUrl(serviceName),
		Traffic:       100,
		CanaryTraffic: 0,
		Default: &kfserving.ComponentStatusMap{
			constants.Predictor: &kfserving.StatusConfigurationSpec{
				Name:     "revision-v1",
				Hostname: "revision-v1.myns.myingress.com",
			},
		},
		Canary: &kfserving.ComponentStatusMap{},
	}
	g.Eventually(func() *kfserving.InferenceServiceStatus {
		isvc := &kfserving.InferenceService{}
		err := c.Get(context.TODO(), serviceKey, isvc)
		if err != nil {
			return nil
		}
		return &isvc.Status
	}, timeout).Should(testutils.BeSematicEqual(&expectedKfsvcStatus))
}

func TestInferenceServiceWithDefaultAndCanaryPredictor(t *testing.T) {
	var expectedCanaryRequest = reconcile.Request{NamespacedName: types.NamespacedName{Name: "bar", Namespace: "default"}}
	var canaryServiceKey = expectedCanaryRequest.NamespacedName

	var canary = &kfserving.InferenceService{
		ObjectMeta: metav1.ObjectMeta{
			Name:      canaryServiceKey.Name,
			Namespace: canaryServiceKey.Namespace,
		},
		Spec: kfserving.InferenceServiceSpec{
			Default: kfserving.EndpointSpec{
				Predictor: kfserving.PredictorSpec{
					DeploymentSpec: kfserving.DeploymentSpec{
						MinReplicas: 1,
						MaxReplicas: 3,
					},
					Tensorflow: &kfserving.TensorflowSpec{
						StorageURI:     "s3://test/mnist/export",
						RuntimeVersion: "1.13.0",
					},
				},
			},
			CanaryTrafficPercent: 20,
			Canary: &kfserving.EndpointSpec{
				Predictor: kfserving.PredictorSpec{
					DeploymentSpec: kfserving.DeploymentSpec{
						MinReplicas: 1,
						MaxReplicas: 3,
					},
					Tensorflow: &kfserving.TensorflowSpec{
						StorageURI:     "s3://test/mnist-2/export",
						RuntimeVersion: "1.13.0",
					},
				},
			},
		},
		Status: kfserving.InferenceServiceStatus{
			URL: canaryServiceKey.Name + ".svc.cluster.local",
			Default: &kfserving.ComponentStatusMap{
				constants.Predictor: &kfserving.StatusConfigurationSpec{
					Name: "revision-v1",
				},
			},
		},
	}
	var defaultPredictor = types.NamespacedName{Name: constants.DefaultPredictorServiceName(canaryServiceKey.Name),
		Namespace: canaryServiceKey.Namespace}
	var canaryPredictor = types.NamespacedName{Name: constants.CanaryPredictorServiceName(canaryServiceKey.Name),
		Namespace: canaryServiceKey.Namespace}
	var virtualServiceName = types.NamespacedName{Name: canaryServiceKey.Name, Namespace: canaryServiceKey.Namespace}
	g := gomega.NewGomegaWithT(t)

	mgr, err := manager.New(cfg, manager.Options{})
	g.Expect(err).NotTo(gomega.HaveOccurred())
	c = mgr.GetClient()

	recFn, requests := SetupTestReconcile(newReconciler(mgr))
	g.Expect(add(mgr, recFn)).NotTo(gomega.HaveOccurred())

	stopMgr, mgrStopped := StartTestManager(mgr, g)

	defer func() {
		close(stopMgr)
		mgrStopped.Wait()
	}()

	// Create configmap
	var configMap = &v1.ConfigMap{
		ObjectMeta: metav1.ObjectMeta{
			Name:      constants.InferenceServiceConfigMapName,
			Namespace: constants.KFServingNamespace,
		},
		Data: configs,
	}
	g.Expect(c.Create(context.TODO(), configMap)).NotTo(gomega.HaveOccurred())
	defer c.Delete(context.TODO(), configMap)

	// Create the InferenceService object and expect the Reconcile and knative service to be created
	canaryInstance := canary.DeepCopy()
	g.Expect(c.Create(context.TODO(), canaryInstance)).NotTo(gomega.HaveOccurred())
	defer c.Delete(context.TODO(), canaryInstance)
	g.Eventually(requests, timeout).Should(gomega.Receive(gomega.Equal(expectedCanaryRequest)))

	defaultService := &knservingv1.Service{}
	g.Eventually(func() error { return c.Get(context.TODO(), defaultPredictor, defaultService) }, timeout).
		Should(gomega.Succeed())

	canaryService := &knservingv1.Service{}
	g.Eventually(func() error { return c.Get(context.TODO(), canaryPredictor, canaryService) }, timeout).
		Should(gomega.Succeed())
	expectedCanaryService := &knservingv1.Service{
		ObjectMeta: metav1.ObjectMeta{
			Name:      constants.CanaryPredictorServiceName(canaryInstance.Name),
			Namespace: canaryInstance.Namespace,
		},
		Spec: knservingv1.ServiceSpec{
			ConfigurationSpec: knservingv1.ConfigurationSpec{
				Template: knservingv1.RevisionTemplateSpec{
					ObjectMeta: metav1.ObjectMeta{
						Labels: map[string]string{"serving.kubeflow.org/inferenceservice": "bar"},
						Annotations: map[string]string{
							"autoscaling.knative.dev/target":                           "1",
							"autoscaling.knative.dev/class":                            "kpa.autoscaling.knative.dev",
							"autoscaling.knative.dev/maxScale":                         "3",
							"autoscaling.knative.dev/minScale":                         "1",
							"queue.sidecar.serving.knative.dev/resourcePercentage":     knative.DefaultQueueSideCarResourcePercentage,
							constants.StorageInitializerSourceUriInternalAnnotationKey: canary.Spec.Canary.Predictor.Tensorflow.StorageURI,
						},
					},
					Spec: knservingv1.RevisionSpec{
						TimeoutSeconds: &constants.DefaultPredictorTimeout,
						PodSpec: v1.PodSpec{
							Containers: []v1.Container{
								{
									Image: TensorflowServingImageName + ":" +
										canary.Spec.Canary.Predictor.Tensorflow.RuntimeVersion,
									Name:    constants.InferenceServiceContainerName,
									Command: []string{kfserving.TensorflowEntrypointCommand},
									Args: []string{
										"--port=" + kfserving.TensorflowServingGRPCPort,
										"--rest_api_port=" + kfserving.TensorflowServingRestPort,
										"--model_name=" + canary.Name,
										"--model_base_path=" + constants.DefaultModelLocalMountPath,
									},
								},
							},
						},
					},
				},
			},
		},
	}
	g.Expect(cmp.Diff(canaryService.Spec, expectedCanaryService.Spec)).To(gomega.Equal(""))
	g.Expect(canaryService.Name).To(gomega.Equal(expectedCanaryService.Name))

	// mock update knative service status since knative serving controller is not running in test
	updateDefault := defaultService.DeepCopy()
	updateDefault.Status.LatestCreatedRevisionName = "revision-v1"
	updateDefault.Status.LatestReadyRevisionName = "revision-v1"
	updateDefault.Status.URL, _ = apis.ParseURL("http://revision-v1.myns.myingress.com")
	updateDefault.Status.Conditions = duckv1.Conditions{
		{
			Type:   knservingv1.ServiceConditionReady,
			Status: "True",
		},
	}
	g.Expect(c.Status().Update(context.TODO(), updateDefault)).NotTo(gomega.HaveOccurred())
	g.Eventually(requests, timeout).Should(gomega.Receive(gomega.Equal(expectedCanaryRequest)))

	updateCanary := canaryService.DeepCopy()
	updateCanary.Status.LatestCreatedRevisionName = "revision-v2"
	updateCanary.Status.LatestReadyRevisionName = "revision-v2"
	updateCanary.Status.URL, _ = apis.ParseURL("http://revision-v2.myns.myingress.com")
	updateCanary.Status.Conditions = duckv1.Conditions{
		{
			Type:   knservingv1.ServiceConditionReady,
			Status: "True",
		},
	}
	g.Expect(c.Status().Update(context.TODO(), updateCanary)).NotTo(gomega.HaveOccurred())
	g.Eventually(requests, timeout).Should(gomega.Receive(gomega.Equal(expectedCanaryRequest)))

	// verify if InferenceService status is updated first then virtual service
	expectedKfsvcStatus := kfserving.InferenceServiceStatus{
		Status: duckv1beta1.Status{
			Conditions: duckv1beta1.Conditions{
				{
					Type:     kfserving.CanaryPredictorReady,
					Severity: "Info",
					Status:   "True",
				},
				{
					Type:   kfserving.DefaultPredictorReady,
					Status: "True",
				},
				{
					Type:   apis.ConditionReady,
					Status: "True",
				},
				{
					Type:   kfserving.RoutesReady,
					Status: "True",
				},
			},
		},
		URL:           testUrl("bar"),
		Traffic:       80,
		CanaryTraffic: 20,
		Default: &kfserving.ComponentStatusMap{
			constants.Predictor: &kfserving.StatusConfigurationSpec{
				Name:     "revision-v1",
				Hostname: "revision-v1.myns.myingress.com",
			},
		},
		Canary: &kfserving.ComponentStatusMap{
			constants.Predictor: &kfserving.StatusConfigurationSpec{
				Name:     "revision-v2",
				Hostname: "revision-v2.myns.myingress.com",
			},
		},
	}
	g.Eventually(func() string {
		isvc := &kfserving.InferenceService{}
		if err := c.Get(context.TODO(), canaryServiceKey, isvc); err != nil {
			return err.Error()
		}
		return cmp.Diff(&expectedKfsvcStatus, &isvc.Status, cmpopts.IgnoreTypes(apis.VolatileTime{}))
	}, timeout).Should(gomega.BeEmpty())

	virtualService := &istiov1alpha3.VirtualService{}
	g.Eventually(func() error { return c.Get(context.TODO(), virtualServiceName, virtualService) }, timeout).
		Should(gomega.Succeed())

	expectedVirtualService := &istiov1alpha3.VirtualService{
		Spec: istiov1alpha3.VirtualServiceSpec{
			Gateways: []string{
				"test-gateway",
			},
			Hosts: []string{
				"bar.myns.myingress.com",
			},
			HTTP: []istiov1alpha3.HTTPRoute{
				{
					Match: []istiov1alpha3.HTTPMatchRequest{
						{
							URI: &istiov1alpha1.StringMatch{
								Prefix: constants.PredictPrefix("bar"),
							},
						},
					},
					Route: []istiov1alpha3.HTTPRouteDestination{
						{
							Headers: &istiov1alpha3.Headers{
								Request: &istiov1alpha3.HeaderOperations{
									Set: map[string]string{
										"Host": "revision-v1.myns.myingress.com",
									},
								},
							},
							Destination: istiov1alpha3.Destination{
								Host: "test-destination",
							},
							Weight: 80,
						},
						{
							Headers: &istiov1alpha3.Headers{
								Request: &istiov1alpha3.HeaderOperations{
									Set: map[string]string{
										"Host": "revision-v2.myns.myingress.com",
									},
								},
							},
							Destination: istiov1alpha3.Destination{
								Host: "test-destination",
							},
							Weight: 20,
						},
					},
				},
			},
		},
	}
	g.Expect(virtualService.Spec).To(gomega.Equal(expectedVirtualService.Spec))
}

func TestCanaryDelete(t *testing.T) {
	serviceName := fmt.Sprintf("canary-delete-%v", time.Now().UnixNano())
	serviceURL := testUrl(serviceName)
	namespace := "default"
	var defaultPredictor = types.NamespacedName{Name: constants.DefaultPredictorServiceName(serviceName),
		Namespace: namespace}
	var canaryPredictor = types.NamespacedName{Name: constants.CanaryPredictorServiceName(serviceName),
		Namespace: namespace}
	var virtualServiceName = types.NamespacedName{Name: serviceName, Namespace: namespace}
	var expectedCanaryRequest = reconcile.Request{NamespacedName: types.NamespacedName{Name: serviceName, Namespace: namespace}}
	var canaryServiceKey = expectedCanaryRequest.NamespacedName

	var canary = &kfserving.InferenceService{
		ObjectMeta: metav1.ObjectMeta{
			Name:      canaryServiceKey.Name,
			Namespace: canaryServiceKey.Namespace,
		},
		Spec: kfserving.InferenceServiceSpec{
			Default: kfserving.EndpointSpec{
				Predictor: kfserving.PredictorSpec{
					DeploymentSpec: kfserving.DeploymentSpec{
						MinReplicas: 1,
						MaxReplicas: 3,
					},
					Tensorflow: &kfserving.TensorflowSpec{
						StorageURI:     "s3://test/mnist/export",
						RuntimeVersion: "1.13.0",
					},
				},
			},
			CanaryTrafficPercent: 20,
			Canary: &kfserving.EndpointSpec{
				Predictor: kfserving.PredictorSpec{
					DeploymentSpec: kfserving.DeploymentSpec{
						MinReplicas: 1,
						MaxReplicas: 3,
					},
					Tensorflow: &kfserving.TensorflowSpec{
						StorageURI:     "s3://test/mnist-2/export",
						RuntimeVersion: "1.13.0",
					},
				},
			},
		},
		Status: kfserving.InferenceServiceStatus{
			URL: canaryServiceKey.Name + ".svc.cluster.local",
			Default: &kfserving.ComponentStatusMap{
				constants.Predictor: &kfserving.StatusConfigurationSpec{
					Name: "revision-v1",
				},
			},
		},
	}
	g := gomega.NewGomegaWithT(t)

	mgr, err := manager.New(cfg, manager.Options{})
	g.Expect(err).NotTo(gomega.HaveOccurred())
	c = mgr.GetClient()

	recFn, requests := SetupTestReconcile(newReconciler(mgr))
	g.Expect(add(mgr, recFn)).NotTo(gomega.HaveOccurred())

	stopMgr, mgrStopped := StartTestManager(mgr, g)

	defer func() {
		close(stopMgr)
		mgrStopped.Wait()
	}()

	// Create configmap
	var configMap = &v1.ConfigMap{
		ObjectMeta: metav1.ObjectMeta{
			Name:      constants.InferenceServiceConfigMapName,
			Namespace: constants.KFServingNamespace,
		},
		Data: configs,
	}
	g.Expect(c.Create(context.TODO(), configMap)).NotTo(gomega.HaveOccurred())
	defer c.Delete(context.TODO(), configMap)

	// Create the InferenceService object and expect the Reconcile
	// Default and Canary service should be present
	canaryInstance := canary.DeepCopy()
	canaryInstance.Name = serviceName
	g.Expect(c.Create(context.TODO(), canaryInstance)).NotTo(gomega.HaveOccurred())
	defer c.Delete(context.TODO(), canaryInstance)
	g.Eventually(requests, timeout).Should(gomega.Receive(gomega.Equal(expectedCanaryRequest)))

	defaultService := &knservingv1.Service{}
	g.Eventually(func() error { return c.Get(context.TODO(), defaultPredictor, defaultService) }, timeout).
		Should(gomega.Succeed())

	canaryService := &knservingv1.Service{}
	g.Eventually(func() error { return c.Get(context.TODO(), canaryPredictor, canaryService) }, timeout).
		Should(gomega.Succeed())

	// mock update knative service status since knative serving controller is not running in test
	updateDefault := defaultService.DeepCopy()
	updateDefault.Status.LatestCreatedRevisionName = "revision-v1"
	updateDefault.Status.LatestReadyRevisionName = "revision-v1"
	updateDefault.Status.URL, _ = apis.ParseURL("http://revision-v1.myns.myingress.com")
	updateDefault.Status.Conditions = duckv1.Conditions{
		{
			Type:   knservingv1.ServiceConditionReady,
			Status: "True",
		},
	}
	g.Expect(c.Status().Update(context.TODO(), updateDefault)).NotTo(gomega.HaveOccurred())
	g.Eventually(requests, timeout).Should(gomega.Receive(gomega.Equal(expectedCanaryRequest)))

	updateCanary := canaryService.DeepCopy()
	updateCanary.Status.LatestCreatedRevisionName = "revision-v2"
	updateCanary.Status.LatestReadyRevisionName = "revision-v2"
	updateCanary.Status.URL, _ = apis.ParseURL("http://revision-v2.myns.myingress.com")
	updateCanary.Status.Conditions = duckv1.Conditions{
		{
			Type:   knservingv1.ServiceConditionReady,
			Status: "True",
		},
	}
	g.Expect(c.Status().Update(context.TODO(), updateCanary)).NotTo(gomega.HaveOccurred())
	g.Eventually(requests, timeout).Should(gomega.Receive(gomega.Equal(expectedCanaryRequest)))

	// Verify if InferenceService status is updated
	expectedKfsvcStatus := kfserving.InferenceServiceStatus{
		Status: duckv1beta1.Status{
			Conditions: duckv1beta1.Conditions{
				{
					Type:     kfserving.CanaryPredictorReady,
					Severity: "Info",
					Status:   "True",
				},
				{
					Type:   kfserving.DefaultPredictorReady,
					Status: "True",
				},
				{
					Type:   apis.ConditionReady,
					Status: "True",
				},
				{
					Type:   kfserving.RoutesReady,
					Status: "True",
				},
			},
		},
		URL:           serviceURL,
		Traffic:       80,
		CanaryTraffic: 20,
		Default: &kfserving.ComponentStatusMap{
			constants.Predictor: &kfserving.StatusConfigurationSpec{
				Name:     "revision-v1",
				Hostname: "revision-v1.myns.myingress.com",
			},
		},
		Canary: &kfserving.ComponentStatusMap{
			constants.Predictor: &kfserving.StatusConfigurationSpec{
				Name:     "revision-v2",
				Hostname: "revision-v2.myns.myingress.com",
			},
		},
	}

	canaryUpdate := &kfserving.InferenceService{}
	g.Eventually(func() string {
		if err := c.Get(context.TODO(), canaryServiceKey, canaryUpdate); err != nil {
			return err.Error()
		}
		return cmp.Diff(&expectedKfsvcStatus, &canaryUpdate.Status, cmpopts.IgnoreTypes(apis.VolatileTime{}))
	}, timeout).Should(gomega.BeEmpty())

	// should see a virtual service with 2 routes
	virtualService := &istiov1alpha3.VirtualService{}
	g.Eventually(func() error { return c.Get(context.TODO(), virtualServiceName, virtualService) }, timeout).
		Should(gomega.Succeed())
	g.Expect(len(virtualService.Spec.HTTP)).To(gomega.Equal(1))
	g.Expect(len(virtualService.Spec.HTTP[0].Route)).To(gomega.Equal(2))

	// Update instance to remove Canary Spec
	// Canary service should be removed during reconcile
	canaryUpdate.Spec.Canary = nil
	canaryUpdate.Spec.CanaryTrafficPercent = 0
	g.Expect(c.Update(context.TODO(), canaryUpdate)).NotTo(gomega.HaveOccurred())
	g.Expect(err).NotTo(gomega.HaveOccurred())
	g.Eventually(requests, timeout).Should(gomega.Receive(gomega.Equal(expectedCanaryRequest)))
	// Need to wait for update propagate back to controller before checking
	canaryDelete := &kfserving.InferenceService{}
	g.Eventually(func() bool {
		if err := c.Get(context.TODO(), canaryServiceKey, canaryDelete); err != nil {
			return false
		}
		return canaryDelete.Spec.Canary == nil
	}, timeout).Should(gomega.BeTrue())
	// Trigger another reconcile
	g.Expect(c.Update(context.TODO(), canaryDelete)).NotTo(gomega.HaveOccurred())
	g.Expect(err).NotTo(gomega.HaveOccurred())
	g.Eventually(requests, timeout).Should(gomega.Receive(gomega.Equal(expectedCanaryRequest)))

	defaultService = &knservingv1.Service{}
	g.Eventually(func() error { return c.Get(context.TODO(), defaultPredictor, defaultService) }, timeout).
		Should(gomega.Succeed())

	canaryService = &knservingv1.Service{}
	g.Eventually(func() bool {
		err := c.Get(context.TODO(), canaryPredictor, canaryService)
		return errors.IsNotFound(err)
	}, timeout).Should(gomega.BeTrue())

	expectedKfsvcStatus = kfserving.InferenceServiceStatus{
		Status: duckv1beta1.Status{
			Conditions: duckv1beta1.Conditions{
				{
					Type:   kfserving.DefaultPredictorReady,
					Status: "True",
				},
				{
					Type:   apis.ConditionReady,
					Status: "True",
				},
				{
					Type:   kfserving.RoutesReady,
					Status: "True",
				},
			},
		},
		URL:     serviceURL,
		Traffic: 100,
		Default: &kfserving.ComponentStatusMap{
			constants.Predictor: &kfserving.StatusConfigurationSpec{
				Name:     "revision-v1",
				Hostname: "revision-v1.myns.myingress.com",
			},
		},
		Canary: &kfserving.ComponentStatusMap{},
	}
	g.Eventually(func() *kfserving.InferenceServiceStatus {
		isvc := &kfserving.InferenceService{}
		err := c.Get(context.TODO(), canaryServiceKey, isvc)
		if err != nil {
			return nil
		}
		return &isvc.Status
	}, timeout).Should(testutils.BeSematicEqual(&expectedKfsvcStatus))

	// should see a virtual service with only 1 route
	virtualService = &istiov1alpha3.VirtualService{}
	g.Eventually(func() error { return c.Get(context.TODO(), virtualServiceName, virtualService) }, timeout).
		Should(gomega.Succeed())
	g.Expect(len(virtualService.Spec.HTTP)).To(gomega.Equal(1))
	g.Expect(len(virtualService.Spec.HTTP[0].Route)).To(gomega.Equal(1))

}

func TestInferenceServiceWithTransformer(t *testing.T) {
	serviceName := "svc-with-transformer"
	namespace := "default"
	var expectedRequest = reconcile.Request{NamespacedName: types.NamespacedName{Name: serviceName, Namespace: namespace}}
	var serviceKey = expectedRequest.NamespacedName

	var defaultPredictor = types.NamespacedName{Name: constants.DefaultPredictorServiceName(serviceName),
		Namespace: namespace}
	var canaryPredictor = types.NamespacedName{Name: constants.CanaryPredictorServiceName(serviceName),
		Namespace: namespace}
	var defaultTransformer = types.NamespacedName{Name: constants.DefaultTransformerServiceName(serviceName),
		Namespace: namespace}
	var canaryTransformer = types.NamespacedName{Name: constants.CanaryTransformerServiceName(serviceName),
		Namespace: namespace}
	var virtualServiceName = types.NamespacedName{Name: serviceName, Namespace: namespace}
	var transformer = &kfserving.InferenceService{
		ObjectMeta: metav1.ObjectMeta{
			Name:      serviceName,
			Namespace: namespace,
		},
		Spec: kfserving.InferenceServiceSpec{
			Default: kfserving.EndpointSpec{
				Predictor: kfserving.PredictorSpec{
					DeploymentSpec: kfserving.DeploymentSpec{
						MinReplicas: 1,
						MaxReplicas: 3,
					},
					Tensorflow: &kfserving.TensorflowSpec{
						StorageURI:     "s3://test/mnist/export",
						RuntimeVersion: "1.13.0",
					},
				},
				Transformer: &kfserving.TransformerSpec{
					DeploymentSpec: kfserving.DeploymentSpec{
						MinReplicas: 1,
						MaxReplicas: 3,
					},
					Custom: &kfserving.CustomSpec{
						Container: v1.Container{
							Image: "transformer:v1",
						},
					},
				},
			},
			CanaryTrafficPercent: 20,
			Canary: &kfserving.EndpointSpec{
				Predictor: kfserving.PredictorSpec{
					DeploymentSpec: kfserving.DeploymentSpec{
						MinReplicas: 1,
						MaxReplicas: 3,
					},
					Tensorflow: &kfserving.TensorflowSpec{
						StorageURI:     "s3://test/mnist-2/export",
						RuntimeVersion: "1.13.0",
					},
				},
				Transformer: &kfserving.TransformerSpec{
					DeploymentSpec: kfserving.DeploymentSpec{
						MinReplicas: 1,
						MaxReplicas: 3,
					},
					Custom: &kfserving.CustomSpec{
						Container: v1.Container{
							Image: "transformer:v2",
						},
					},
				},
			},
		},
		Status: kfserving.InferenceServiceStatus{
			URL: serviceName + ".svc.cluster.local",
			Default: &kfserving.ComponentStatusMap{
				constants.Predictor: &kfserving.StatusConfigurationSpec{
					Name: "revision-v1",
				},
			},
		},
	}

	g := gomega.NewGomegaWithT(t)

	mgr, err := manager.New(cfg, manager.Options{})
	g.Expect(err).NotTo(gomega.HaveOccurred())
	c = mgr.GetClient()

	recFn, requests := SetupTestReconcile(newReconciler(mgr))
	g.Expect(add(mgr, recFn)).NotTo(gomega.HaveOccurred())

	stopMgr, mgrStopped := StartTestManager(mgr, g)

	defer func() {
		close(stopMgr)
		mgrStopped.Wait()
	}()

	// Create configmap
	var configMap = &v1.ConfigMap{
		ObjectMeta: metav1.ObjectMeta{
			Name:      constants.InferenceServiceConfigMapName,
			Namespace: constants.KFServingNamespace,
		},
		Data: configs,
	}
	g.Expect(c.Create(context.TODO(), configMap)).NotTo(gomega.HaveOccurred())
	defer c.Delete(context.TODO(), configMap)

	// Create the InferenceService object and expect the Reconcile and knative service to be created
	instance := transformer.DeepCopy()
	g.Expect(c.Create(context.TODO(), instance)).NotTo(gomega.HaveOccurred())
	defer c.Delete(context.TODO(), instance)
	g.Eventually(requests, timeout).Should(gomega.Receive(gomega.Equal(expectedRequest)))

	defaultPredictorService := &knservingv1.Service{}
	g.Eventually(func() error { return c.Get(context.TODO(), defaultPredictor, defaultPredictorService) }, timeout).
		Should(gomega.Succeed())

	canaryPredictorService := &knservingv1.Service{}
	g.Eventually(func() error { return c.Get(context.TODO(), canaryPredictor, canaryPredictorService) }, timeout).
		Should(gomega.Succeed())

	defaultTransformerService := &knservingv1.Service{}
	g.Eventually(func() error { return c.Get(context.TODO(), defaultTransformer, defaultTransformerService) }, timeout).
		Should(gomega.Succeed())

	canaryTransformerService := &knservingv1.Service{}
	g.Eventually(func() error { return c.Get(context.TODO(), canaryTransformer, canaryTransformerService) }, timeout).
		Should(gomega.Succeed())
	expectedCanaryService := &knservingv1.Service{
		ObjectMeta: metav1.ObjectMeta{
			Name:      constants.CanaryTransformerServiceName(instance.Name),
			Namespace: instance.Namespace,
		},
		Spec: knservingv1.ServiceSpec{
			ConfigurationSpec: knservingv1.ConfigurationSpec{
				Template: knservingv1.RevisionTemplateSpec{
					ObjectMeta: metav1.ObjectMeta{
						Labels: map[string]string{"serving.kubeflow.org/inferenceservice": serviceName},
						Annotations: map[string]string{
							"autoscaling.knative.dev/target":                       "1",
							"autoscaling.knative.dev/class":                        "kpa.autoscaling.knative.dev",
							"autoscaling.knative.dev/maxScale":                     "3",
							"autoscaling.knative.dev/minScale":                     "1",
							"queue.sidecar.serving.knative.dev/resourcePercentage": knative.DefaultQueueSideCarResourcePercentage,
						},
					},
<<<<<<< HEAD
					Spec: knservingv1.RevisionSpec{
						TimeoutSeconds: &constants.DefaultTransformerTimeout,
						PodSpec: v1.PodSpec{
							Containers: []v1.Container{
								{
									Image: "transformer:v2",
									Args: []string{
										"--model_name",
										serviceName,
										"--predictor_host",
										constants.CanaryPredictorServiceName(instance.Name) + "." + instance.Namespace,
										constants.ArgumentHttpPort,
										constants.GetInferenceServiceHttpPort(false),
=======
					Spec: knservingv1alpha1.RevisionSpec{
						RevisionSpec: knservingv1.RevisionSpec{
							TimeoutSeconds: &constants.DefaultTransformerTimeout,
							PodSpec: v1.PodSpec{
								Containers: []v1.Container{
									{
										Image: "transformer:v2",
										Args: []string{
											"--model_name",
											serviceName,
											"--predictor_host",
											constants.CanaryPredictorServiceName(instance.Name) + "." + instance.Namespace,
											constants.ArgumentHttpPort,
											constants.InferenceServiceDefaultHttpPort,
										},
>>>>>>> d1d530ab
									},
								},
							},
						},
					},
				},
			},
		},
	}
	g.Expect(cmp.Diff(canaryTransformerService.Spec, expectedCanaryService.Spec)).To(gomega.Equal(""))

	// mock update knative service status since knative serving controller is not running in test

	// update predictor
	{
		updateDefault := defaultPredictorService.DeepCopy()
		updateDefault.Status.LatestCreatedRevisionName = "revision-v1"
		updateDefault.Status.LatestReadyRevisionName = "revision-v1"
		updateDefault.Status.URL, _ = apis.ParseURL("http://revision-v1.myns.myingress.com")
		updateDefault.Status.Conditions = duckv1.Conditions{
			{
				Type:   knservingv1.ServiceConditionReady,
				Status: "True",
			},
		}
		g.Expect(c.Status().Update(context.TODO(), updateDefault)).NotTo(gomega.HaveOccurred())
		g.Eventually(requests, timeout).Should(gomega.Receive(gomega.Equal(expectedRequest)))

		updateCanary := canaryPredictorService.DeepCopy()
		updateCanary.Status.LatestCreatedRevisionName = "revision-v2"
		updateCanary.Status.LatestReadyRevisionName = "revision-v2"
		updateCanary.Status.URL, _ = apis.ParseURL("http://revision-v2.myns.myingress.com")
		updateCanary.Status.Conditions = duckv1.Conditions{
			{
				Type:   knservingv1.ServiceConditionReady,
				Status: "True",
			},
		}
		g.Expect(c.Status().Update(context.TODO(), updateCanary)).NotTo(gomega.HaveOccurred())
		g.Eventually(requests, timeout).Should(gomega.Receive(gomega.Equal(expectedRequest)))
	}

	// update transformer
	{
		updateDefault := defaultTransformerService.DeepCopy()
		updateDefault.Status.LatestCreatedRevisionName = "t-revision-v1"
		updateDefault.Status.LatestReadyRevisionName = "t-revision-v1"
		updateDefault.Status.URL, _ = apis.ParseURL("http://t-revision-v1.myns.myingress.com")
		updateDefault.Status.Conditions = duckv1.Conditions{
			{
				Type:   knservingv1.ServiceConditionReady,
				Status: "True",
			},
		}
		g.Expect(c.Status().Update(context.TODO(), updateDefault)).NotTo(gomega.HaveOccurred())
		g.Eventually(requests, timeout).Should(gomega.Receive(gomega.Equal(expectedRequest)))

		updateCanary := canaryTransformerService.DeepCopy()
		updateCanary.Status.LatestCreatedRevisionName = "t-revision-v2"
		updateCanary.Status.LatestReadyRevisionName = "t-revision-v2"
		updateCanary.Status.URL, _ = apis.ParseURL("http://t-revision-v2.myns.myingress.com")
		updateCanary.Status.Conditions = duckv1.Conditions{
			{
				Type:   knservingv1.ServiceConditionReady,
				Status: "True",
			},
		}
		g.Expect(c.Status().Update(context.TODO(), updateCanary)).NotTo(gomega.HaveOccurred())
		g.Eventually(requests, timeout).Should(gomega.Receive(gomega.Equal(expectedRequest)))
	}

	// verify if InferenceService status is updated
	expectedKfsvcStatus := kfserving.InferenceServiceStatus{
		Status: duckv1beta1.Status{
			Conditions: duckv1beta1.Conditions{
				{
					Type:     kfserving.CanaryPredictorReady,
					Severity: "Info",
					Status:   "True",
				},
				{
					Type:     kfserving.CanaryTransformerReady,
					Severity: "Info",
					Status:   "True",
				},
				{
					Type:   kfserving.DefaultPredictorReady,
					Status: "True",
				},
				{
					Type:     kfserving.DefaultTransformerReady,
					Severity: "Info",
					Status:   "True",
				},
				{
					Type:   apis.ConditionReady,
					Status: "True",
				},
				{
					Type:   kfserving.RoutesReady,
					Status: "True",
				},
			},
		},
		Traffic:       80,
		CanaryTraffic: 20,
		URL:           testUrl(serviceName),
		Default: &kfserving.ComponentStatusMap{
			constants.Predictor: &kfserving.StatusConfigurationSpec{
				Name:     "revision-v1",
				Hostname: "revision-v1.myns.myingress.com",
			},
			constants.Transformer: &kfserving.StatusConfigurationSpec{
				Name:     "t-revision-v1",
				Hostname: "t-revision-v1.myns.myingress.com",
			},
		},
		Canary: &kfserving.ComponentStatusMap{
			constants.Predictor: &kfserving.StatusConfigurationSpec{
				Name:     "revision-v2",
				Hostname: "revision-v2.myns.myingress.com",
			},
			constants.Transformer: &kfserving.StatusConfigurationSpec{
				Name:     "t-revision-v2",
				Hostname: "t-revision-v2.myns.myingress.com",
			},
		},
	}
	g.Eventually(func() string {
		isvc := &kfserving.InferenceService{}
		if err := c.Get(context.TODO(), serviceKey, isvc); err != nil {
			return err.Error()
		}
		return cmp.Diff(&expectedKfsvcStatus, &isvc.Status, cmpopts.IgnoreTypes(apis.VolatileTime{}))
	}, timeout).Should(gomega.BeEmpty())

	// verify virtual service points to transformer
	virtualService := &istiov1alpha3.VirtualService{}
	g.Eventually(func() error { return c.Get(context.TODO(), virtualServiceName, virtualService) }, timeout).
		Should(gomega.Succeed())

	expectedVirtualService := &istiov1alpha3.VirtualService{
		Spec: istiov1alpha3.VirtualServiceSpec{
			Gateways: []string{
				"test-gateway",
			},
			Hosts: []string{
				serviceName + ".myns.myingress.com",
			},
			HTTP: []istiov1alpha3.HTTPRoute{
				istiov1alpha3.HTTPRoute{
					Match: []istiov1alpha3.HTTPMatchRequest{
						istiov1alpha3.HTTPMatchRequest{
							URI: &istiov1alpha1.StringMatch{
								Prefix: constants.PredictPrefix(serviceName),
							},
						},
					},
					Route: []istiov1alpha3.HTTPRouteDestination{
						istiov1alpha3.HTTPRouteDestination{
							Headers: &istiov1alpha3.Headers{
								Request: &istiov1alpha3.HeaderOperations{
									Set: map[string]string{
										"Host": "t-revision-v1.myns.myingress.com",
									},
								},
							},
							Destination: istiov1alpha3.Destination{
								Host: "test-destination",
							},
							Weight: 80,
						},
						istiov1alpha3.HTTPRouteDestination{
							Headers: &istiov1alpha3.Headers{
								Request: &istiov1alpha3.HeaderOperations{
									Set: map[string]string{
										"Host": "t-revision-v2.myns.myingress.com",
									},
								},
							},
							Destination: istiov1alpha3.Destination{
								Host: "test-destination",
							},
							Weight: 20,
						},
					},
				},
			},
		},
	}
	g.Expect(cmp.Diff(virtualService.Spec, expectedVirtualService.Spec)).To(gomega.Equal(""))
}

func TestInferenceServiceDeleteComponent(t *testing.T) {
	serviceName := "svc-with-two-components"
	namespace := "default"
	var expectedRequest = reconcile.Request{NamespacedName: types.NamespacedName{Name: serviceName, Namespace: namespace}}
	var serviceKey = expectedRequest.NamespacedName

	var defaultPredictor = types.NamespacedName{Name: constants.DefaultPredictorServiceName(serviceName),
		Namespace: namespace}
	var canaryPredictor = types.NamespacedName{Name: constants.CanaryPredictorServiceName(serviceName),
		Namespace: namespace}
	var defaultTransformer = types.NamespacedName{Name: constants.DefaultTransformerServiceName(serviceName),
		Namespace: namespace}
	var canaryTransformer = types.NamespacedName{Name: constants.CanaryTransformerServiceName(serviceName),
		Namespace: namespace}
	var transformer = &kfserving.InferenceService{
		ObjectMeta: metav1.ObjectMeta{
			Name:      serviceName,
			Namespace: namespace,
		},
		Spec: kfserving.InferenceServiceSpec{
			Default: kfserving.EndpointSpec{
				Predictor: kfserving.PredictorSpec{
					DeploymentSpec: kfserving.DeploymentSpec{
						MinReplicas: 1,
						MaxReplicas: 3,
					},
					Tensorflow: &kfserving.TensorflowSpec{
						StorageURI:     "s3://test/mnist/export",
						RuntimeVersion: "1.13.0",
					},
				},
				Transformer: &kfserving.TransformerSpec{
					DeploymentSpec: kfserving.DeploymentSpec{
						MinReplicas: 1,
						MaxReplicas: 3,
					},
					Custom: &kfserving.CustomSpec{
						Container: v1.Container{
							Image: "transformer:v1",
						},
					},
				},
			},
			CanaryTrafficPercent: 20,
			Canary: &kfserving.EndpointSpec{
				Predictor: kfserving.PredictorSpec{
					DeploymentSpec: kfserving.DeploymentSpec{
						MinReplicas: 1,
						MaxReplicas: 3,
					},
					Tensorflow: &kfserving.TensorflowSpec{
						StorageURI:     "s3://test/mnist-2/export",
						RuntimeVersion: "1.13.0",
					},
				},
				Transformer: &kfserving.TransformerSpec{
					DeploymentSpec: kfserving.DeploymentSpec{
						MinReplicas: 1,
						MaxReplicas: 3,
					},
					Custom: &kfserving.CustomSpec{
						Container: v1.Container{
							Image: "transformer:v2",
						},
					},
				},
			},
		},
		Status: kfserving.InferenceServiceStatus{
			URL: serviceName + ".svc.cluster.local",
			Default: &kfserving.ComponentStatusMap{
				constants.Predictor: &kfserving.StatusConfigurationSpec{
					Name: "revision-v1",
				},
			},
		},
	}

	g := gomega.NewGomegaWithT(t)

	mgr, err := manager.New(cfg, manager.Options{})
	g.Expect(err).NotTo(gomega.HaveOccurred())
	c = mgr.GetClient()

	recFn, requests := SetupTestReconcile(newReconciler(mgr))
	g.Expect(add(mgr, recFn)).NotTo(gomega.HaveOccurred())

	stopMgr, mgrStopped := StartTestManager(mgr, g)

	defer func() {
		close(stopMgr)
		mgrStopped.Wait()
	}()

	// Create configmap
	var configMap = &v1.ConfigMap{
		ObjectMeta: metav1.ObjectMeta{
			Name:      constants.InferenceServiceConfigMapName,
			Namespace: constants.KFServingNamespace,
		},
		Data: configs,
	}
	g.Expect(c.Create(context.TODO(), configMap)).NotTo(gomega.HaveOccurred())
	defer c.Delete(context.TODO(), configMap)

	// Create the InferenceService object and expect the Reconcile and knative service to be created
	instance := transformer.DeepCopy()
	g.Expect(c.Create(context.TODO(), instance)).NotTo(gomega.HaveOccurred())
	defer c.Delete(context.TODO(), instance)
	g.Eventually(requests, timeout).Should(gomega.Receive(gomega.Equal(expectedRequest)))

	defaultPredictorService := &knservingv1.Service{}
	g.Eventually(func() error { return c.Get(context.TODO(), defaultPredictor, defaultPredictorService) }, timeout).
		Should(gomega.Succeed())

	canaryPredictorService := &knservingv1.Service{}
	g.Eventually(func() error { return c.Get(context.TODO(), canaryPredictor, canaryPredictorService) }, timeout).
		Should(gomega.Succeed())

	defaultTransformerService := &knservingv1.Service{}
	g.Eventually(func() error { return c.Get(context.TODO(), defaultTransformer, defaultTransformerService) }, timeout).
		Should(gomega.Succeed())

	canaryTransformerService := &knservingv1.Service{}
	g.Eventually(func() error { return c.Get(context.TODO(), canaryTransformer, canaryTransformerService) }, timeout).
		Should(gomega.Succeed())

	// Update instance to remove transformer endpoint
	// transformer services should be removed during reconcile
	updateInstance := &kfserving.InferenceService{}
	g.Eventually(func() error { return c.Get(context.TODO(), serviceKey, updateInstance) }, timeout).
		Should(gomega.Succeed())

	updateInstance.Spec.Canary.Transformer = nil
	updateInstance.Spec.Default.Transformer = nil
	g.Expect(c.Update(context.TODO(), updateInstance)).NotTo(gomega.HaveOccurred())

	g.Expect(err).NotTo(gomega.HaveOccurred())
	g.Eventually(requests, timeout).Should(gomega.Receive(gomega.Equal(expectedRequest)))

	defaultTransformerServiceShouldBeDeleted := &knservingv1.Service{}
	g.Eventually(func() bool {
		err := c.Get(context.TODO(), defaultTransformer, defaultTransformerServiceShouldBeDeleted)
		return errors.IsNotFound(err)
	}, timeout).Should(gomega.BeTrue())

	canaryTransformerServiceShouldBeDeleted := &knservingv1.Service{}
	g.Eventually(func() bool {
		err := c.Get(context.TODO(), canaryTransformer, canaryTransformerServiceShouldBeDeleted)
		return errors.IsNotFound(err)
	}, timeout).Should(gomega.BeTrue())
	defaultPredictorServiceShouldExist := &knservingv1.Service{}
	g.Eventually(func() error { return c.Get(context.TODO(), defaultPredictor, defaultPredictorServiceShouldExist) }, timeout).
		Should(gomega.Succeed())

	canaryPredictorServiceShouldExist := &knservingv1.Service{}
	g.Eventually(func() error { return c.Get(context.TODO(), canaryPredictor, canaryPredictorServiceShouldExist) }, timeout).
		Should(gomega.Succeed())

	g.Eventually(func() bool {
		isvc := &kfserving.InferenceService{}
		err := c.Get(context.TODO(), serviceKey, isvc)
		if err != nil {
			return false
		}
		if _, ok := (*isvc.Status.Default)[constants.Transformer]; ok {
			return false
		}
		if _, ok := (*isvc.Status.Canary)[constants.Transformer]; ok {
			return false
		}
		if defaultTransformerReady := isvc.Status.GetCondition(kfserving.DefaultTransformerReady); defaultTransformerReady != nil {
			return false
		}
		if canaryTransformerReady := isvc.Status.GetCondition(kfserving.CanaryTransformerReady); canaryTransformerReady != nil {
			return false
		}
		return true
	}, timeout).Should(gomega.BeTrue())
}

func TestInferenceServiceWithExplainer(t *testing.T) {
	serviceName := "svc-with-explainer"
	namespace := "default"
	var expectedRequest = reconcile.Request{NamespacedName: types.NamespacedName{Name: serviceName, Namespace: namespace}}
	var serviceKey = expectedRequest.NamespacedName

	var defaultPredictor = types.NamespacedName{Name: constants.DefaultPredictorServiceName(serviceName),
		Namespace: namespace}
	var canaryPredictor = types.NamespacedName{Name: constants.CanaryPredictorServiceName(serviceName),
		Namespace: namespace}
	var defaultExplainer = types.NamespacedName{Name: constants.DefaultExplainerServiceName(serviceName),
		Namespace: namespace}
	var canaryExplainer = types.NamespacedName{Name: constants.CanaryExplainerServiceName(serviceName),
		Namespace: namespace}
	var virtualServiceName = types.NamespacedName{Name: serviceName, Namespace: namespace}
	var explainer = &kfserving.InferenceService{
		ObjectMeta: metav1.ObjectMeta{
			Name:      serviceName,
			Namespace: namespace,
		},
		Spec: kfserving.InferenceServiceSpec{
			Default: kfserving.EndpointSpec{
				Predictor: kfserving.PredictorSpec{
					DeploymentSpec: kfserving.DeploymentSpec{
						MinReplicas: 1,
						MaxReplicas: 3,
					},
					Tensorflow: &kfserving.TensorflowSpec{
						StorageURI:     "s3://test/mnist/export",
						RuntimeVersion: "1.13.0",
					},
				},
				Explainer: &kfserving.ExplainerSpec{
					DeploymentSpec: kfserving.DeploymentSpec{
						MinReplicas: 1,
						MaxReplicas: 3,
					},
					Alibi: &v1alpha2.AlibiExplainerSpec{
						Type:           v1alpha2.AlibiAnchorsTabularExplainer,
						RuntimeVersion: "latest",
					},
				},
			},
			CanaryTrafficPercent: 20,
			Canary: &kfserving.EndpointSpec{
				Predictor: kfserving.PredictorSpec{
					DeploymentSpec: kfserving.DeploymentSpec{
						MinReplicas: 1,
						MaxReplicas: 3,
					},
					Tensorflow: &kfserving.TensorflowSpec{
						StorageURI:     "s3://test/mnist-2/export",
						RuntimeVersion: "1.13.0",
					},
				},
				Explainer: &kfserving.ExplainerSpec{
					DeploymentSpec: kfserving.DeploymentSpec{
						MinReplicas: 1,
						MaxReplicas: 3,
					},
					Alibi: &v1alpha2.AlibiExplainerSpec{
						Type:           v1alpha2.AlibiAnchorsTabularExplainer,
						RuntimeVersion: "latest",
					},
				},
			},
		},
		Status: kfserving.InferenceServiceStatus{
			URL: serviceName + ".svc.cluster.local",
			Default: &kfserving.ComponentStatusMap{
				constants.Predictor: &kfserving.StatusConfigurationSpec{
					Name: "revision-v1",
				},
			},
		},
	}

	g := gomega.NewGomegaWithT(t)

	mgr, err := manager.New(cfg, manager.Options{})
	g.Expect(err).NotTo(gomega.HaveOccurred())
	c = mgr.GetClient()

	recFn, requests := SetupTestReconcile(newReconciler(mgr))
	g.Expect(add(mgr, recFn)).NotTo(gomega.HaveOccurred())

	stopMgr, mgrStopped := StartTestManager(mgr, g)

	defer func() {
		close(stopMgr)
		mgrStopped.Wait()
	}()

	// Create configmap
	var configMap = &v1.ConfigMap{
		ObjectMeta: metav1.ObjectMeta{
			Name:      constants.InferenceServiceConfigMapName,
			Namespace: constants.KFServingNamespace,
		},
		Data: configs,
	}
	g.Expect(c.Create(context.TODO(), configMap)).NotTo(gomega.HaveOccurred())
	defer c.Delete(context.TODO(), configMap)

	// Create the InferenceService object and expect the Reconcile and knative service to be created
	instance := explainer.DeepCopy()
	g.Expect(c.Create(context.TODO(), instance)).NotTo(gomega.HaveOccurred())
	defer c.Delete(context.TODO(), instance)
	g.Eventually(requests, timeout).Should(gomega.Receive(gomega.Equal(expectedRequest)))

	defaultPredictorService := &knservingv1.Service{}
	g.Eventually(func() error { return c.Get(context.TODO(), defaultPredictor, defaultPredictorService) }, timeout).
		Should(gomega.Succeed())

	canaryPredictorService := &knservingv1.Service{}
	g.Eventually(func() error { return c.Get(context.TODO(), canaryPredictor, canaryPredictorService) }, timeout).
		Should(gomega.Succeed())

	defaultExplainerService := &knservingv1.Service{}
	g.Eventually(func() error { return c.Get(context.TODO(), defaultExplainer, defaultExplainerService) }, timeout).
		Should(gomega.Succeed())

	canaryExplainerService := &knservingv1.Service{}
	g.Eventually(func() error { return c.Get(context.TODO(), canaryExplainer, canaryExplainerService) }, timeout).
		Should(gomega.Succeed())
	expectedCanaryService := &knservingv1.Service{
		ObjectMeta: metav1.ObjectMeta{
			Name:      constants.CanaryExplainerServiceName(instance.Name),
			Namespace: instance.Namespace,
		},
		Spec: knservingv1.ServiceSpec{
			ConfigurationSpec: knservingv1.ConfigurationSpec{
				Template: knservingv1.RevisionTemplateSpec{
					ObjectMeta: metav1.ObjectMeta{
						Labels: map[string]string{"serving.kubeflow.org/inferenceservice": serviceName},
						Annotations: map[string]string{
							"autoscaling.knative.dev/target":                       "1",
							"autoscaling.knative.dev/class":                        "kpa.autoscaling.knative.dev",
							"autoscaling.knative.dev/maxScale":                     "3",
							"autoscaling.knative.dev/minScale":                     "1",
							"queue.sidecar.serving.knative.dev/resourcePercentage": knative.DefaultQueueSideCarResourcePercentage,
						},
					},
					Spec: knservingv1.RevisionSpec{
						TimeoutSeconds: &constants.DefaultExplainerTimeout,
						PodSpec: v1.PodSpec{
							Containers: []v1.Container{
								{
									Image: "kfserving/alibi-explainer:latest",
									Name:  constants.InferenceServiceContainerName,
									Args: []string{
										"--model_name",
										serviceName,
										"--predictor_host",
										constants.CanaryPredictorServiceName(instance.Name) + "." + instance.Namespace,
										"--http_port",
										"8080",
										"AnchorTabular",
									},
								},
							},
						},
					},
				},
			},
		},
	}
	g.Expect(cmp.Diff(canaryExplainerService.Spec, expectedCanaryService.Spec)).To(gomega.Equal(""))

	// mock update knative service status since knative serving controller is not running in test

	// update predictor
	{
		updateDefault := defaultPredictorService.DeepCopy()
		updateDefault.Status.LatestCreatedRevisionName = "revision-v1"
		updateDefault.Status.LatestReadyRevisionName = "revision-v1"
		updateDefault.Status.URL, _ = apis.ParseURL("http://revision-v1.myns.myingress.com")
		updateDefault.Status.Conditions = duckv1.Conditions{
			{
				Type:   knservingv1.ServiceConditionReady,
				Status: "True",
			},
		}
		g.Expect(c.Status().Update(context.TODO(), updateDefault)).NotTo(gomega.HaveOccurred())
		g.Eventually(requests, timeout).Should(gomega.Receive(gomega.Equal(expectedRequest)))

		updateCanary := canaryPredictorService.DeepCopy()
		updateCanary.Status.LatestCreatedRevisionName = "revision-v2"
		updateCanary.Status.LatestReadyRevisionName = "revision-v2"
		updateCanary.Status.URL, _ = apis.ParseURL("http://revision-v2.myns.myingress.com")
		updateCanary.Status.Conditions = duckv1.Conditions{
			{
				Type:   knservingv1.ServiceConditionReady,
				Status: "True",
			},
		}
		g.Expect(c.Status().Update(context.TODO(), updateCanary)).NotTo(gomega.HaveOccurred())
		g.Eventually(requests, timeout).Should(gomega.Receive(gomega.Equal(expectedRequest)))
	}

	// update explainer
	{
		updateDefault := defaultExplainerService.DeepCopy()
		updateDefault.Status.LatestCreatedRevisionName = "e-revision-v1"
		updateDefault.Status.LatestReadyRevisionName = "e-revision-v1"
		updateDefault.Status.URL, _ = apis.ParseURL("http://e-revision-v1.myns.myingress.com")
		updateDefault.Status.Conditions = duckv1.Conditions{
			{
				Type:   knservingv1.ServiceConditionReady,
				Status: "True",
			},
		}
		g.Expect(c.Status().Update(context.TODO(), updateDefault)).NotTo(gomega.HaveOccurred())
		g.Eventually(requests, timeout).Should(gomega.Receive(gomega.Equal(expectedRequest)))

		updateCanary := canaryExplainerService.DeepCopy()
		updateCanary.Status.LatestCreatedRevisionName = "e-revision-v2"
		updateCanary.Status.LatestReadyRevisionName = "e-revision-v2"
		updateCanary.Status.URL, _ = apis.ParseURL("http://e-revision-v2.myns.myingress.com")
		updateCanary.Status.Conditions = duckv1.Conditions{
			{
				Type:   knservingv1.ServiceConditionReady,
				Status: "True",
			},
		}
		g.Expect(c.Status().Update(context.TODO(), updateCanary)).NotTo(gomega.HaveOccurred())
		g.Eventually(requests, timeout).Should(gomega.Receive(gomega.Equal(expectedRequest)))
	}

	// verify if InferenceService status is updated
	expectedKfsvcStatus := kfserving.InferenceServiceStatus{
		Status: duckv1beta1.Status{
			Conditions: duckv1beta1.Conditions{
				{
					Type:     kfserving.CanaryExplainerReady,
					Severity: "Info",
					Status:   "True",
				},
				{
					Type:     kfserving.CanaryPredictorReady,
					Status:   "True",
					Severity: "Info",
				},
				{
					Type:     kfserving.DefaultExplainerReady,
					Severity: "Info",
					Status:   "True",
				},
				{
					Type:     kfserving.DefaultPredictorReady,
					Status:   "True",
					Severity: "",
				},

				{
					Type:   apis.ConditionReady,
					Status: "True",
				},
				{
					Type:   kfserving.RoutesReady,
					Status: "True",
				},
			},
		},
		Traffic:       80,
		CanaryTraffic: 20,
		URL:           testUrl(serviceName),
		Default: &kfserving.ComponentStatusMap{
			constants.Predictor: &kfserving.StatusConfigurationSpec{
				Name:     "revision-v1",
				Hostname: "revision-v1.myns.myingress.com",
			},
			constants.Explainer: &kfserving.StatusConfigurationSpec{
				Name:     "e-revision-v1",
				Hostname: "e-revision-v1.myns.myingress.com",
			},
		},
		Canary: &kfserving.ComponentStatusMap{
			constants.Predictor: &kfserving.StatusConfigurationSpec{
				Name:     "revision-v2",
				Hostname: "revision-v2.myns.myingress.com",
			},
			constants.Explainer: &kfserving.StatusConfigurationSpec{
				Name:     "e-revision-v2",
				Hostname: "e-revision-v2.myns.myingress.com",
			},
		},
	}
	g.Eventually(func() string {
		isvc := &kfserving.InferenceService{}
		if err := c.Get(context.TODO(), serviceKey, isvc); err != nil {
			return err.Error()
		}
		return cmp.Diff(&expectedKfsvcStatus, &isvc.Status, cmpopts.IgnoreTypes(apis.VolatileTime{}))
	}, timeout).Should(gomega.BeEmpty())

	// verify virtual service creation
	virtualService := &istiov1alpha3.VirtualService{}
	g.Eventually(func() error { return c.Get(context.TODO(), virtualServiceName, virtualService) }, timeout).
		Should(gomega.Succeed())

	expectedVirtualService := &istiov1alpha3.VirtualService{
		Spec: istiov1alpha3.VirtualServiceSpec{
			Gateways: []string{
				"test-gateway",
			},
			Hosts: []string{
				serviceName + ".myns.myingress.com",
			},
			HTTP: []istiov1alpha3.HTTPRoute{
				istiov1alpha3.HTTPRoute{
					Match: []istiov1alpha3.HTTPMatchRequest{
						istiov1alpha3.HTTPMatchRequest{
							URI: &istiov1alpha1.StringMatch{
								Prefix: constants.PredictPrefix(serviceName),
							},
						},
					},
					Route: []istiov1alpha3.HTTPRouteDestination{
						istiov1alpha3.HTTPRouteDestination{
							Headers: &istiov1alpha3.Headers{
								Request: &istiov1alpha3.HeaderOperations{
									Set: map[string]string{
										"Host": "revision-v1.myns.myingress.com",
									},
								},
							},
							Destination: istiov1alpha3.Destination{
								Host: "test-destination",
							},
							Weight: 80,
						},
						istiov1alpha3.HTTPRouteDestination{
							Headers: &istiov1alpha3.Headers{
								Request: &istiov1alpha3.HeaderOperations{
									Set: map[string]string{
										"Host": "revision-v2.myns.myingress.com",
									},
								},
							},
							Destination: istiov1alpha3.Destination{
								Host: "test-destination",
							},
							Weight: 20,
						},
					},
				},
				istiov1alpha3.HTTPRoute{
					Match: []v1alpha3.HTTPMatchRequest{
						{URI: &v1alpha1.StringMatch{Prefix: constants.ExplainPrefix(serviceName)}}},
					Route: []v1alpha3.HTTPRouteDestination{
						{
							Destination: v1alpha3.Destination{Host: "test-destination"},
							Weight:      80,
							Headers: &v1alpha3.Headers{
								Request: &v1alpha3.HeaderOperations{Set: map[string]string{"Host": "e-revision-v1.myns.myingress.com"}},
							},
						},
						{
							Destination: v1alpha3.Destination{Host: "test-destination"},
							Weight:      20,
							Headers: &v1alpha3.Headers{
								Request: &v1alpha3.HeaderOperations{Set: map[string]string{"Host": "e-revision-v2.myns.myingress.com"}},
							},
						},
					},
				},
			},
		},
	}
	g.Expect(cmp.Diff(virtualService.Spec, expectedVirtualService.Spec)).To(gomega.Equal(""))
}<|MERGE_RESOLUTION|>--- conflicted
+++ resolved
@@ -957,7 +957,6 @@
 							"queue.sidecar.serving.knative.dev/resourcePercentage": knative.DefaultQueueSideCarResourcePercentage,
 						},
 					},
-<<<<<<< HEAD
 					Spec: knservingv1.RevisionSpec{
 						TimeoutSeconds: &constants.DefaultTransformerTimeout,
 						PodSpec: v1.PodSpec{
@@ -970,24 +969,7 @@
 										"--predictor_host",
 										constants.CanaryPredictorServiceName(instance.Name) + "." + instance.Namespace,
 										constants.ArgumentHttpPort,
-										constants.GetInferenceServiceHttpPort(false),
-=======
-					Spec: knservingv1alpha1.RevisionSpec{
-						RevisionSpec: knservingv1.RevisionSpec{
-							TimeoutSeconds: &constants.DefaultTransformerTimeout,
-							PodSpec: v1.PodSpec{
-								Containers: []v1.Container{
-									{
-										Image: "transformer:v2",
-										Args: []string{
-											"--model_name",
-											serviceName,
-											"--predictor_host",
-											constants.CanaryPredictorServiceName(instance.Name) + "." + instance.Namespace,
-											constants.ArgumentHttpPort,
-											constants.InferenceServiceDefaultHttpPort,
-										},
->>>>>>> d1d530ab
+										constants.InferenceServiceDefaultHttpPort,
 									},
 								},
 							},
