/*
Copyright 2023 The KServe Authors.

Licensed under the Apache License, Version 2.0 (the "License");
you may not use this file except in compliance with the License.
You may obtain a copy of the License at

    http://www.apache.org/licenses/LICENSE-2.0

Unless required by applicable law or agreed to in writing, software
distributed under the License is distributed on an "AS IS" BASIS,
WITHOUT WARRANTIES OR CONDITIONS OF ANY KIND, either express or implied.
See the License for the specific language governing permissions and
limitations under the License.
*/

package inferencegraph

import (
	"context"
	"encoding/json"
	"strings"

	"github.com/pkg/errors"
	"google.golang.org/protobuf/proto"
	appsv1 "k8s.io/api/apps/v1"
	corev1 "k8s.io/api/core/v1"
	metav1 "k8s.io/apimachinery/pkg/apis/meta/v1"
	"k8s.io/apimachinery/pkg/runtime"
	"k8s.io/client-go/kubernetes"
	"knative.dev/pkg/apis"
	knapis "knative.dev/pkg/apis"
	"sigs.k8s.io/controller-runtime/pkg/client"
	"sigs.k8s.io/controller-runtime/pkg/controller/controllerutil"
	logf "sigs.k8s.io/controller-runtime/pkg/log"

	"github.com/kserve/kserve/pkg/apis/serving/v1alpha1"
	"github.com/kserve/kserve/pkg/apis/serving/v1beta1"
	"github.com/kserve/kserve/pkg/constants"
	"github.com/kserve/kserve/pkg/controller/v1beta1/inferenceservice/reconcilers/raw"
)

var logger = logf.Log.WithName("InferenceGraphRawDeployer")

/*
This function helps to create core podspec for a given inference graph spec and router configuration
Also propagates headers onto podspec container environment variables.

This function makes sense to be used in raw k8s deployment mode
*/
func createInferenceGraphPodSpec(graph *v1alpha1.InferenceGraph, config *RouterConfig) *corev1.PodSpec {
	bytes, err := json.Marshal(graph.Spec)
	if err != nil {
		return nil
	}

	// Pod spec with 'router container with resource requirements' and 'affinity' as well
	podSpec := &corev1.PodSpec{
		Containers: []corev1.Container{
			{
				Name:  graph.ObjectMeta.Name,
				Image: config.Image,
				Args: []string{
					"--graph-json",
					string(bytes),
				},
<<<<<<< HEAD
				Resources: constructResourceRequirements(*graph, *config),
				SecurityContext: &corev1.SecurityContext{
=======
				Resources:      constructResourceRequirements(*graph, *config),
				ReadinessProbe: constants.GetRouterReadinessProbe(),
				SecurityContext: &v1.SecurityContext{
>>>>>>> c418bea7
					Privileged:               proto.Bool(false),
					RunAsNonRoot:             proto.Bool(true),
					ReadOnlyRootFilesystem:   proto.Bool(true),
					AllowPrivilegeEscalation: proto.Bool(false),
					Capabilities: &corev1.Capabilities{
						Drop: []corev1.Capability{corev1.Capability("ALL")},
					},
				},
			},
		},
		Affinity:                     graph.Spec.Affinity,
		AutomountServiceAccountToken: proto.Bool(false), // Inference graph does not need access to api server
	}

	// Only adding this env variable "PROPAGATE_HEADERS" if router's headers config has the key "propagate"
	value, exists := config.Headers["propagate"]
	if exists {
		podSpec.Containers[0].Env = []corev1.EnvVar{
			{
				Name:  constants.RouterHeadersPropagateEnvVar,
				Value: strings.Join(value, ","),
			},
		}
	}

	return podSpec
}

/*
A simple utility to create a basic meta object given name and namespace;  Can be extended to accept labels, annotations as well
*/
func constructForRawDeployment(graph *v1alpha1.InferenceGraph) (metav1.ObjectMeta, v1beta1.ComponentExtensionSpec) {
	name := graph.ObjectMeta.Name
	namespace := graph.ObjectMeta.Namespace
	annotations := graph.ObjectMeta.Annotations
	labels := graph.ObjectMeta.Labels

	if annotations == nil {
		annotations = make(map[string]string)
	}

	if labels == nil {
		labels = make(map[string]string)
	}

	labels[constants.InferenceGraphLabel] = name

	objectMeta := metav1.ObjectMeta{
		Name:        name,
		Namespace:   namespace,
		Labels:      labels,
		Annotations: annotations,
	}

	componentExtensionSpec := v1beta1.ComponentExtensionSpec{
		MaxReplicas: graph.Spec.MaxReplicas,
		MinReplicas: graph.Spec.MinReplicas,
		ScaleMetric: (*v1beta1.ScaleMetric)(graph.Spec.ScaleMetric),
		ScaleTarget: graph.Spec.ScaleTarget,
	}

	return objectMeta, componentExtensionSpec
}

/*
Handles bulk of raw deployment logic for Inference graph controller
1. Constructs PodSpec
2. Constructs Meta and Extensionspec
3. Creates a reconciler
4. Set controller references
5. Finally reconcile
*/
func handleInferenceGraphRawDeployment(ctx context.Context, cl client.Client, clientset kubernetes.Interface, scheme *runtime.Scheme,
	graph *v1alpha1.InferenceGraph, routerConfig *RouterConfig,
) (*appsv1.Deployment, *knapis.URL, error) {
	// create desired service object.
	desiredSvc := createInferenceGraphPodSpec(graph, routerConfig)

	objectMeta, componentExtSpec := constructForRawDeployment(graph)

	// create the reconciler
	reconciler, err := raw.NewRawKubeReconciler(ctx, cl, clientset, scheme, objectMeta, metav1.ObjectMeta{}, &componentExtSpec, desiredSvc, nil)
	if err != nil {
		return nil, reconciler.URL, errors.Wrapf(err, "fails to create NewRawKubeReconciler for inference graph")
	}
	// set Deployment Controller
	for _, deployments := range reconciler.Deployment.DeploymentList {
		if err := controllerutil.SetControllerReference(graph, deployments, scheme); err != nil {
			return nil, reconciler.URL, errors.Wrapf(err, "fails to set deployment owner reference for inference graph")
		}
	}
	// set Service Controller
	for _, svc := range reconciler.Service.ServiceList {
		if err := controllerutil.SetControllerReference(graph, svc, scheme); err != nil {
			return nil, reconciler.URL, errors.Wrapf(err, "fails to set service owner reference for inference graph")
		}
	}

	// set autoscaler Controller
	if err := reconciler.Scaler.Autoscaler.SetControllerReferences(graph, scheme); err != nil {
		return nil, reconciler.URL, errors.Wrapf(err, "fails to set autoscaler owner references for inference graph")
	}

	// reconcile
	deployment, err := reconciler.Reconcile(ctx)
	logger.Info("Result of inference graph raw reconcile", "deployment", deployment[0]) // only 1 deployment exist (default deployment)
	logger.Info("Result of reconcile", "err", err)

	if err != nil {
		return deployment[0], reconciler.URL, errors.Wrapf(err, "fails to reconcile inference graph raw")
	}

	return deployment[0], reconciler.URL, nil
}

/*
PropagateRawStatus Propagates deployment status onto Inference graph status.
In raw deployment mode, deployment available denotes the ready status for IG
*/
func PropagateRawStatus(graphStatus *v1alpha1.InferenceGraphStatus, deployment *appsv1.Deployment,
	url *apis.URL,
) {
	for _, con := range deployment.Status.Conditions {
		if con.Type == appsv1.DeploymentAvailable {
			graphStatus.URL = url

			conditions := []apis.Condition{
				{
					Type:   apis.ConditionReady,
					Status: corev1.ConditionTrue,
				},
			}
			graphStatus.SetConditions(conditions)
			logger.Info("status propagated:")
			break
		}
	}
	graphStatus.ObservedGeneration = deployment.Status.ObservedGeneration
}<|MERGE_RESOLUTION|>--- conflicted
+++ resolved
@@ -64,14 +64,9 @@
 					"--graph-json",
 					string(bytes),
 				},
-<<<<<<< HEAD
-				Resources: constructResourceRequirements(*graph, *config),
-				SecurityContext: &corev1.SecurityContext{
-=======
 				Resources:      constructResourceRequirements(*graph, *config),
 				ReadinessProbe: constants.GetRouterReadinessProbe(),
-				SecurityContext: &v1.SecurityContext{
->>>>>>> c418bea7
+				SecurityContext: &corev1.SecurityContext{
 					Privileged:               proto.Bool(false),
 					RunAsNonRoot:             proto.Bool(true),
 					ReadOnlyRootFilesystem:   proto.Bool(true),
