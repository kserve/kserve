/*
Copyright 2021 The KServe Authors.

Licensed under the Apache License, Version 2.0 (the "License");
you may not use this file except in compliance with the License.
You may obtain a copy of the License at

    http://www.apache.org/licenses/LICENSE-2.0

Unless required by applicable law or agreed to in writing, software
distributed under the License is distributed on an "AS IS" BASIS,
WITHOUT WARRANTIES OR CONDITIONS OF ANY KIND, either express or implied.
See the License for the specific language governing permissions and
limitations under the License.
*/

package inferencegraph

import (
	"context"
	"time"

	. "github.com/onsi/ginkgo/v2"
	. "github.com/onsi/gomega"
	"google.golang.org/protobuf/proto"
	appsv1 "k8s.io/api/apps/v1"
	corev1 "k8s.io/api/core/v1"
	"k8s.io/apimachinery/pkg/api/resource"
	metav1 "k8s.io/apimachinery/pkg/apis/meta/v1"
	"k8s.io/apimachinery/pkg/types"
	"knative.dev/pkg/kmp"
	knservingv1 "knative.dev/serving/pkg/apis/serving/v1"
	"sigs.k8s.io/controller-runtime/pkg/client"
	"sigs.k8s.io/controller-runtime/pkg/reconcile"

	"github.com/kserve/kserve/pkg/apis/serving/v1alpha1"
	"github.com/kserve/kserve/pkg/constants"
	"github.com/kserve/kserve/pkg/utils"
)

var _ = Describe("Inference Graph controller test", func() {
	// Define utility constants for object names and testing timeouts/durations and intervals.
	const (
		timeout  = time.Second * 10
		interval = time.Millisecond * 250
		domain   = "example.com"
	)

	configs := map[string]string{
		"router": `{
					  "image": "kserve/router:v0.10.0",
					  "memoryRequest": "100Mi",
					  "memoryLimit": "500Mi",
					  "cpuRequest": "100m",
					  "cpuLimit": "100m",
					  "headers": {
						"propagate": [
						  "Authorization",
						  "Intuit_tid"
						]
					  }
				}`,
	}

	var expectedReadinessProbe = constants.GetRouterReadinessProbe()

	Context("When creating an inferencegraph with headers in global config", func() {
		It("Should create a knative service with headers as env var of podspec", func() {
			By("By creating a new InferenceGraph")
			configMap := &corev1.ConfigMap{
				ObjectMeta: metav1.ObjectMeta{
					Name:      constants.InferenceServiceConfigMapName,
					Namespace: constants.KServeNamespace,
				},
				Data: configs,
			}
			Expect(k8sClient.Create(context.TODO(), configMap)).NotTo(HaveOccurred())
			defer k8sClient.Delete(context.TODO(), configMap)
			graphName := "singlenode1"
			expectedRequest := reconcile.Request{NamespacedName: types.NamespacedName{Name: graphName, Namespace: "default"}}
			serviceKey := expectedRequest.NamespacedName
			ctx := context.Background()
			ig := &v1alpha1.InferenceGraph{
				ObjectMeta: metav1.ObjectMeta{
					Name:      serviceKey.Name,
					Namespace: serviceKey.Namespace,
					Annotations: map[string]string{
						"serving.kserve.io/deploymentMode": string(constants.Serverless),
					},
				},
				Spec: v1alpha1.InferenceGraphSpec{
					Nodes: map[string]v1alpha1.InferenceRouter{
						v1alpha1.GraphRootNodeName: {
							RouterType: v1alpha1.Sequence,
							Steps: []v1alpha1.InferenceStep{
								{
									InferenceTarget: v1alpha1.InferenceTarget{
										ServiceURL: "http://someservice.exmaple.com",
									},
								},
							},
						},
					},
				},
			}
			Expect(k8sClient.Create(ctx, ig)).Should(Succeed())
			defer k8sClient.Delete(ctx, ig)
			inferenceGraphSubmitted := &v1alpha1.InferenceGraph{}
			Eventually(func() bool {
				err := k8sClient.Get(ctx, serviceKey, inferenceGraphSubmitted)
				return err == nil
			}, timeout, interval).Should(BeTrue())

			actualKnServiceCreated := &knservingv1.Service{}
			Eventually(func() error {
				return k8sClient.Get(context.TODO(), serviceKey, actualKnServiceCreated)
			}, timeout).
				Should(Succeed())

			expectedKnService := &knservingv1.Service{
				ObjectMeta: metav1.ObjectMeta{
					Name:      serviceKey.Name,
					Namespace: serviceKey.Namespace,
				},
				Spec: knservingv1.ServiceSpec{
					ConfigurationSpec: knservingv1.ConfigurationSpec{
						Template: knservingv1.RevisionTemplateSpec{
							ObjectMeta: metav1.ObjectMeta{
								Labels: map[string]string{
									"serving.kserve.io/inferencegraph": graphName,
								},
								Annotations: map[string]string{
									"autoscaling.knative.dev/min-scale": "1",
									"autoscaling.knative.dev/class":     "kpa.autoscaling.knative.dev",
									"serving.kserve.io/deploymentMode":  "Serverless",
								},
							},
							Spec: knservingv1.RevisionSpec{
								ContainerConcurrency: nil,
								TimeoutSeconds:       nil,
								PodSpec: corev1.PodSpec{
									Containers: []corev1.Container{
										{
											Image: "kserve/router:v0.10.0",
											Env: []corev1.EnvVar{
												{
													Name:  "PROPAGATE_HEADERS",
													Value: "Authorization,Intuit_tid",
												},
											},
											Args: []string{
												"--graph-json",
												"{\"nodes\":{\"root\":{\"routerType\":\"Sequence\",\"steps\":[{\"serviceUrl\":\"http://someservice.exmaple.com\"}]}},\"resources\":{}}",
											},
											Resources: corev1.ResourceRequirements{
												Limits: corev1.ResourceList{
													corev1.ResourceCPU:    resource.MustParse("100m"),
													corev1.ResourceMemory: resource.MustParse("500Mi"),
												},
												Requests: corev1.ResourceList{
													corev1.ResourceCPU:    resource.MustParse("100m"),
													corev1.ResourceMemory: resource.MustParse("100Mi"),
												},
											},
<<<<<<< HEAD
											SecurityContext: &corev1.SecurityContext{
=======
											ReadinessProbe: expectedReadinessProbe,
											SecurityContext: &v1.SecurityContext{
>>>>>>> c418bea7
												Privileged:               proto.Bool(false),
												RunAsNonRoot:             proto.Bool(true),
												ReadOnlyRootFilesystem:   proto.Bool(true),
												AllowPrivilegeEscalation: proto.Bool(false),
												Capabilities: &corev1.Capabilities{
													Drop: []corev1.Capability{corev1.Capability("ALL")},
												},
											},
										},
									},
									AutomountServiceAccountToken: proto.Bool(false),
								},
							},
						},
					},
				},
			}
			// Set ResourceVersion which is required for update operation.
			expectedKnService.ResourceVersion = actualKnServiceCreated.ResourceVersion

			// Do a dry-run update. This will populate our local knative service object with any default values
			// that are present on the remote version.
			err := k8sClient.Update(context.TODO(), expectedKnService, client.DryRunAll)
			Expect(err).ShouldNot(HaveOccurred())
			Expect(kmp.SafeDiff(actualKnServiceCreated.Spec, expectedKnService.Spec)).To(Equal(""))
		})
	})

	Context("When creating an IG with resource requirements in the spec", func() {
		It("Should propagate to underlying pod", func() {
			configMap := &corev1.ConfigMap{
				ObjectMeta: metav1.ObjectMeta{
					Name:      constants.InferenceServiceConfigMapName,
					Namespace: constants.KServeNamespace,
				},
				Data: configs,
			}
			Expect(k8sClient.Create(context.TODO(), configMap)).NotTo(HaveOccurred())
			defer k8sClient.Delete(context.TODO(), configMap)
			graphName := "singlenode2"
			expectedRequest := reconcile.Request{NamespacedName: types.NamespacedName{Name: graphName, Namespace: "default"}}
			serviceKey := expectedRequest.NamespacedName
			ctx := context.Background()
			ig := &v1alpha1.InferenceGraph{
				ObjectMeta: metav1.ObjectMeta{
					Name:      serviceKey.Name,
					Namespace: serviceKey.Namespace,
					Annotations: map[string]string{
						"serving.kserve.io/deploymentMode": string(constants.Serverless),
					},
				},
				Spec: v1alpha1.InferenceGraphSpec{
					Resources: corev1.ResourceRequirements{
						Limits: corev1.ResourceList{
							corev1.ResourceCPU:    resource.MustParse("123m"),
							corev1.ResourceMemory: resource.MustParse("123Mi"),
						},
						Requests: corev1.ResourceList{
							corev1.ResourceCPU:    resource.MustParse("123m"),
							corev1.ResourceMemory: resource.MustParse("123Mi"),
						},
					},
					Nodes: map[string]v1alpha1.InferenceRouter{
						v1alpha1.GraphRootNodeName: {
							RouterType: v1alpha1.Sequence,
							Steps: []v1alpha1.InferenceStep{
								{
									InferenceTarget: v1alpha1.InferenceTarget{
										ServiceURL: "http://someservice.exmaple.com",
									},
								},
							},
						},
					},
				},
			}
			Expect(k8sClient.Create(ctx, ig)).Should(Succeed())
			defer k8sClient.Delete(ctx, ig)
			inferenceGraphSubmitted := &v1alpha1.InferenceGraph{}
			Eventually(func() bool {
				err := k8sClient.Get(ctx, serviceKey, inferenceGraphSubmitted)
				return err == nil
			}, timeout, interval).Should(BeTrue())

			actualKnServiceCreated := &knservingv1.Service{}
			Eventually(func() error {
				return k8sClient.Get(context.TODO(), serviceKey, actualKnServiceCreated)
			}, timeout).
				Should(Succeed())

			expectedKnService := &knservingv1.Service{
				ObjectMeta: metav1.ObjectMeta{
					Name:      serviceKey.Name,
					Namespace: serviceKey.Namespace,
				},
				Spec: knservingv1.ServiceSpec{
					ConfigurationSpec: knservingv1.ConfigurationSpec{
						Template: knservingv1.RevisionTemplateSpec{
							ObjectMeta: metav1.ObjectMeta{
								Labels: map[string]string{
									"serving.kserve.io/inferencegraph": graphName,
								},
								Annotations: map[string]string{
									"autoscaling.knative.dev/min-scale": "1",
									"autoscaling.knative.dev/class":     "kpa.autoscaling.knative.dev",
									"serving.kserve.io/deploymentMode":  "Serverless",
								},
							},
							Spec: knservingv1.RevisionSpec{
								ContainerConcurrency: nil,
								TimeoutSeconds:       nil,
								PodSpec: corev1.PodSpec{
									Containers: []corev1.Container{
										{
											Image: "kserve/router:v0.10.0",
											Env: []corev1.EnvVar{
												{
													Name:  "PROPAGATE_HEADERS",
													Value: "Authorization,Intuit_tid",
												},
											},
											Args: []string{
												"--graph-json",
												"{\"nodes\":{\"root\":{\"routerType\":\"Sequence\",\"steps\":[{\"serviceUrl\":\"http://someservice.exmaple.com\"}]}},\"resources\":{\"limits\":{\"cpu\":\"123m\",\"memory\":\"123Mi\"},\"requests\":{\"cpu\":\"123m\",\"memory\":\"123Mi\"}}}",
											},
											Resources: corev1.ResourceRequirements{
												Limits: corev1.ResourceList{
													corev1.ResourceCPU:    resource.MustParse("123m"),
													corev1.ResourceMemory: resource.MustParse("123Mi"),
												},
												Requests: corev1.ResourceList{
													corev1.ResourceCPU:    resource.MustParse("123m"),
													corev1.ResourceMemory: resource.MustParse("123Mi"),
												},
											},
<<<<<<< HEAD
											SecurityContext: &corev1.SecurityContext{
=======
											ReadinessProbe: expectedReadinessProbe,
											SecurityContext: &v1.SecurityContext{
>>>>>>> c418bea7
												Privileged:               proto.Bool(false),
												RunAsNonRoot:             proto.Bool(true),
												ReadOnlyRootFilesystem:   proto.Bool(true),
												AllowPrivilegeEscalation: proto.Bool(false),
												Capabilities: &corev1.Capabilities{
													Drop: []corev1.Capability{corev1.Capability("ALL")},
												},
											},
										},
									},
									AutomountServiceAccountToken: proto.Bool(false),
								},
							},
						},
					},
				},
			}
			// Set ResourceVersion which is required for update operation.
			expectedKnService.ResourceVersion = actualKnServiceCreated.ResourceVersion

			// Do a dry-run update. This will populate our local knative service object with any default values
			// that are present on the remote version.
			err := k8sClient.Update(context.TODO(), expectedKnService, client.DryRunAll)
			Expect(err).ShouldNot(HaveOccurred())
			Expect(kmp.SafeDiff(actualKnServiceCreated.Spec, expectedKnService.Spec)).To(Equal(""))
		})
	})

	Context("When creating an IG with podaffinity in the spec", func() {
		It("Should propagate to underlying pod", func() {
			configMap := &corev1.ConfigMap{
				ObjectMeta: metav1.ObjectMeta{
					Name:      constants.InferenceServiceConfigMapName,
					Namespace: constants.KServeNamespace,
				},
				Data: configs,
			}
			Expect(k8sClient.Create(context.TODO(), configMap)).NotTo(HaveOccurred())
			defer k8sClient.Delete(context.TODO(), configMap)
			graphName := "singlenode3"
			expectedRequest := reconcile.Request{NamespacedName: types.NamespacedName{Name: graphName, Namespace: "default"}}
			serviceKey := expectedRequest.NamespacedName
			ctx := context.Background()
			ig := &v1alpha1.InferenceGraph{
				ObjectMeta: metav1.ObjectMeta{
					Name:      serviceKey.Name,
					Namespace: serviceKey.Namespace,
					Annotations: map[string]string{
						"serving.kserve.io/deploymentMode": string(constants.Serverless),
					},
				},

				Spec: v1alpha1.InferenceGraphSpec{
					Affinity: &corev1.Affinity{
						PodAffinity: &corev1.PodAffinity{
							PreferredDuringSchedulingIgnoredDuringExecution: []corev1.WeightedPodAffinityTerm{
								{
									Weight: 100,
									PodAffinityTerm: corev1.PodAffinityTerm{
										LabelSelector: &metav1.LabelSelector{
											MatchExpressions: []metav1.LabelSelectorRequirement{
												{
													Key:      "serving.kserve.io/inferencegraph",
													Operator: metav1.LabelSelectorOpIn,
													Values: []string{
														graphName,
													},
												},
											},
										},
										TopologyKey: "topology.kubernetes.io/zone",
									},
								},
							},
						},
					},
					Nodes: map[string]v1alpha1.InferenceRouter{
						v1alpha1.GraphRootNodeName: {
							RouterType: v1alpha1.Sequence,
							Steps: []v1alpha1.InferenceStep{
								{
									InferenceTarget: v1alpha1.InferenceTarget{
										ServiceURL: "http://someservice.exmaple.com",
									},
								},
							},
						},
					},
				},
			}
			Expect(k8sClient.Create(ctx, ig)).Should(Succeed())
			defer k8sClient.Delete(ctx, ig)
			inferenceGraphSubmitted := &v1alpha1.InferenceGraph{}
			Eventually(func() bool {
				err := k8sClient.Get(ctx, serviceKey, inferenceGraphSubmitted)
				return err == nil
			}, timeout, interval).Should(BeTrue())

			actualKnServiceCreated := &knservingv1.Service{}
			Eventually(func() error {
				return k8sClient.Get(context.TODO(), serviceKey, actualKnServiceCreated)
			}, timeout).
				Should(Succeed())

			expectedKnService := &knservingv1.Service{
				ObjectMeta: metav1.ObjectMeta{
					Name:      serviceKey.Name,
					Namespace: serviceKey.Namespace,
				},
				Spec: knservingv1.ServiceSpec{
					ConfigurationSpec: knservingv1.ConfigurationSpec{
						Template: knservingv1.RevisionTemplateSpec{
							ObjectMeta: metav1.ObjectMeta{
								Labels: map[string]string{
									"serving.kserve.io/inferencegraph": graphName,
								},
								Annotations: map[string]string{
									"autoscaling.knative.dev/min-scale": "1",
									"autoscaling.knative.dev/class":     "kpa.autoscaling.knative.dev",
									"serving.kserve.io/deploymentMode":  "Serverless",
								},
							},
							Spec: knservingv1.RevisionSpec{
								ContainerConcurrency: nil,
								TimeoutSeconds:       nil,
								PodSpec: corev1.PodSpec{
									Containers: []corev1.Container{
										{
											Image: "kserve/router:v0.10.0",
											Env: []corev1.EnvVar{
												{
													Name:  "PROPAGATE_HEADERS",
													Value: "Authorization,Intuit_tid",
												},
											},
											Args: []string{
												"--graph-json",
												"{\"nodes\":{\"root\":{\"routerType\":\"Sequence\",\"steps\":[{\"serviceUrl\":\"http://someservice.exmaple.com\"}]}},\"resources\":{},\"affinity\":{\"podAffinity\":{\"preferredDuringSchedulingIgnoredDuringExecution\":[{\"weight\":100,\"podAffinityTerm\":{\"labelSelector\":{\"matchExpressions\":[{\"key\":\"serving.kserve.io/inferencegraph\",\"operator\":\"In\",\"values\":[\"singlenode3\"]}]},\"topologyKey\":\"topology.kubernetes.io/zone\"}}]}}}",
											},
											Resources: corev1.ResourceRequirements{
												Limits: corev1.ResourceList{
													corev1.ResourceCPU:    resource.MustParse("100m"),
													corev1.ResourceMemory: resource.MustParse("500Mi"),
												},
												Requests: corev1.ResourceList{
													corev1.ResourceCPU:    resource.MustParse("100m"),
													corev1.ResourceMemory: resource.MustParse("100Mi"),
												},
											},
											SecurityContext: &corev1.SecurityContext{
												Privileged:               proto.Bool(false),
												RunAsNonRoot:             proto.Bool(true),
												ReadOnlyRootFilesystem:   proto.Bool(true),
												AllowPrivilegeEscalation: proto.Bool(false),
												Capabilities: &corev1.Capabilities{
													Drop: []corev1.Capability{corev1.Capability("ALL")},
												},
											},
											ReadinessProbe: expectedReadinessProbe,
										},
									},
									Affinity: &corev1.Affinity{
										PodAffinity: &corev1.PodAffinity{
											PreferredDuringSchedulingIgnoredDuringExecution: []corev1.WeightedPodAffinityTerm{
												{
													Weight: 100,
													PodAffinityTerm: corev1.PodAffinityTerm{
														LabelSelector: &metav1.LabelSelector{
															MatchExpressions: []metav1.LabelSelectorRequirement{
																{
																	Key:      "serving.kserve.io/inferencegraph",
																	Operator: metav1.LabelSelectorOpIn,
																	Values: []string{
																		graphName,
																	},
																},
															},
														},
														TopologyKey: "topology.kubernetes.io/zone",
													},
												},
											},
										},
									},
									AutomountServiceAccountToken: proto.Bool(false),
								},
							},
						},
					},
				},
			}
			// Set ResourceVersion which is required for update operation.
			expectedKnService.ResourceVersion = actualKnServiceCreated.ResourceVersion

			// Do a dry-run update. This will populate our local knative service object with any default values
			// that are present on the remote version.
			err := k8sClient.Update(context.TODO(), expectedKnService, client.DryRunAll)
			Expect(err).ShouldNot(HaveOccurred())
			Expect(kmp.SafeDiff(actualKnServiceCreated.Spec, expectedKnService.Spec)).To(Equal(""))
		})
	})

	Context("When creating an inferencegraph in Raw deployment mode with annotations", func() {
		It("Should create a raw k8s resources with podspec", func() {
			By("By creating a new InferenceGraph")
			configMap := &corev1.ConfigMap{
				ObjectMeta: metav1.ObjectMeta{
					Name:      constants.InferenceServiceConfigMapName,
					Namespace: constants.KServeNamespace,
				},
				Data: configs,
			}
			Expect(k8sClient.Create(context.TODO(), configMap)).NotTo(HaveOccurred())
			defer k8sClient.Delete(context.TODO(), configMap)
			graphName := "igraw1"
			expectedRequest := reconcile.Request{NamespacedName: types.NamespacedName{Name: graphName, Namespace: "default"}}
			serviceKey := expectedRequest.NamespacedName
			ctx := context.Background()
			ig := &v1alpha1.InferenceGraph{
				ObjectMeta: metav1.ObjectMeta{
					Name:      serviceKey.Name,
					Namespace: serviceKey.Namespace,
					Annotations: map[string]string{
						"serving.kserve.io/deploymentMode": string(constants.RawDeployment),
					},
				},
				Spec: v1alpha1.InferenceGraphSpec{
					Nodes: map[string]v1alpha1.InferenceRouter{
						v1alpha1.GraphRootNodeName: {
							RouterType: v1alpha1.Sequence,
							Steps: []v1alpha1.InferenceStep{
								{
									InferenceTarget: v1alpha1.InferenceTarget{
										ServiceURL: "http://someservice.exmaple.com",
									},
								},
							},
						},
					},
				},
			}
			Expect(k8sClient.Create(ctx, ig)).Should(Succeed())
			defer k8sClient.Delete(ctx, ig)
			inferenceGraphSubmitted := &v1alpha1.InferenceGraph{}
			Eventually(func() bool {
				err := k8sClient.Get(ctx, serviceKey, inferenceGraphSubmitted)
				if err != nil {
					return false
				}
				By("Inference graph retrieved")
				return true
			}, timeout, interval).Should(BeTrue())

			actualK8sDeploymentCreated := &appsv1.Deployment{}
			Eventually(func() bool {
				if err := k8sClient.Get(ctx, serviceKey, actualK8sDeploymentCreated); err != nil {
					return false
				}
				By("K8s Deployment retrieved")
				return true
			}, timeout, interval).Should(BeTrue())

			actualK8sServiceCreated := &corev1.Service{}
			Eventually(func() bool {
				if err := k8sClient.Get(ctx, serviceKey, actualK8sServiceCreated); err != nil {
					return false
				}
				By("K8s Service retrieved")
				return true
			}, timeout, interval).Should(BeTrue())

			// No KNative Service should get created in Raw deployment mode
			actualKnServiceCreated := &knservingv1.Service{}
			Eventually(func() bool {
				if err := k8sClient.Get(context.TODO(), serviceKey, actualKnServiceCreated); err != nil {
					By("KNative Service not retrieved")
					return false
				}
				return true
			}, timeout).
				Should(BeFalse())

			// No Knative Route should get created in Raw deployment mode
			actualKnRouteCreated := &knservingv1.Route{}
			Eventually(func() bool {
				if err := k8sClient.Get(context.TODO(), serviceKey, actualKnRouteCreated); err != nil {
					return false
				}
				return true
			}, timeout).
				Should(BeFalse())

			result := int32(1)
			Expect(actualK8sDeploymentCreated.Name).To(Equal(graphName))
			Expect(actualK8sDeploymentCreated.Spec.Replicas).To(Equal(&result))
			Expect(actualK8sDeploymentCreated.Spec.Template.Spec.Containers).To(Not(BeNil()))
			Expect(actualK8sDeploymentCreated.Spec.Template.Spec.Containers[0].Image).To(Not(BeNil()))
			Expect(actualK8sDeploymentCreated.Spec.Template.Spec.Containers[0].Args).To(Not(BeNil()))
		})
	})

	Context("When creating an InferenceGraph in Serverless mode", func() {
		It("Should fail if Knative Serving is not installed", func() {
			// Simulate Knative Serving is absent by setting to false the relevant item in utils.gvResourcesCache variable
			servingResources, getServingResourcesErr := utils.GetAvailableResourcesForApi(cfg, knservingv1.SchemeGroupVersion.String())
			Expect(getServingResourcesErr).ToNot(HaveOccurred())
			defer utils.SetAvailableResourcesForApi(knservingv1.SchemeGroupVersion.String(), servingResources)
			utils.SetAvailableResourcesForApi(knservingv1.SchemeGroupVersion.String(), nil)

			By("By creating a new InferenceGraph")
			configMap := &corev1.ConfigMap{
				ObjectMeta: metav1.ObjectMeta{
					Name:      constants.InferenceServiceConfigMapName,
					Namespace: constants.KServeNamespace,
				},
				Data: configs,
			}
			Expect(k8sClient.Create(context.TODO(), configMap)).NotTo(HaveOccurred())
			defer k8sClient.Delete(context.TODO(), configMap)

			graphName := "singlenode1"
			expectedRequest := reconcile.Request{NamespacedName: types.NamespacedName{Name: graphName, Namespace: "default"}}
			serviceKey := expectedRequest.NamespacedName
			ctx := context.Background()
			ig := &v1alpha1.InferenceGraph{
				ObjectMeta: metav1.ObjectMeta{
					Name:      serviceKey.Name,
					Namespace: serviceKey.Namespace,
					Annotations: map[string]string{
						"serving.kserve.io/deploymentMode": string(constants.Serverless),
					},
				},
				Spec: v1alpha1.InferenceGraphSpec{
					Nodes: map[string]v1alpha1.InferenceRouter{
						v1alpha1.GraphRootNodeName: {
							RouterType: v1alpha1.Sequence,
							Steps: []v1alpha1.InferenceStep{
								{
									InferenceTarget: v1alpha1.InferenceTarget{
										ServiceURL: "http://someservice.exmaple.com",
									},
								},
							},
						},
					},
				},
			}
			Expect(k8sClient.Create(ctx, ig)).Should(Succeed())
			defer k8sClient.Delete(ctx, ig)

			Eventually(func() bool {
				events := &corev1.EventList{}
				err := k8sClient.List(ctx, events, client.InNamespace(serviceKey.Namespace))
				if err != nil {
					return false
				}

				for _, event := range events.Items {
					if event.InvolvedObject.Kind == "InferenceGraph" &&
						event.InvolvedObject.Name == serviceKey.Name &&
						event.Reason == "ServerlessModeRejected" {
						return true
					}
				}

				return false
			}, timeout, interval).Should(BeTrue())
		})
	})
})<|MERGE_RESOLUTION|>--- conflicted
+++ resolved
@@ -62,7 +62,7 @@
 				}`,
 	}
 
-	var expectedReadinessProbe = constants.GetRouterReadinessProbe()
+	expectedReadinessProbe := constants.GetRouterReadinessProbe()
 
 	Context("When creating an inferencegraph with headers in global config", func() {
 		It("Should create a knative service with headers as env var of podspec", func() {
@@ -162,12 +162,8 @@
 													corev1.ResourceMemory: resource.MustParse("100Mi"),
 												},
 											},
-<<<<<<< HEAD
+											ReadinessProbe: expectedReadinessProbe,
 											SecurityContext: &corev1.SecurityContext{
-=======
-											ReadinessProbe: expectedReadinessProbe,
-											SecurityContext: &v1.SecurityContext{
->>>>>>> c418bea7
 												Privileged:               proto.Bool(false),
 												RunAsNonRoot:             proto.Bool(true),
 												ReadOnlyRootFilesystem:   proto.Bool(true),
@@ -303,12 +299,8 @@
 													corev1.ResourceMemory: resource.MustParse("123Mi"),
 												},
 											},
-<<<<<<< HEAD
+											ReadinessProbe: expectedReadinessProbe,
 											SecurityContext: &corev1.SecurityContext{
-=======
-											ReadinessProbe: expectedReadinessProbe,
-											SecurityContext: &v1.SecurityContext{
->>>>>>> c418bea7
 												Privileged:               proto.Bool(false),
 												RunAsNonRoot:             proto.Bool(true),
 												ReadOnlyRootFilesystem:   proto.Bool(true),
