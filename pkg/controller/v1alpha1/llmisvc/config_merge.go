--- conflicted
+++ resolved
@@ -312,13 +312,7 @@
 
 // mergeSpecs performs a strategic merge by creating a clean patch from the override
 // object and applying it to the base object.
-<<<<<<< HEAD
-// This ensures that only explicitly set fields in the override are applied, preventing
-// zero-valued fields from overwriting meaningful base values.
-func mergeSpecs(base, override v1alpha1.LLMInferenceServiceSpec) (v1alpha1.LLMInferenceServiceSpec, error) {
-=======
 func mergeSpecs(ctx context.Context, base, override v1alpha1.LLMInferenceServiceSpec) (v1alpha1.LLMInferenceServiceSpec, error) {
->>>>>>> 6582ef3c
 	baseJSON, err := json.Marshal(base)
 	if err != nil {
 		return v1alpha1.LLMInferenceServiceSpec{}, fmt.Errorf("could not marshal base spec: %w", err)
@@ -334,6 +328,8 @@
 		return v1alpha1.LLMInferenceServiceSpec{}, fmt.Errorf("could not marshal zero spec: %w", err)
 	}
 
+	// This ensures that only explicitly set fields in the override are applied, preventing
+	// zero-valued fields from overwriting meaningful base values.
 	override.SetDefaults(ctx)
 
 	overrideJSON, err := json.Marshal(override)
