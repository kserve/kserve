/*
Copyright 2024 The KServe Authors.

Licensed under the Apache License, Version 2.0 (the "License");
you may not use this file except in compliance with the License.
You may obtain a copy of the License at

    http://www.apache.org/licenses/LICENSE-2.0

Unless required by applicable law or agreed to in writing, software
distributed under the License is distributed on an "AS IS" BASIS,
WITHOUT WARRANTIES OR CONDITIONS OF ANY KIND, either express or implied.
See the License for the specific language governing permissions and
limitations under the License.
*/

package localmodelnode

import (
	"context"
	"io/fs"
	"time"

	"github.com/kserve/kserve/pkg/apis/serving/v1alpha1"
	"github.com/kserve/kserve/pkg/constants"
	. "github.com/onsi/ginkgo/v2"
	. "github.com/onsi/gomega"
	"github.com/stretchr/testify/mock"
	batchv1 "k8s.io/api/batch/v1"
	v1 "k8s.io/api/core/v1"
	"k8s.io/apimachinery/pkg/api/resource"
	metav1 "k8s.io/apimachinery/pkg/apis/meta/v1"
	"k8s.io/apimachinery/pkg/types"
	"k8s.io/utils/ptr"
)

type MockFileInfo struct {
	mock.Mock
	name  string
	isDir bool
}

func (m *MockFileInfo) Name() string               { return m.name }
func (m *MockFileInfo) IsDir() bool                { return m.isDir }
func (m *MockFileInfo) Type() fs.FileMode          { return 0 }
func (m *MockFileInfo) Info() (fs.FileInfo, error) { return nil, nil }

var _ = Describe("CachedModel controller", func() {
	const (
		timeout             = time.Second * 10
		duration            = time.Second * 10
		interval            = time.Millisecond * 250
		modelCacheNamespace = "kserve-localmodel-jobs"
		sourceModelUri      = "s3://mybucket/mymodel"
	)
	var (
		modelName          = "iris"
		localModelNodeSpec = v1alpha1.LocalModelNodeSpec{
			LocalModels: []v1alpha1.LocalModelInfo{
				{
					SourceModelUri: sourceModelUri,
					ModelName:      modelName,
				},
			},
		}
		clusterStorageContainerSpec = v1alpha1.StorageContainerSpec{
			SupportedUriFormats: []v1alpha1.SupportedUriFormat{{Prefix: "s3://"}},
			Container: v1.Container{
				Name:  "name",
				Image: "image",
				Args: []string{
					"srcURI",
					constants.DefaultModelLocalMountPath,
				},
				TerminationMessagePolicy: v1.TerminationMessageFallbackToLogsOnError,
				VolumeMounts:             []v1.VolumeMount{},
			},
		}
		localModelNodeGroupSpec = v1alpha1.LocalModelNodeGroupSpec{
			PersistentVolumeSpec: v1.PersistentVolumeSpec{
				AccessModes:                   []v1.PersistentVolumeAccessMode{v1.ReadWriteOnce},
				VolumeMode:                    ptr.To(v1.PersistentVolumeFilesystem),
				Capacity:                      v1.ResourceList{v1.ResourceStorage: resource.MustParse("2Gi")},
				StorageClassName:              "standard",
				PersistentVolumeReclaimPolicy: v1.PersistentVolumeReclaimDelete,
				PersistentVolumeSource: v1.PersistentVolumeSource{
					HostPath: &v1.HostPathVolumeSource{
						Path: "/models",
						Type: ptr.To(v1.HostPathDirectory),
					},
				},
				NodeAffinity: &v1.VolumeNodeAffinity{
					Required: &v1.NodeSelector{
						NodeSelectorTerms: []v1.NodeSelectorTerm{
							{
								MatchExpressions: []v1.NodeSelectorRequirement{
									{
										Key:      "node.kubernetes.io/instance-type",
										Operator: v1.NodeSelectorOpIn,
										Values:   []string{"gpu"},
									},
								},
							},
						},
					},
				},
			},
			PersistentVolumeClaimSpec: v1.PersistentVolumeClaimSpec{
				AccessModes: []v1.PersistentVolumeAccessMode{v1.ReadWriteOnce},
				Resources:   v1.VolumeResourceRequirements{Requests: v1.ResourceList{v1.ResourceStorage: resource.MustParse("2Gi")}},
			},
		}
		configs = map[string]string{
			"localModel": `{
        		"jobNamespace": "kserve-localmodel-jobs",
                "defaultJobImage": "kserve/storage-initializer:latest"
            }`,
		}
	)

	Context("When creating a local model", func() {
		It("Should create download jobs and update model status from jobs", func() {
			var configMap = &v1.ConfigMap{
				ObjectMeta: metav1.ObjectMeta{
					Name:      constants.InferenceServiceConfigMapName,
					Namespace: constants.KServeNamespace,
				},
				Data: configs,
			}
			Expect(k8sClient.Create(context.TODO(), configMap)).NotTo(HaveOccurred())
			defer k8sClient.Delete(context.TODO(), configMap)

			clusterStorageContainer := &v1alpha1.ClusterStorageContainer{
				ObjectMeta: metav1.ObjectMeta{
					Name: "test",
				},
				Spec: clusterStorageContainerSpec,
			}
			Expect(k8sClient.Create(ctx, clusterStorageContainer)).Should(Succeed())
			defer k8sClient.Delete(ctx, clusterStorageContainer)

			nodeGroup := &v1alpha1.LocalModelNodeGroup{
				ObjectMeta: metav1.ObjectMeta{
					Name: "gpu",
				},
				Spec: localModelNodeGroupSpec,
			}
			Expect(k8sClient.Create(ctx, nodeGroup)).Should(Succeed())
			defer k8sClient.Delete(ctx, nodeGroup)

			nodeName = "worker"
			localModelNode := &v1alpha1.LocalModelNode{
				ObjectMeta: metav1.ObjectMeta{
					Name: nodeName,
				},
				Spec: localModelNodeSpec,
			}
			Expect(k8sClient.Create(ctx, localModelNode)).Should(Succeed())
			defer k8sClient.Delete(ctx, localModelNode)

			// Wait for the download job to be created
			job := &batchv1.Job{}
			Eventually(func() bool {
				err := k8sClient.Get(ctx, types.NamespacedName{Name: modelName + "-" + nodeName, Namespace: modelCacheNamespace}, job)
				return err == nil
			}, timeout, interval).Should(BeTrue(), "Download job should be created")

			// Now let's update the job status to be successful
			job.Status.Succeeded = 1
			Expect(k8sClient.Status().Update(ctx, job)).Should(Succeed())

			// LocalModelNode status should be updated
			Eventually(func() bool {
				err := k8sClient.Get(ctx, types.NamespacedName{Name: nodeName}, localModelNode)
				if err != nil {
					return false
				}
				modelStatus, ok := localModelNode.Status.ModelStatus[modelName]
				if !ok {
					return false
				}
<<<<<<< HEAD
				// If the model does not exist in the status, return false
				return false
=======
				return modelStatus == v1alpha1.ModelDownloaded
>>>>>>> 730d0eb9
			}, timeout, interval).Should(BeTrue(), "LocaModelNode status should be downloaded")
			Expect(localModelNode.Spec).Should(Equal(localModelNodeSpec), "spec should not be changed")
		})
		It("Should delete models from local disk if the model is not in the spec", func() {
			var configMap = &v1.ConfigMap{
				ObjectMeta: metav1.ObjectMeta{
					Name:      constants.InferenceServiceConfigMapName,
					Namespace: constants.KServeNamespace,
				},
				Data: configs,
			}
			Expect(k8sClient.Create(context.TODO(), configMap)).NotTo(HaveOccurred())
			defer k8sClient.Delete(context.TODO(), configMap)

			readDir = func(_ string) ([]fs.DirEntry, error) {
				return []fs.DirEntry{
					&MockFileInfo{name: modelName, isDir: true},
				}, nil
			}

			removeAllCalled := bool(false)
			var pathRemoved string
			removeAll = func(path string) error {
				pathRemoved = path
				removeAllCalled = true
				return nil
			}

			nodeName = "worker2"
			localModelNode := &v1alpha1.LocalModelNode{
				ObjectMeta: metav1.ObjectMeta{
					Name: nodeName,
				},
				Spec: v1alpha1.LocalModelNodeSpec{
					LocalModels: []v1alpha1.LocalModelInfo{},
				},
			}
			Expect(k8sClient.Create(ctx, localModelNode)).Should(Succeed())
			defer k8sClient.Delete(ctx, localModelNode)

			Eventually(func() bool {
				return removeAllCalled
			}, timeout, interval).Should(BeTrue())
			Expect(pathRemoved).Should(Equal("/mnt/models/models/iris"))
		})
	})
})<|MERGE_RESOLUTION|>--- conflicted
+++ resolved
@@ -179,12 +179,7 @@
 				if !ok {
 					return false
 				}
-<<<<<<< HEAD
-				// If the model does not exist in the status, return false
-				return false
-=======
 				return modelStatus == v1alpha1.ModelDownloaded
->>>>>>> 730d0eb9
 			}, timeout, interval).Should(BeTrue(), "LocaModelNode status should be downloaded")
 			Expect(localModelNode.Spec).Should(Equal(localModelNodeSpec), "spec should not be changed")
 		})
@@ -205,7 +200,7 @@
 				}, nil
 			}
 
-			removeAllCalled := bool(false)
+			removeAllCalled := false
 			var pathRemoved string
 			removeAll = func(path string) error {
 				pathRemoved = path
