--- conflicted
+++ resolved
@@ -61,21 +61,13 @@
 )
 
 var (
-<<<<<<< HEAD
 	defaultJobImage  = "kserve/storage-initializer:latest" // Can be overwritten by the value in the configmap
 	FSGroup          *int64                                // Can be overwritten by the value in the configmap
 	jobNamespace     string
 	nodeName         = os.Getenv("NODE_NAME") // Name of current node, passed as an env variable via downward API
-	mountPath        = "/mnt/models"          // Volume mount path for models, must be the same as the value in the DaemonSet spec
-	modelsRootFolder = filepath.Join(mountPath, `models`)
+	modelsRootFolder = filepath.Join(MountPath, `models`)
 	removeAll        = os.RemoveAll // For patching os.RemoveAll in controller tests
 	readDir          = os.ReadDir   // For patching os.ReadDir in controller tests
-=======
-	defaultJobImage = "kserve/storage-initializer:latest" // Can be overwritten by the value in the configmap
-	FSGroup         *int64
-	jobNamespace    string
-	nodeName        = os.Getenv("NODE_NAME") // Name of current node, passed as an env variable via downward API
->>>>>>> f40c6837
 )
 
 // Launch a new job or return an existing job
