/*
Copyright 2024 The KServe Authors.

Licensed under the Apache License, Version 2.0 (the "License");
you may not use this file except in compliance with the License.
You may obtain a copy of the License at

    http://www.apache.org/licenses/LICENSE-2.0

Unless required by applicable law or agreed to in writing, software
distributed under the License is distributed on an "AS IS" BASIS,
WITHOUT WARRANTIES OR CONDITIONS OF ANY KIND, either express or implied.
See the License for the specific language governing permissions and
limitations under the License.
*/

// +kubebuilder:rbac:groups=serving.kserve.io,resources=localmodelnodegroups,verbs=get;list
// +kubebuilder:rbac:groups=serving.kserve.io,resources=clusterstoragecontainers,verbs=get;list;watch
// +kubebuilder:rbac:groups=serving.kserve.io,resources=localmodelnodes,verbs=get;list;watch;create;update;patch;delete
// +kubebuilder:rbac:groups=serving.kserve.io,resources=localmodelnodes/status,verbs=get;update;patch
// +kubebuilder:rbac:groups=core,resources=configmaps,verbs=get
// +kubebuilder:rbac:groups=core,resources=nodes,verbs=get;list;watch
// +kubebuilder:rbac:groups=core,resources=nodes/status,verbs=get;watch
// +kubebuilder:rbac:groups=batch,resources=jobs,verbs=get;list;watch;create;update;patch;delete
// +kubebuilder:rbac:groups=batch,resources=jobs/status,verbs=get
package localmodelnode

import (
	"context"
	"fmt"
	"maps"
	"os"
	"path/filepath"
	"time"

	"github.com/go-logr/logr"
	batchv1 "k8s.io/api/batch/v1"
	corev1 "k8s.io/api/core/v1"
	"k8s.io/apimachinery/pkg/api/errors"
	metav1 "k8s.io/apimachinery/pkg/apis/meta/v1"
	"k8s.io/apimachinery/pkg/runtime"
	"k8s.io/apimachinery/pkg/types"
	"k8s.io/client-go/kubernetes"
	ctrl "sigs.k8s.io/controller-runtime"
	"sigs.k8s.io/controller-runtime/pkg/client"
	"sigs.k8s.io/controller-runtime/pkg/controller/controllerutil"
	"sigs.k8s.io/controller-runtime/pkg/reconcile"

	"github.com/kserve/kserve/pkg/apis/serving/v1alpha1"
	"github.com/kserve/kserve/pkg/apis/serving/v1beta1"
	"github.com/kserve/kserve/pkg/constants"
	"github.com/kserve/kserve/pkg/controller/v1alpha1/utils"
)

type LocalModelNodeReconciler struct {
	client.Client
	Clientset *kubernetes.Clientset
	Log       logr.Logger
	Scheme    *runtime.Scheme
}

const (
	MountPath             = "/mnt/models" // Volume mount path for models, must be the same as the value in the DaemonSet spec
	DownloadContainerName = "kserve-localmodel-download"
	PvcSourceMountName    = "kserve-pvc-source"
)

var (
	defaultJobImage            = "kserve/storage-initializer:latest" // Can be overwritten by the value in the configmap
	FSGroup                    *int64
	jobNamespace               string
	jobTTLSecondsAfterFinished int32         = 3600                   // One hour. Can be overwritten by the value in the configmap
	reconcilationFreqency      time.Duration = time.Minute            // Reconcile every one minute to check if model folders exist. Can be overwritten by the value in configmap
	nodeName                                 = os.Getenv("NODE_NAME") // Name of current node, passed as an env variable via downward API
	modelsRootFolder                         = filepath.Join(MountPath, "models")
	fsHelper                   FileSystemInterface
)

// Returns the nodegroup of a node
// NOTE: Assuming a node could only belong to 1 nodegroup
func (c *LocalModelNodeReconciler) getNodeGroupFromNode(ctx context.Context, nodeName string) (*v1alpha1.LocalModelNodeGroup, error) {
	node := &corev1.Node{}
	if err := c.Get(ctx, types.NamespacedName{Name: nodeName}, node); err != nil {
		return nil, err
	}
	nodeGroups := &v1alpha1.LocalModelNodeGroupList{}
	if err := c.List(ctx, nodeGroups); err != nil {
		return nil, err
	}
	for _, nodeGroup := range nodeGroups.Items {
<<<<<<< HEAD
		// To avoid implicit memory aliasing in for loop
=======
>>>>>>> e83a197a
		matches, err := utils.CheckNodeAffinity(&nodeGroup.Spec.PersistentVolumeSpec, *node)
		if err != nil {
			return nil, err
		}
		if matches {
			return &nodeGroup, nil
		}
	}

	return nil, fmt.Errorf("did not find matching nodegroup for node: %s", nodeName)
}

func (c *LocalModelNodeReconciler) launchJob(ctx context.Context, localModelNode v1alpha1.LocalModelNode, modelInfo v1alpha1.LocalModelInfo) (*batchv1.Job, error) {
	jobName := modelInfo.ModelName + "-" + localModelNode.ObjectMeta.Name
	nodeGroup, err := c.getNodeGroupFromNode(ctx, nodeName)
	if nodeGroup == nil {
		c.Log.Error(err, "Failed to get node group for current node", "node name", nodeName)
		return nil, err
	}
	pvcName := modelInfo.ModelName + "-" + nodeGroup.Name
	c.Log.Info("Found the nodegroup of current node. Using the following PVC name to create download job", "current node", nodeName, "node group", nodeGroup.Name, "PVC name", pvcName)

	container, err := c.getContainerSpecForStorageUri(ctx, modelInfo.SourceModelUri)
	if err != nil {
		return nil, err
	}

	container.Args = []string{modelInfo.SourceModelUri, MountPath}
	container.VolumeMounts = []corev1.VolumeMount{
		{
			MountPath: MountPath,
			Name:      PvcSourceMountName,
			ReadOnly:  false,
			SubPath:   filepath.Join("models", modelInfo.ModelName),
		},
	}
	job := &batchv1.Job{
		ObjectMeta: metav1.ObjectMeta{
			GenerateName: jobName,
			Namespace:    jobNamespace,
			Labels:       map[string]string{"model": modelInfo.ModelName, "node": localModelNode.Name},
		},
		Spec: batchv1.JobSpec{
			TTLSecondsAfterFinished: &jobTTLSecondsAfterFinished,
			Template: corev1.PodTemplateSpec{
				Spec: corev1.PodSpec{
					NodeName:      nodeName,
					Containers:    []corev1.Container{*container},
					RestartPolicy: corev1.RestartPolicyNever,
					Volumes: []corev1.Volume{
						{
							Name: PvcSourceMountName,
							VolumeSource: corev1.VolumeSource{
								PersistentVolumeClaim: &corev1.PersistentVolumeClaimVolumeSource{
									ClaimName: pvcName,
								},
							},
						},
					},
					SecurityContext: &corev1.PodSecurityContext{
						FSGroup: FSGroup,
					},
				},
			},
		},
	}
	if err := controllerutil.SetControllerReference(&localModelNode, job, c.Scheme); err != nil {
		c.Log.Error(err, "Failed to set controller reference", "name", modelInfo.ModelName)
		return nil, err
	}
	jobs := c.Clientset.BatchV1().Jobs(jobNamespace)
	createdJob, err := jobs.Create(ctx, job, metav1.CreateOptions{})
	if err != nil {
		c.Log.Error(err, "Failed to create job.", "name", job.Name)
		return nil, err
	}
	c.Log.Info("Created job", "name", createdJob.Name, "namespace", createdJob.Namespace,
		"model", modelInfo.ModelName)
	return createdJob, err
}

// Fetches container spec for model download container, use the default KServe image if not found
func (c *LocalModelNodeReconciler) getContainerSpecForStorageUri(ctx context.Context, storageUri string) (*corev1.Container, error) {
	storageContainers := &v1alpha1.ClusterStorageContainerList{}
	if err := c.Client.List(ctx, storageContainers); err != nil {
		return nil, err
	}

	for _, sc := range storageContainers.Items {
		if sc.IsDisabled() {
			continue
		}
		if sc.Spec.WorkloadType != v1alpha1.LocalModelDownloadJob {
			continue
		}
		supported, err := sc.Spec.IsStorageUriSupported(storageUri)
		if err != nil {
			return nil, fmt.Errorf("error checking storage container %s: %w", sc.Name, err)
		}
		if supported {
			return &sc.Spec.Container, nil
		}
	}

	defaultContainer := &corev1.Container{
		Name:                     DownloadContainerName,
		Image:                    defaultJobImage,
		TerminationMessagePolicy: corev1.TerminationMessageFallbackToLogsOnError,
	}
	return defaultContainer, nil
}

func (c *LocalModelNodeReconciler) getLatestJob(ctx context.Context, modelName string, nodeName string) (*batchv1.Job, int, error) {
	jobList := &batchv1.JobList{}
	labelSelector := map[string]string{
		"model": modelName,
		"node":  nodeName,
	}
	if err := c.Client.List(ctx, jobList, client.InNamespace(jobNamespace), client.MatchingLabels(labelSelector)); err != nil {
		if errors.IsNotFound(err) {
			c.Log.Info("Job not found", "model", modelName)
			return nil, 0, nil
		}
		return nil, 0, err
	}
	c.Log.Info("Found jobs", "model", modelName, "num of jobs", len(jobList.Items))
	var latestJob *batchv1.Job
	for i, job := range jobList.Items {
		if latestJob == nil || job.CreationTimestamp.After(latestJob.CreationTimestamp.Time) {
			latestJob = &jobList.Items[i]
		}
	}
	return latestJob, len(jobList.Items), nil
}

func getModelStatusFromJobStatus(jobStatus batchv1.JobStatus) v1alpha1.ModelStatus {
	switch {
	case jobStatus.Succeeded > 0:
		return v1alpha1.ModelDownloaded
	case jobStatus.Failed > 0:
		return v1alpha1.ModelDownloadError
	case jobStatus.Ready != nil && *jobStatus.Ready > 0:
		return v1alpha1.ModelDownloading
	default:
		return v1alpha1.ModelDownloadPending
	}
}

// Create jobs to download models if the model is not present locally
// Update the status of the LocalModelNode CR
func (c *LocalModelNodeReconciler) downloadModels(ctx context.Context, localModelNode *v1alpha1.LocalModelNode) error {
	c.Log.Info("Downloading models to", "node", localModelNode.ObjectMeta.Name)

	newStatus := map[string]v1alpha1.ModelStatus{}
	for _, modelInfo := range localModelNode.Spec.LocalModels {
		c.Log.Info("checking model from spec", "model", modelInfo.ModelName)
		var job *batchv1.Job
		folderExists, err := fsHelper.hasModelFolder(modelInfo.ModelName)
		if err != nil {
			c.Log.Error(err, "Failed to check model folder", "model", modelInfo.ModelName)
			return err
		}
		if folderExists {
			c.Log.Info("Model folder found", "model", modelInfo.ModelName)
			// If folder exists and the job has been successfully completed, do nothing
			// If the job is cleaned up, no new job is created because the status is already set to ModelDownloaded
			if status, ok := localModelNode.Status.ModelStatus[modelInfo.ModelName]; ok {
				if status == v1alpha1.ModelDownloaded {
					newStatus[modelInfo.ModelName] = v1alpha1.ModelDownloaded
					continue
				}
			}
			job, _, err = c.getLatestJob(ctx, modelInfo.ModelName, nodeName)
			if err != nil {
				c.Log.Error(err, "Failed to getLatestJob", "model", modelInfo.ModelName, "node", nodeName)
				return err
			}
			// If job is not found, create a new one. Because download could be incomplete.
			if job == nil {
				c.Log.Info("Model folder exists, creating download job", "model", modelInfo.ModelName)
				job, err = c.launchJob(ctx, *localModelNode, modelInfo)
				if err != nil {
					c.Log.Error(err, "Failed to create Job", "model", modelInfo.ModelName, "node", nodeName)
					return err
				}
			}
			newStatus[modelInfo.ModelName] = getModelStatusFromJobStatus(job.Status)
			c.Log.Info("model downloading status:", "model", modelInfo.ModelName,
				"node", localModelNode.ObjectMeta.Name, "status", newStatus[modelInfo.ModelName])
		} else {
			// Folder does not exist
			c.Log.Info("Model folder not found", "model", modelInfo.ModelName)
			job, jobCount, err := c.getLatestJob(ctx, modelInfo.ModelName, nodeName)
			if err != nil {
				c.Log.Error(err, "Failed to getLatestJob", "model", modelInfo.ModelName, "node", nodeName)
				return err
			}
			if job != nil {
				c.Log.Info("model status from latest job", "model", modelInfo.ModelName, "status", getModelStatusFromJobStatus(job.Status))
			}
			// Recreate job if it has been terminated because the model is missing locally
			// If the job has failed, we do not retry here because there are retries on the job.
			// To retry the download, users can manually fix the issue and delete the failed job.
			// Add the job count check for protection to ensure not creating more than 2 jobs including the previous one.
			if job == nil || (job.Status.Succeeded > 0 && jobCount < 2) {
				job, err = c.launchJob(ctx, *localModelNode, modelInfo)
				if err != nil {
					c.Log.Error(err, "Failed to create job", "model", modelInfo.ModelName, "node", nodeName)
					return err
				}
			}
			newStatus[modelInfo.ModelName] = getModelStatusFromJobStatus(job.Status)
			c.Log.Info("model downloading status:", "model", modelInfo.ModelName,
				"node", localModelNode.ObjectMeta.Name, "status", newStatus[modelInfo.ModelName])
		}
	}

	// Skip update if no changes to status
	if maps.Equal(localModelNode.Status.ModelStatus, newStatus) {
		return nil
	}

	localModelNode.Status.ModelStatus = newStatus
	if err := c.Status().Update(ctx, localModelNode); err != nil {
		c.Log.Error(err, "Update local model cache status error", "name", localModelNode.Name)
		return err
	}
	c.Log.Info("status updated", "name", localModelNode.Name, "num of models in status", len(localModelNode.Status.ModelStatus))

	return nil
}

// Delete models that are not in the spec
func (c *LocalModelNodeReconciler) deleteModels(localModelNode v1alpha1.LocalModelNode) error {
	// 1. Scan model dir and get a list of existing folders representing downloaded models
	foldersToRemove := map[string]struct{}{}
	entries, err := fsHelper.getModelFolders()
	if err != nil {
		c.Log.Error(err, "Failed to list model folder")
		// TODO Reviewer: Is the err ignored intentionally?
		return err
	}
	for _, entry := range entries {
		// Models could only exist in sub dir
		if entry.IsDir() {
			foldersToRemove[entry.Name()] = struct{}{}
		}
	}

	// 2. Compare with list of models from LocalModelNode CR
	for _, localModelInfo := range localModelNode.Spec.LocalModels {
		// Remove expected models from local model set
		delete(foldersToRemove, localModelInfo.ModelName)
	}
	// 3. Models not in LocalModelNode CR spec should be deleted
	if len(foldersToRemove) != 0 {
		c.Log.Info("Found model(s) to remove", "num of models", len(foldersToRemove))
		for modelName := range foldersToRemove {
			c.Log.Info("Removing model", "model", modelName)
			if err := fsHelper.removeModel(modelName); err != nil {
				c.Log.Error(err, "Failed to remove model directory", "model", modelName)
				// TODO Reviewer: Is the err ignored intentionally?
				return err
			}
		}
	}
	return nil
}

func (c *LocalModelNodeReconciler) cleanupJobs(ctx context.Context, localModelNode v1alpha1.LocalModelNode) error {
	// 1. Get all jobs for the LocalModelNode
	jobs := &batchv1.JobList{}
	labelSelector := map[string]string{"node": localModelNode.Name}
	if err := c.Client.List(ctx, jobs, client.InNamespace(jobNamespace), client.MatchingLabels(labelSelector)); err != nil {
		c.Log.Error(err, "Failed to list jobs", "node", localModelNode.Name)
		return err
	}

	// 2. Get a list of models that are in the spec
	modelsInSpec := map[string]struct{}{}
	for _, modelInfo := range localModelNode.Spec.LocalModels {
		modelsInSpec[modelInfo.ModelName] = struct{}{}
	}

	// 3. Delete jobs that are not in the spec
	for i := range jobs.Items {
		job := jobs.Items[i]
		modelName, ok := job.Labels["model"]
		if !ok {
			c.Log.Info("Job does not have model label", "job", job.Name)
			continue
		}
		if _, ok := modelsInSpec[modelName]; !ok {
			c.Log.Info("Deleting job", "job", job.Name, "model", modelName)
			propagationPolicy := metav1.DeletePropagationBackground
			if err := c.Client.Delete(ctx, &job, &client.DeleteOptions{PropagationPolicy: &propagationPolicy}); err != nil {
				c.Log.Error(err, "Failed to delete job", "job", job.Name)
				return err
			}
		}
	}
	return nil
}

func (c *LocalModelNodeReconciler) Reconcile(ctx context.Context, req ctrl.Request) (ctrl.Result, error) {
	if req.Name != nodeName {
		c.Log.Info("Skipping LocalModelNode because it is not for current node", "name", req.Name, "current node", nodeName)
		return reconcile.Result{}, nil
	}

	c.Log.Info("Agent reconciling LocalModelNode", "name", req.Name, "node", nodeName)

	// fsHelper is a global variable to allow mocking in tests
	if fsHelper == nil {
		fsHelper = NewFileSystemHelper(modelsRootFolder)
		// TODO we need a way to ensure that the local path on persistent volume is the same as the local path of the node agent DaemonSet.
		err := fsHelper.ensureModelRootFolderExists()
		if err != nil {
			panic("Failed to ensure model root folder exists: " + err.Error())
		}
	}

	// Create Jobs to download models if the model is not present locally.
	// 1. Check if LocalModelNode CR is for current node
	localModelNode := v1alpha1.LocalModelNode{}
	if err := c.Get(ctx, req.NamespacedName, &localModelNode); err != nil {
		c.Log.Error(err, "Error getting LocalModelNode", "name", req.Name)
		return reconcile.Result{}, client.IgnoreNotFound(err)
	}

	// 2. Cleanup jobs for models that are not in the spec
	if err := c.cleanupJobs(ctx, localModelNode); err != nil {
		c.Log.Error(err, "Job cleanup err")
		return reconcile.Result{}, err
	}

	// 3. Kick off download jobs for all models in spec
	isvcConfigMap, err := v1beta1.GetInferenceServiceConfigMap(ctx, c.Clientset)
	if err != nil {
		c.Log.Error(err, "unable to get configmap", "name", constants.InferenceServiceConfigMapName, "namespace", constants.KServeNamespace)
		return reconcile.Result{}, err
	}
	localModelConfig, err := v1beta1.NewLocalModelConfig(isvcConfigMap)
	if err != nil {
		c.Log.Error(err, "Failed to get local model config")
		return reconcile.Result{}, err
	}
	jobNamespace = localModelConfig.JobNamespace
	FSGroup = localModelConfig.FSGroup
	if localModelConfig.ReconcilationFrequencyInSecs != nil {
		reconcilationFreqency = time.Duration(*localModelConfig.ReconcilationFrequencyInSecs) * time.Second
	}
	if localModelConfig.JobTTLSecondsAfterFinished != nil {
		jobTTLSecondsAfterFinished = *localModelConfig.JobTTLSecondsAfterFinished
	}

	if err := c.downloadModels(ctx, &localModelNode); err != nil {
		c.Log.Error(err, "Model download err")
		return reconcile.Result{}, err
	}

	// 4. Delete models that are not in the spec. This function does not modify the resource.
	if err := c.deleteModels(localModelNode); err != nil {
		c.Log.Error(err, "Model deletion err")
		return reconcile.Result{}, err
	}
	// Requeue to check local folders periodically
	return reconcile.Result{RequeueAfter: reconcilationFreqency}, nil
}

func (c *LocalModelNodeReconciler) SetupWithManager(mgr ctrl.Manager) error {
	return ctrl.NewControllerManagedBy(mgr).
		For(&v1alpha1.LocalModelNode{}).
		Owns(&batchv1.Job{}).
		Complete(c)
}<|MERGE_RESOLUTION|>--- conflicted
+++ resolved
@@ -88,10 +88,6 @@
 		return nil, err
 	}
 	for _, nodeGroup := range nodeGroups.Items {
-<<<<<<< HEAD
-		// To avoid implicit memory aliasing in for loop
-=======
->>>>>>> e83a197a
 		matches, err := utils.CheckNodeAffinity(&nodeGroup.Spec.PersistentVolumeSpec, *node)
 		if err != nil {
 			return nil, err
