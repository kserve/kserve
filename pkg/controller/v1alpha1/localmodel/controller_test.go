/*
Copyright 2024 The KServe Authors.

Licensed under the Apache License, Version 2.0 (the "License");
you may not use this file except in compliance with the License.
You may obtain a copy of the License at

    http://www.apache.org/licenses/LICENSE-2.0

Unless required by applicable law or agreed to in writing, software
distributed under the License is distributed on an "AS IS" BASIS,
WITHOUT WARRANTIES OR CONDITIONS OF ANY KIND, either express or implied.
See the License for the specific language governing permissions and
limitations under the License.
*/

package localmodel

import (
	"context"
	"time"

	"github.com/kserve/kserve/pkg/apis/serving/v1alpha1"
	"github.com/kserve/kserve/pkg/apis/serving/v1beta1"
	"github.com/kserve/kserve/pkg/constants"
	"github.com/kserve/kserve/pkg/utils"
	. "github.com/onsi/ginkgo/v2"
	. "github.com/onsi/gomega"
	v1 "k8s.io/api/core/v1"
	"k8s.io/apimachinery/pkg/api/resource"
	metav1 "k8s.io/apimachinery/pkg/apis/meta/v1"
	"k8s.io/apimachinery/pkg/types"
	"k8s.io/client-go/kubernetes"
	"k8s.io/client-go/kubernetes/scheme"
	"k8s.io/client-go/rest"
	"k8s.io/utils/ptr"
	ctrl "sigs.k8s.io/controller-runtime"
	crconfig "sigs.k8s.io/controller-runtime/pkg/config"
	metricsserver "sigs.k8s.io/controller-runtime/pkg/metrics/server"
)

var _ = Describe("CachedModel controller", func() {
	const (
		timeout             = time.Second * 10
		duration            = time.Second * 10
		interval            = time.Millisecond * 250
		modelCacheNamespace = "kserve-localmodel-jobs"
		sourceModelUri      = "s3://mybucket/mymodel"
	)
	var (
		localModelSpec = v1alpha1.LocalModelCacheSpec{
			SourceModelUri: sourceModelUri,
			ModelSize:      resource.MustParse("123Gi"),
			NodeGroups:     []string{"gpu1", "gpu2"},
		}
		clusterStorageContainerSpec = v1alpha1.StorageContainerSpec{
			SupportedUriFormats: []v1alpha1.SupportedUriFormat{{Prefix: "s3://"}},
			Container: v1.Container{
				Name:  "name",
				Image: "image",
				Args: []string{
					"srcURI",
					constants.DefaultModelLocalMountPath,
				},
				TerminationMessagePolicy: v1.TerminationMessageFallbackToLogsOnError,
				VolumeMounts:             []v1.VolumeMount{},
			},
		}
		localModelNodeGroupSpec1 = v1alpha1.LocalModelNodeGroupSpec{
			PersistentVolumeSpec: v1.PersistentVolumeSpec{
				AccessModes:                   []v1.PersistentVolumeAccessMode{v1.ReadWriteOnce},
				VolumeMode:                    ptr.To(v1.PersistentVolumeFilesystem),
				Capacity:                      v1.ResourceList{v1.ResourceStorage: resource.MustParse("2Gi")},
				StorageClassName:              "standard",
				PersistentVolumeReclaimPolicy: v1.PersistentVolumeReclaimDelete,
				PersistentVolumeSource: v1.PersistentVolumeSource{
					HostPath: &v1.HostPathVolumeSource{
						Path: "/models",
						Type: ptr.To(v1.HostPathDirectory),
					},
				},
				NodeAffinity: &v1.VolumeNodeAffinity{
					Required: &v1.NodeSelector{
						NodeSelectorTerms: []v1.NodeSelectorTerm{
							{
								MatchExpressions: []v1.NodeSelectorRequirement{
									{
										Key:      "node.kubernetes.io/instance-type",
										Operator: v1.NodeSelectorOpIn,
										Values:   []string{"gpu1"},
									},
								},
							},
						},
					},
				},
			},
			PersistentVolumeClaimSpec: v1.PersistentVolumeClaimSpec{
				AccessModes: []v1.PersistentVolumeAccessMode{v1.ReadWriteOnce},
				Resources:   v1.VolumeResourceRequirements{Requests: v1.ResourceList{v1.ResourceStorage: resource.MustParse("2Gi")}},
			},
		}
		localModelNodeGroupSpec2 = v1alpha1.LocalModelNodeGroupSpec{
			PersistentVolumeSpec: v1.PersistentVolumeSpec{
				AccessModes:                   []v1.PersistentVolumeAccessMode{v1.ReadWriteOnce},
				VolumeMode:                    ptr.To(v1.PersistentVolumeFilesystem),
				Capacity:                      v1.ResourceList{v1.ResourceStorage: resource.MustParse("2Gi")},
				StorageClassName:              "standard",
				PersistentVolumeReclaimPolicy: v1.PersistentVolumeReclaimDelete,
				PersistentVolumeSource: v1.PersistentVolumeSource{
					HostPath: &v1.HostPathVolumeSource{
						Path: "/models",
						Type: ptr.To(v1.HostPathDirectory),
					},
				},
				NodeAffinity: &v1.VolumeNodeAffinity{
					Required: &v1.NodeSelector{
						NodeSelectorTerms: []v1.NodeSelectorTerm{
							{
								MatchExpressions: []v1.NodeSelectorRequirement{
									{
										Key:      "node.kubernetes.io/instance-type",
										Operator: v1.NodeSelectorOpIn,
										Values:   []string{"gpu2"},
									},
								},
							},
						},
					},
				},
			},
			PersistentVolumeClaimSpec: v1.PersistentVolumeClaimSpec{
				AccessModes: []v1.PersistentVolumeAccessMode{v1.ReadWriteOnce},
				Resources:   v1.VolumeResourceRequirements{Requests: v1.ResourceList{v1.ResourceStorage: resource.MustParse("2Gi")}},
			},
		}
		configs = map[string]string{
			"localModel": `{
        		"jobNamespace": "kserve-localmodel-jobs",
                "defaultJobImage": "kserve/storage-initializer:latest"
            }`,
		}
	)

	Context("When creating a local model", func() {
		var (
			configMap               *v1.ConfigMap
			clusterStorageContainer *v1alpha1.ClusterStorageContainer
		)
		BeforeEach(func() {
			configMap, clusterStorageContainer = genericSetup(configs, clusterStorageContainerSpec)
			initializeManager(ctx, cfg)
		})

		AfterEach(func() {
			defer k8sClient.Delete(ctx, configMap)
			defer k8sClient.Delete(ctx, clusterStorageContainer)
		})

		It("Should create pv, pvc, localmodelnode, and update status from localmodelnode", func() {
			defer GinkgoRecover()
			configMap := &v1.ConfigMap{}
			err := k8sClient.Get(ctx, types.NamespacedName{Name: constants.InferenceServiceConfigMapName, Namespace: constants.KServeNamespace}, configMap)
			Expect(err).ToNot(HaveOccurred(), "InferenceService ConfigMap should exist")

			nodeGroup1 := &v1alpha1.LocalModelNodeGroup{
				ObjectMeta: metav1.ObjectMeta{
					Name: "gpu1",
				},
				Spec: localModelNodeGroupSpec1,
			}
<<<<<<< HEAD
			Expect(k8sClient.Create(ctx, clusterStorageContainer)).Should(Succeed())
			defer k8sClient.Delete(ctx, clusterStorageContainer)

			nodeGroup1 := &v1alpha1.LocalModelNodeGroup{
				ObjectMeta: metav1.ObjectMeta{
					Name: "gpu1",
				},
				Spec: localModelNodeGroupSpec1,
			}
			nodeGroup2 := &v1alpha1.LocalModelNodeGroup{
				ObjectMeta: metav1.ObjectMeta{
					Name: "gpu2",
				},
				Spec: localModelNodeGroupSpec2,
			}
=======
			nodeGroup2 := &v1alpha1.LocalModelNodeGroup{
				ObjectMeta: metav1.ObjectMeta{
					Name: "gpu2",
				},
				Spec: localModelNodeGroupSpec2,
			}
>>>>>>> 4274b459
			Expect(k8sClient.Create(ctx, nodeGroup1)).Should(Succeed())
			defer k8sClient.Delete(ctx, nodeGroup1)
			Expect(k8sClient.Create(ctx, nodeGroup2)).Should(Succeed())
			defer k8sClient.Delete(ctx, nodeGroup2)

			cachedModel := &v1alpha1.LocalModelCache{
				ObjectMeta: metav1.ObjectMeta{
					Name: "iris",
				},
				Spec: localModelSpec,
			}
			Expect(k8sClient.Create(ctx, cachedModel)).Should(Succeed())

			modelLookupKey := types.NamespacedName{Name: "iris"}
			pvLookupKey1 := types.NamespacedName{Name: "iris-gpu1-download"}
			pvcLookupKey1 := types.NamespacedName{Name: "iris-gpu1", Namespace: modelCacheNamespace}
			pvLookupKey2 := types.NamespacedName{Name: "iris-gpu2-download"}
			pvcLookupKey2 := types.NamespacedName{Name: "iris-gpu2", Namespace: modelCacheNamespace}
			Eventually(func() bool {
				err := k8sClient.Get(ctx, modelLookupKey, cachedModel)
				return err == nil
			}, timeout, interval).Should(BeTrue())
			Eventually(func() bool {
				err := k8sClient.Get(ctx, modelLookupKey, cachedModel)
				return err == nil && cachedModel.Status.ModelCopies != nil
			}, timeout, interval).Should(BeTrue())

			persistentVolume1 := &v1.PersistentVolume{}
<<<<<<< HEAD
			Eventually(func() bool {
				err := k8sClient.Get(ctx, pvLookupKey1, persistentVolume1)
				return err == nil && persistentVolume1 != nil
			}, timeout, interval).Should(BeTrue())
			persistentVolume2 := &v1.PersistentVolume{}
			Eventually(func() bool {
=======
			Eventually(func() bool {
				err := k8sClient.Get(ctx, pvLookupKey1, persistentVolume1)
				return err == nil && persistentVolume1 != nil
			}, timeout, interval).Should(BeTrue())
			persistentVolume2 := &v1.PersistentVolume{}
			Eventually(func() bool {
>>>>>>> 4274b459
				err := k8sClient.Get(ctx, pvLookupKey2, persistentVolume2)
				return err == nil && persistentVolume2 != nil
			}, timeout, interval).Should(BeTrue())

			persistentVolumeClaim1 := &v1.PersistentVolumeClaim{}
			Eventually(func() bool {
				err := k8sClient.Get(ctx, pvcLookupKey1, persistentVolumeClaim1)
				return err == nil && persistentVolumeClaim1 != nil
			}, timeout, interval).Should(BeTrue())
			persistentVolumeClaim2 := &v1.PersistentVolumeClaim{}
			Eventually(func() bool {
				err := k8sClient.Get(ctx, pvcLookupKey2, persistentVolumeClaim2)
				return err == nil && persistentVolumeClaim2 != nil
			}, timeout, interval).Should(BeTrue())

			nodeName1 := "node-1"
			nodeName2 := "node-2"
			node1 := &v1.Node{
				ObjectMeta: metav1.ObjectMeta{
					Name: nodeName1,
<<<<<<< HEAD
					Labels: map[string]string{
						"node.kubernetes.io/instance-type": "gpu1",
					},
				},
				Status: v1.NodeStatus{
					Conditions: []v1.NodeCondition{
						{
							Type:   v1.NodeReady,
							Status: v1.ConditionTrue,
						},
					},
				},
			}
			node2 := &v1.Node{
				ObjectMeta: metav1.ObjectMeta{
					Name: nodeName2,
					Labels: map[string]string{
=======
					Labels: map[string]string{
						"node.kubernetes.io/instance-type": "gpu1",
					},
				},
				Status: v1.NodeStatus{
					Conditions: []v1.NodeCondition{
						{
							Type:   v1.NodeReady,
							Status: v1.ConditionTrue,
						},
					},
				},
			}
			node2 := &v1.Node{
				ObjectMeta: metav1.ObjectMeta{
					Name: nodeName2,
					Labels: map[string]string{
>>>>>>> 4274b459
						"node.kubernetes.io/instance-type": "gpu2",
					},
				},
				Status: v1.NodeStatus{
					Conditions: []v1.NodeCondition{
						{
							Type:   v1.NodeReady,
							Status: v1.ConditionTrue,
						},
					},
				},
			}
			Expect(k8sClient.Create(ctx, node1)).Should(Succeed())
			defer k8sClient.Delete(ctx, node1)
			Expect(k8sClient.Create(ctx, node2)).Should(Succeed())
			defer k8sClient.Delete(ctx, node2)

			localModelNode1 := &v1alpha1.LocalModelNode{}
			Eventually(func() bool {
				err := k8sClient.Get(ctx, types.NamespacedName{Name: nodeName1}, localModelNode1)
				return err == nil
			}, timeout, interval).Should(BeTrue())
			Expect(localModelNode1.Spec.LocalModels).Should(ContainElement(v1alpha1.LocalModelInfo{ModelName: cachedModel.Name, SourceModelUri: sourceModelUri}))
			localModelNode2 := &v1alpha1.LocalModelNode{}
			Eventually(func() bool {
				err := k8sClient.Get(ctx, types.NamespacedName{Name: nodeName2}, localModelNode2)
				return err == nil
			}, timeout, interval).Should(BeTrue())
			Expect(localModelNode2.Spec.LocalModels).Should(ContainElement(v1alpha1.LocalModelInfo{ModelName: cachedModel.Name, SourceModelUri: sourceModelUri}))

			// Todo: Test agent download
			// Update the LocalModelNode status to be successful
			localModelNode1.Status.ModelStatus = map[string]v1alpha1.ModelStatus{cachedModel.Name: v1alpha1.ModelDownloaded}
			Expect(k8sClient.Status().Update(ctx, localModelNode1)).Should(Succeed())
			localModelNode2.Status.ModelStatus = map[string]v1alpha1.ModelStatus{cachedModel.Name: v1alpha1.ModelDownloaded}
			Expect(k8sClient.Status().Update(ctx, localModelNode2)).Should(Succeed())

			Eventually(func() bool {
				err := k8sClient.Get(ctx, modelLookupKey, cachedModel)
				if err != nil {
					return false
				}
				if !(cachedModel.Status.ModelCopies.Available == 2 && cachedModel.Status.ModelCopies.Total == 2 && cachedModel.Status.ModelCopies.Failed == 0) {
<<<<<<< HEAD
					return false
				}
				if cachedModel.Status.NodeStatus[nodeName1] != v1alpha1.NodeDownloaded {
					return false
				}
=======
					return false
				}
				if cachedModel.Status.NodeStatus[nodeName1] != v1alpha1.NodeDownloaded {
					return false
				}
>>>>>>> 4274b459
				if cachedModel.Status.NodeStatus[nodeName2] != v1alpha1.NodeDownloaded {
					return false
				}
				return true
			}, timeout, interval).Should(BeTrue(), "Node status should be downloaded")

			// Now let's test deletion
			Expect(k8sClient.Delete(ctx, cachedModel)).Should(Succeed())

			newLocalModel := &v1alpha1.LocalModelCache{}
			Eventually(func() bool {
				err := k8sClient.Get(ctx, modelLookupKey, newLocalModel)
				return err == nil
			}, timeout, interval).Should(BeFalse(), "Should not get the local model after deletion")
		})

		It("Should create pvs and pvcs for inference services", func() {
			defer GinkgoRecover()
			nodeGroup1 := &v1alpha1.LocalModelNodeGroup{
				ObjectMeta: metav1.ObjectMeta{
					Name: "gpu1",
				},
				Spec: localModelNodeGroupSpec1,
			}
			nodeGroup2 := &v1alpha1.LocalModelNodeGroup{
				ObjectMeta: metav1.ObjectMeta{
					Name: "gpu2",
				},
				Spec: localModelNodeGroupSpec1,
			}
<<<<<<< HEAD
			Expect(k8sClient.Create(ctx, clusterStorageContainer)).Should(Succeed())
			defer k8sClient.Delete(ctx, clusterStorageContainer)

			nodeGroup1 := &v1alpha1.LocalModelNodeGroup{
				ObjectMeta: metav1.ObjectMeta{
					Name: "gpu1",
				},
				Spec: localModelNodeGroupSpec1,
			}
			nodeGroup2 := &v1alpha1.LocalModelNodeGroup{
				ObjectMeta: metav1.ObjectMeta{
					Name: "gpu2",
				},
				Spec: localModelNodeGroupSpec1,
			}
=======
>>>>>>> 4274b459
			Expect(k8sClient.Create(ctx, nodeGroup1)).Should(Succeed())
			Expect(k8sClient.Create(ctx, nodeGroup2)).Should(Succeed())
			defer k8sClient.Delete(ctx, nodeGroup1)
			defer k8sClient.Delete(ctx, nodeGroup2)

			modelName := "iris2"
			isvcNamespace := "default"
			isvcName1 := "foo"
			isvcName2 := "bar"
			cachedModel := &v1alpha1.LocalModelCache{
				ObjectMeta: metav1.ObjectMeta{
					Name: modelName,
				},
				Spec: localModelSpec,
			}
			Expect(k8sClient.Create(ctx, cachedModel)).Should(Succeed())
			defer k8sClient.Delete(ctx, cachedModel)
			// No nodegroup annotation, should pick the default nodegroup,
			// which is the first one in the model cache nodegroup list
			isvc1 := &v1beta1.InferenceService{
				ObjectMeta: metav1.ObjectMeta{
					Name:      isvcName1,
					Namespace: isvcNamespace,
				},
				Spec: v1beta1.InferenceServiceSpec{
					Predictor: v1beta1.PredictorSpec{
						Model: &v1beta1.ModelSpec{
							PredictorExtensionSpec: v1beta1.PredictorExtensionSpec{
								StorageURI: ptr.To(sourceModelUri),
							},
							ModelFormat: v1beta1.ModelFormat{Name: "sklearn"},
						},
					},
				},
			}
			// Has nodegroup annotation, should pick the specified nodegroup
			isvc2 := &v1beta1.InferenceService{
				ObjectMeta: metav1.ObjectMeta{
					Name:        isvcName2,
					Namespace:   isvcNamespace,
					Annotations: map[string]string{constants.NodeGroupAnnotationKey: "gpu2"},
				},
				Spec: v1beta1.InferenceServiceSpec{
					Predictor: v1beta1.PredictorSpec{
						Model: &v1beta1.ModelSpec{
							PredictorExtensionSpec: v1beta1.PredictorExtensionSpec{
								StorageURI: ptr.To(sourceModelUri),
							},
							ModelFormat: v1beta1.ModelFormat{Name: "sklearn"},
						},
					},
				},
			}

			// Mutating webhook adds a local model label
			cachedModelList := &v1alpha1.LocalModelCacheList{}
			cachedModelList.Items = []v1alpha1.LocalModelCache{*cachedModel}
			isvc1.DefaultInferenceService(nil, nil, nil, cachedModelList)
			isvc2.DefaultInferenceService(nil, nil, nil, cachedModelList)

			Expect(k8sClient.Create(ctx, isvc1)).Should(Succeed())
			inferenceService1 := &v1beta1.InferenceService{}
<<<<<<< HEAD
			Eventually(func() bool {
				err := k8sClient.Get(ctx, types.NamespacedName{Name: isvcName1, Namespace: isvcNamespace}, inferenceService1)
				if err != nil {
					return false
				}
				return true
			}, timeout, interval).Should(BeTrue())
			Expect(k8sClient.Create(ctx, isvc2)).Should(Succeed())
			inferenceService2 := &v1beta1.InferenceService{}
			Eventually(func() bool {
=======
			Eventually(func() bool {
				err := k8sClient.Get(ctx, types.NamespacedName{Name: isvcName1, Namespace: isvcNamespace}, inferenceService1)
				if err != nil {
					return false
				}
				return true
			}, timeout, interval).Should(BeTrue())
			Expect(k8sClient.Create(ctx, isvc2)).Should(Succeed())
			inferenceService2 := &v1beta1.InferenceService{}
			Eventually(func() bool {
>>>>>>> 4274b459
				err := k8sClient.Get(ctx, types.NamespacedName{Name: isvcName2, Namespace: isvcNamespace}, inferenceService2)
				if err != nil {
					return false
				}
				return true
			}, timeout, interval).Should(BeTrue())

			// Expects a pv and a pvc are created in the isvcNamespace
			pvLookupKey1 := types.NamespacedName{Name: modelName + "-" + nodeGroup1.Name + "-" + isvcNamespace}
			pvLookupKey2 := types.NamespacedName{Name: modelName + "-" + nodeGroup2.Name + "-" + isvcNamespace}
			pvcLookupKey1 := types.NamespacedName{Name: modelName + "-" + nodeGroup1.Name, Namespace: isvcNamespace}
			pvcLookupKey2 := types.NamespacedName{Name: modelName + "-" + nodeGroup2.Name, Namespace: isvcNamespace}

			persistentVolume1 := &v1.PersistentVolume{}
<<<<<<< HEAD
			Eventually(func() bool {
				err := k8sClient.Get(ctx, pvLookupKey1, persistentVolume1)
				return err == nil && persistentVolume1 != nil
			}, timeout, interval).Should(BeTrue())
			persistentVolume2 := &v1.PersistentVolume{}
			Eventually(func() bool {
=======
			Eventually(func() bool {
				err := k8sClient.Get(ctx, pvLookupKey1, persistentVolume1)
				return err == nil && persistentVolume1 != nil
			}, timeout, interval).Should(BeTrue())
			persistentVolume2 := &v1.PersistentVolume{}
			Eventually(func() bool {
>>>>>>> 4274b459
				err := k8sClient.Get(ctx, pvLookupKey2, persistentVolume2)
				return err == nil && persistentVolume2 != nil
			}, timeout, interval).Should(BeTrue())

			persistentVolumeClaim1 := &v1.PersistentVolumeClaim{}
			Eventually(func() bool {
				err := k8sClient.Get(ctx, pvcLookupKey1, persistentVolumeClaim1)
				return err == nil && persistentVolumeClaim1 != nil
			}, timeout, interval).Should(BeTrue())
			persistentVolumeClaim2 := &v1.PersistentVolumeClaim{}
			Eventually(func() bool {
				err := k8sClient.Get(ctx, pvcLookupKey2, persistentVolumeClaim2)
				return err == nil && persistentVolumeClaim2 != nil
			}, timeout, interval).Should(BeTrue())

			Eventually(func() bool {
				err := k8sClient.Get(ctx, types.NamespacedName{Name: modelName}, cachedModel)
				if err != nil {
					return false
				}
				if len(cachedModel.Status.InferenceServices) != 2 {
					return false
				}
				isvcNamespacedName1 := cachedModel.Status.InferenceServices[0]
				isvcNamespacedName2 := cachedModel.Status.InferenceServices[0]
				if isvcNamespacedName1.Name == isvcName1 && isvcNamespacedName1.Namespace == isvcNamespace {
					return true
				}
				if isvcNamespacedName2.Name == isvcName2 && isvcNamespacedName2.Namespace == isvcNamespace {
					return true
				}
				return false
			}, timeout, interval).Should(BeTrue(), "Node status should have the isvc")

			// Next we delete the isvc and make sure the pv and pvc are deleted
			Expect(k8sClient.Delete(ctx, isvc1)).Should(Succeed())
			Expect(k8sClient.Delete(ctx, isvc2)).Should(Succeed())

			newPersistentVolume1 := &v1.PersistentVolume{}
			newPersistentVolume2 := &v1.PersistentVolume{}
			newPersistentVolumeClaim1 := &v1.PersistentVolumeClaim{}
			newPersistentVolumeClaim2 := &v1.PersistentVolumeClaim{}
			Eventually(func() bool {
				err := k8sClient.Get(ctx, pvLookupKey1, newPersistentVolume1)
				if err != nil {
					return false
				}
				if newPersistentVolume1.DeletionTimestamp != nil {
					return true
				}
				return false
			}, timeout, interval).Should(BeTrue())
			Eventually(func() bool {
				err := k8sClient.Get(ctx, pvLookupKey2, newPersistentVolume2)
				if err != nil {
					return false
				}
				if newPersistentVolume2.DeletionTimestamp != nil {
					return true
				}
				return false
			}, timeout, interval).Should(BeTrue())

			Eventually(func() bool {
				err := k8sClient.Get(ctx, pvcLookupKey1, newPersistentVolumeClaim1)
<<<<<<< HEAD
				if err != nil {
					return false
				}
				if newPersistentVolumeClaim1.DeletionTimestamp != nil {
					return true
				}
				return false
			}, timeout, interval).Should(BeTrue())
			Eventually(func() bool {
				err := k8sClient.Get(ctx, pvcLookupKey2, newPersistentVolumeClaim2)
				if err != nil {
					return false
				}
=======
				if err != nil {
					return false
				}
				if newPersistentVolumeClaim1.DeletionTimestamp != nil {
					return true
				}
				return false
			}, timeout, interval).Should(BeTrue())
			Eventually(func() bool {
				err := k8sClient.Get(ctx, pvcLookupKey2, newPersistentVolumeClaim2)
				if err != nil {
					return false
				}
>>>>>>> 4274b459
				if newPersistentVolumeClaim2.DeletionTimestamp != nil {
					return true
				}
				return false
			}, timeout, interval).Should(BeTrue())
		})
	})

	Context("When DisableVolumeManagement is set to true", func() {
		var (
			configMap               *v1.ConfigMap
			clusterStorageContainer *v1alpha1.ClusterStorageContainer
		)
		BeforeEach(func() {
			configs = map[string]string{
				"localModel": `{
					"jobNamespace": "kserve-localmodel-jobs",
					"defaultJobImage": "kserve/storage-initializer:latest",
					"disableVolumeManagement": true
				}`,
			}
			configMap, clusterStorageContainer = genericSetup(configs, clusterStorageContainerSpec)
			initializeManager(ctx, cfg)
		})

		AfterEach(func() {
			defer k8sClient.Delete(ctx, configMap)
			defer k8sClient.Delete(ctx, clusterStorageContainer)
		})

		It("Should NOT create/delete pvs and pvcs if localmodel config value DisableVolumeManagement is true", func() {
			defer GinkgoRecover()
			testNamespace := "test-namespace"
			namespaceObj := createTestNamespace(ctx, testNamespace)
			defer k8sClient.Delete(ctx, namespaceObj)

			modelName := "iris3"
			cachedModel := &v1alpha1.LocalModelCache{
				ObjectMeta: metav1.ObjectMeta{
					Name: modelName,
				},
				Spec: localModelSpec,
			}
			Expect(k8sClient.Create(ctx, cachedModel)).Should(Succeed())
			defer k8sClient.Delete(ctx, cachedModel)

			pvcName := "test-pvc"
			pvName := pvcName + "-" + testNamespace

			pv := createTestPV(ctx, pvName, testNamespace, cachedModel)
			defer k8sClient.Delete(ctx, pv)

			pvc := createTestPVC(ctx, pvcName, testNamespace, pvName, cachedModel)
			defer k8sClient.Delete(ctx, pvc)

			// Expects test-pv and test-pvc to not get deleted
			pvLookupKey := types.NamespacedName{Name: pvName}
			pvcLookupKey := types.NamespacedName{Name: pvcName, Namespace: testNamespace}

			persistentVolume := &v1.PersistentVolume{}
			Eventually(func() bool {
				err := k8sClient.Get(ctx, pvLookupKey, persistentVolume)
				return err == nil && persistentVolume != nil
			}, timeout, interval).Should(BeTrue())

			persistentVolumeClaim := &v1.PersistentVolumeClaim{}
			Eventually(func() bool {
				err := k8sClient.Get(ctx, pvcLookupKey, persistentVolumeClaim)
				return err == nil && persistentVolumeClaim != nil
			}, timeout, interval).Should(BeTrue())
		})
	})

	Context("When creating multiple localModels", func() {
		var (
			configMap               *v1.ConfigMap
			clusterStorageContainer *v1alpha1.ClusterStorageContainer

			configs = map[string]string{
				"localModel": `{
					"jobNamespace": "kserve-localmodel-jobs",
					"defaultJobImage": "kserve/storage-initializer:latest"
				}`,
			}
		)
		BeforeEach(func() {
			configMap, clusterStorageContainer = genericSetup(configs, clusterStorageContainerSpec)

			initializeManager(ctx, cfg)
		})

		AfterEach(func() {
			defer k8sClient.Delete(ctx, configMap)
			defer k8sClient.Delete(ctx, clusterStorageContainer)
		})

<<<<<<< HEAD
=======
		// With two nodes and two local models, each node should have both local models
		It("Should create localModelNode correctly", func() {
			defer GinkgoRecover()
>>>>>>> 4274b459
			nodeGroup1 := &v1alpha1.LocalModelNodeGroup{
				ObjectMeta: metav1.ObjectMeta{
					Name: "gpu1",
				},
				Spec: localModelNodeGroupSpec1,
			}
			Expect(k8sClient.Create(ctx, nodeGroup1)).Should(Succeed())
			defer k8sClient.Delete(ctx, nodeGroup1)
			nodeGroup2 := &v1alpha1.LocalModelNodeGroup{
				ObjectMeta: metav1.ObjectMeta{
					Name: "gpu2",
				},
				Spec: localModelNodeGroupSpec2,
			}
			Expect(k8sClient.Create(ctx, nodeGroup2)).Should(Succeed())
			defer k8sClient.Delete(ctx, nodeGroup2)

			node1 := &v1.Node{
				ObjectMeta: metav1.ObjectMeta{
					Name: "node1",
					Labels: map[string]string{
						"node.kubernetes.io/instance-type": "gpu1",
					},
				},
				Status: v1.NodeStatus{
					Conditions: []v1.NodeCondition{
						{
							Type:   v1.NodeReady,
							Status: v1.ConditionTrue,
						},
					},
				},
			}

			node2 := &v1.Node{
				ObjectMeta: metav1.ObjectMeta{
					Name: "node2",
					Labels: map[string]string{
						"node.kubernetes.io/instance-type": "gpu2",
					},
				},
				Status: v1.NodeStatus{
					Conditions: []v1.NodeCondition{
						{
							Type:   v1.NodeReady,
							Status: v1.ConditionTrue,
						},
					},
				},
			}

			nodes := []*v1.Node{node1, node2}
			for _, node := range nodes {
				Expect(k8sClient.Create(ctx, node)).Should(Succeed())
				defer k8sClient.Delete(ctx, node)
			}

			cachedModel1 := &v1alpha1.LocalModelCache{
				ObjectMeta: metav1.ObjectMeta{
					Name: "iris1",
				},
				Spec: localModelSpec,
			}
			Expect(k8sClient.Create(ctx, cachedModel1)).Should(Succeed())
			cachedModel2 := &v1alpha1.LocalModelCache{
				ObjectMeta: metav1.ObjectMeta{
					Name: "iris2",
				},
				Spec: localModelSpec,
			}
			Expect(k8sClient.Create(ctx, cachedModel2)).Should(Succeed())

			for _, node := range nodes {
				localModelNode := &v1alpha1.LocalModelNode{}
				Eventually(func() bool {
					err := k8sClient.Get(ctx, types.NamespacedName{Name: node.Name}, localModelNode)
					return err == nil && len(localModelNode.Spec.LocalModels) == 2
				}, timeout, interval).Should(BeTrue())
			}

			// Now let's test deletion - delete one model and expect one model exists
			Expect(k8sClient.Delete(ctx, cachedModel1)).Should(Succeed())
			for _, node := range nodes {
				localModelNode := &v1alpha1.LocalModelNode{}
				Eventually(func() bool {
					err := k8sClient.Get(ctx, types.NamespacedName{Name: node.Name}, localModelNode)
					// Only one model exists
					return err == nil && len(localModelNode.Spec.LocalModels) == 1
				}, timeout, interval).Should(BeTrue())
			}

			// Delete the last model and expect the spec to be empty
			Expect(k8sClient.Delete(ctx, cachedModel2)).Should(Succeed())
			for _, node := range nodes {
				localModelNode := &v1alpha1.LocalModelNode{}
				Eventually(func() bool {
					err := k8sClient.Get(ctx, types.NamespacedName{Name: node.Name}, localModelNode)
					return err == nil && len(localModelNode.Spec.LocalModels) == 0
				}, timeout, interval).Should(BeTrue())
			}
		})
	})
})

func ptrToBool(b bool) *bool {
	return &b
}

func createTestNamespace(ctx context.Context, name string) *v1.Namespace {
	namespace := &v1.Namespace{
		ObjectMeta: metav1.ObjectMeta{
			Name: name,
		},
	}
	Expect(k8sClient.Create(ctx, namespace)).Should(Succeed())
	return namespace
}

func createTestPV(ctx context.Context, pvName, namespace string, cachedModel *v1alpha1.LocalModelCache) *v1.PersistentVolume {
	pv := &v1.PersistentVolume{
		ObjectMeta: metav1.ObjectMeta{
			Name: pvName,
			OwnerReferences: []metav1.OwnerReference{
				{
					APIVersion: "serving.kserve.io/v1alpha1",
					Kind:       "LocalModelCache",
					Name:       cachedModel.Name,
					UID:        cachedModel.UID,
					Controller: ptrToBool(true),
				},
			},
		},
		Spec: v1.PersistentVolumeSpec{
			AccessModes: []v1.PersistentVolumeAccessMode{v1.ReadWriteOnce},
			Capacity: v1.ResourceList{
				v1.ResourceStorage: resource.MustParse("2Gi"),
			},
			PersistentVolumeSource: v1.PersistentVolumeSource{
				HostPath: &v1.HostPathVolumeSource{
					Path: "/mnt/data",
					Type: ptr.To(v1.HostPathDirectoryOrCreate),
				},
			},
		},
	}
	Expect(k8sClient.Create(ctx, pv)).Should(Succeed())
	return pv
}

func createTestPVC(ctx context.Context, pvcName, namespace, pvName string, cachedModel *v1alpha1.LocalModelCache) *v1.PersistentVolumeClaim {
	pvc := &v1.PersistentVolumeClaim{
		ObjectMeta: metav1.ObjectMeta{
			Name:      pvcName,
			Namespace: namespace,
			OwnerReferences: []metav1.OwnerReference{
				{
					APIVersion: "serving.kserve.io/v1alpha1",
					Kind:       "LocalModelCache",
					Name:       cachedModel.Name,
					UID:        cachedModel.UID,
					Controller: ptrToBool(true),
				},
			},
		},
		Spec: v1.PersistentVolumeClaimSpec{
			AccessModes: []v1.PersistentVolumeAccessMode{v1.ReadWriteOnce},
			Resources: v1.VolumeResourceRequirements{
				Requests: v1.ResourceList{
					v1.ResourceStorage: resource.MustParse("2Gi"),
				},
			},
			VolumeName: pvName,
		},
	}
	Expect(k8sClient.Create(ctx, pvc)).Should(Succeed())
	return pvc
}

func genericSetup(configs map[string]string, clusterStorageContainerSpec v1alpha1.StorageContainerSpec) (*v1.ConfigMap,
	*v1alpha1.ClusterStorageContainer) {
	var configMap = &v1.ConfigMap{
		ObjectMeta: metav1.ObjectMeta{
			Name:      constants.InferenceServiceConfigMapName,
			Namespace: constants.KServeNamespace,
		},
		Data: configs,
	}
	Expect(k8sClient.Create(context.TODO(), configMap)).NotTo(HaveOccurred())

	clusterStorageContainer := &v1alpha1.ClusterStorageContainer{
		ObjectMeta: metav1.ObjectMeta{
			Name: "test",
		},
		Spec: clusterStorageContainerSpec,
	}
	Expect(k8sClient.Create(ctx, clusterStorageContainer)).Should(Succeed())

	return configMap, clusterStorageContainer
}

func initializeManager(ctx context.Context, cfg *rest.Config) {
	clientset, err := kubernetes.NewForConfig(cfg)
	Expect(err).ToNot(HaveOccurred())
	Expect(clientset).ToNot(BeNil())
	k8sManager, err := ctrl.NewManager(cfg, ctrl.Options{
		Scheme: scheme.Scheme,
		Metrics: metricsserver.Options{
			BindAddress: "0",
		},
		Controller: crconfig.Controller{
			SkipNameValidation: utils.ToPointer(true),
		},
	})
	Expect(err).ToNot(HaveOccurred())
	err = (&LocalModelReconciler{
		Client:    k8sManager.GetClient(),
		Clientset: clientset,
		Scheme:    scheme.Scheme,
		Log:       ctrl.Log.WithName("v1alpha1LocalModelController"),
	}).SetupWithManager(k8sManager)

	Expect(err).ToNot(HaveOccurred())

	go func() {
		err = k8sManager.Start(ctx)
		Expect(err).ToNot(HaveOccurred())
	}()
}<|MERGE_RESOLUTION|>--- conflicted
+++ resolved
@@ -169,30 +169,12 @@
 				},
 				Spec: localModelNodeGroupSpec1,
 			}
-<<<<<<< HEAD
-			Expect(k8sClient.Create(ctx, clusterStorageContainer)).Should(Succeed())
-			defer k8sClient.Delete(ctx, clusterStorageContainer)
-
-			nodeGroup1 := &v1alpha1.LocalModelNodeGroup{
-				ObjectMeta: metav1.ObjectMeta{
-					Name: "gpu1",
-				},
-				Spec: localModelNodeGroupSpec1,
-			}
 			nodeGroup2 := &v1alpha1.LocalModelNodeGroup{
 				ObjectMeta: metav1.ObjectMeta{
 					Name: "gpu2",
 				},
 				Spec: localModelNodeGroupSpec2,
 			}
-=======
-			nodeGroup2 := &v1alpha1.LocalModelNodeGroup{
-				ObjectMeta: metav1.ObjectMeta{
-					Name: "gpu2",
-				},
-				Spec: localModelNodeGroupSpec2,
-			}
->>>>>>> 4274b459
 			Expect(k8sClient.Create(ctx, nodeGroup1)).Should(Succeed())
 			defer k8sClient.Delete(ctx, nodeGroup1)
 			Expect(k8sClient.Create(ctx, nodeGroup2)).Should(Succeed())
@@ -221,21 +203,12 @@
 			}, timeout, interval).Should(BeTrue())
 
 			persistentVolume1 := &v1.PersistentVolume{}
-<<<<<<< HEAD
 			Eventually(func() bool {
 				err := k8sClient.Get(ctx, pvLookupKey1, persistentVolume1)
 				return err == nil && persistentVolume1 != nil
 			}, timeout, interval).Should(BeTrue())
 			persistentVolume2 := &v1.PersistentVolume{}
 			Eventually(func() bool {
-=======
-			Eventually(func() bool {
-				err := k8sClient.Get(ctx, pvLookupKey1, persistentVolume1)
-				return err == nil && persistentVolume1 != nil
-			}, timeout, interval).Should(BeTrue())
-			persistentVolume2 := &v1.PersistentVolume{}
-			Eventually(func() bool {
->>>>>>> 4274b459
 				err := k8sClient.Get(ctx, pvLookupKey2, persistentVolume2)
 				return err == nil && persistentVolume2 != nil
 			}, timeout, interval).Should(BeTrue())
@@ -256,7 +229,6 @@
 			node1 := &v1.Node{
 				ObjectMeta: metav1.ObjectMeta{
 					Name: nodeName1,
-<<<<<<< HEAD
 					Labels: map[string]string{
 						"node.kubernetes.io/instance-type": "gpu1",
 					},
@@ -274,9 +246,7 @@
 				ObjectMeta: metav1.ObjectMeta{
 					Name: nodeName2,
 					Labels: map[string]string{
-=======
-					Labels: map[string]string{
-						"node.kubernetes.io/instance-type": "gpu1",
+						"node.kubernetes.io/instance-type": "gpu2",
 					},
 				},
 				Status: v1.NodeStatus{
@@ -288,23 +258,6 @@
 					},
 				},
 			}
-			node2 := &v1.Node{
-				ObjectMeta: metav1.ObjectMeta{
-					Name: nodeName2,
-					Labels: map[string]string{
->>>>>>> 4274b459
-						"node.kubernetes.io/instance-type": "gpu2",
-					},
-				},
-				Status: v1.NodeStatus{
-					Conditions: []v1.NodeCondition{
-						{
-							Type:   v1.NodeReady,
-							Status: v1.ConditionTrue,
-						},
-					},
-				},
-			}
 			Expect(k8sClient.Create(ctx, node1)).Should(Succeed())
 			defer k8sClient.Delete(ctx, node1)
 			Expect(k8sClient.Create(ctx, node2)).Should(Succeed())
@@ -336,19 +289,11 @@
 					return false
 				}
 				if !(cachedModel.Status.ModelCopies.Available == 2 && cachedModel.Status.ModelCopies.Total == 2 && cachedModel.Status.ModelCopies.Failed == 0) {
-<<<<<<< HEAD
 					return false
 				}
 				if cachedModel.Status.NodeStatus[nodeName1] != v1alpha1.NodeDownloaded {
 					return false
 				}
-=======
-					return false
-				}
-				if cachedModel.Status.NodeStatus[nodeName1] != v1alpha1.NodeDownloaded {
-					return false
-				}
->>>>>>> 4274b459
 				if cachedModel.Status.NodeStatus[nodeName2] != v1alpha1.NodeDownloaded {
 					return false
 				}
@@ -379,24 +324,6 @@
 				},
 				Spec: localModelNodeGroupSpec1,
 			}
-<<<<<<< HEAD
-			Expect(k8sClient.Create(ctx, clusterStorageContainer)).Should(Succeed())
-			defer k8sClient.Delete(ctx, clusterStorageContainer)
-
-			nodeGroup1 := &v1alpha1.LocalModelNodeGroup{
-				ObjectMeta: metav1.ObjectMeta{
-					Name: "gpu1",
-				},
-				Spec: localModelNodeGroupSpec1,
-			}
-			nodeGroup2 := &v1alpha1.LocalModelNodeGroup{
-				ObjectMeta: metav1.ObjectMeta{
-					Name: "gpu2",
-				},
-				Spec: localModelNodeGroupSpec1,
-			}
-=======
->>>>>>> 4274b459
 			Expect(k8sClient.Create(ctx, nodeGroup1)).Should(Succeed())
 			Expect(k8sClient.Create(ctx, nodeGroup2)).Should(Succeed())
 			defer k8sClient.Delete(ctx, nodeGroup1)
@@ -459,7 +386,6 @@
 
 			Expect(k8sClient.Create(ctx, isvc1)).Should(Succeed())
 			inferenceService1 := &v1beta1.InferenceService{}
-<<<<<<< HEAD
 			Eventually(func() bool {
 				err := k8sClient.Get(ctx, types.NamespacedName{Name: isvcName1, Namespace: isvcNamespace}, inferenceService1)
 				if err != nil {
@@ -470,18 +396,6 @@
 			Expect(k8sClient.Create(ctx, isvc2)).Should(Succeed())
 			inferenceService2 := &v1beta1.InferenceService{}
 			Eventually(func() bool {
-=======
-			Eventually(func() bool {
-				err := k8sClient.Get(ctx, types.NamespacedName{Name: isvcName1, Namespace: isvcNamespace}, inferenceService1)
-				if err != nil {
-					return false
-				}
-				return true
-			}, timeout, interval).Should(BeTrue())
-			Expect(k8sClient.Create(ctx, isvc2)).Should(Succeed())
-			inferenceService2 := &v1beta1.InferenceService{}
-			Eventually(func() bool {
->>>>>>> 4274b459
 				err := k8sClient.Get(ctx, types.NamespacedName{Name: isvcName2, Namespace: isvcNamespace}, inferenceService2)
 				if err != nil {
 					return false
@@ -496,21 +410,12 @@
 			pvcLookupKey2 := types.NamespacedName{Name: modelName + "-" + nodeGroup2.Name, Namespace: isvcNamespace}
 
 			persistentVolume1 := &v1.PersistentVolume{}
-<<<<<<< HEAD
 			Eventually(func() bool {
 				err := k8sClient.Get(ctx, pvLookupKey1, persistentVolume1)
 				return err == nil && persistentVolume1 != nil
 			}, timeout, interval).Should(BeTrue())
 			persistentVolume2 := &v1.PersistentVolume{}
 			Eventually(func() bool {
-=======
-			Eventually(func() bool {
-				err := k8sClient.Get(ctx, pvLookupKey1, persistentVolume1)
-				return err == nil && persistentVolume1 != nil
-			}, timeout, interval).Should(BeTrue())
-			persistentVolume2 := &v1.PersistentVolume{}
-			Eventually(func() bool {
->>>>>>> 4274b459
 				err := k8sClient.Get(ctx, pvLookupKey2, persistentVolume2)
 				return err == nil && persistentVolume2 != nil
 			}, timeout, interval).Should(BeTrue())
@@ -576,7 +481,6 @@
 
 			Eventually(func() bool {
 				err := k8sClient.Get(ctx, pvcLookupKey1, newPersistentVolumeClaim1)
-<<<<<<< HEAD
 				if err != nil {
 					return false
 				}
@@ -590,21 +494,6 @@
 				if err != nil {
 					return false
 				}
-=======
-				if err != nil {
-					return false
-				}
-				if newPersistentVolumeClaim1.DeletionTimestamp != nil {
-					return true
-				}
-				return false
-			}, timeout, interval).Should(BeTrue())
-			Eventually(func() bool {
-				err := k8sClient.Get(ctx, pvcLookupKey2, newPersistentVolumeClaim2)
-				if err != nil {
-					return false
-				}
->>>>>>> 4274b459
 				if newPersistentVolumeClaim2.DeletionTimestamp != nil {
 					return true
 				}
@@ -701,12 +590,9 @@
 			defer k8sClient.Delete(ctx, clusterStorageContainer)
 		})
 
-<<<<<<< HEAD
-=======
 		// With two nodes and two local models, each node should have both local models
 		It("Should create localModelNode correctly", func() {
 			defer GinkgoRecover()
->>>>>>> 4274b459
 			nodeGroup1 := &v1alpha1.LocalModelNodeGroup{
 				ObjectMeta: metav1.ObjectMeta{
 					Name: "gpu1",
