--- conflicted
+++ resolved
@@ -311,7 +311,6 @@
 	return true
 }
 
-<<<<<<< HEAD
 const PLACEHOLDER_FOR_DELETION = "env_marked_for_deletion"
 
 // CheckEnvsToRemove checks the current envs against the desired ones and returns the envs that needs to be
@@ -336,10 +335,10 @@
 		}
 	}
 	return envsToRemove, envsToKeep
-=======
+}
+
 // ToPointer returns a pointer to the value passed in
 func ToPointer[T any](value T) *T {
 	tmp := value
 	return &tmp
->>>>>>> 7f4cad98
 }