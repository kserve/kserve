/*
Copyright 2021 The KServe Authors.

Licensed under the Apache License, Version 2.0 (the "License");
you may not use this file except in compliance with the License.
You may obtain a copy of the License at

    http://www.apache.org/licenses/LICENSE-2.0

Unless required by applicable law or agreed to in writing, software
distributed under the License is distributed on an "AS IS" BASIS,
WITHOUT WARRANTIES OR CONDITIONS OF ANY KIND, either express or implied.
See the License for the specific language governing permissions and
limitations under the License.
*/

package v1beta1

import (
	"fmt"
	"testing"

	"github.com/kserve/kserve/pkg/constants"

	"google.golang.org/protobuf/proto"

	"github.com/onsi/gomega"
	appsv1 "k8s.io/api/apps/v1"
	corev1 "k8s.io/api/core/v1"
	"k8s.io/apimachinery/pkg/api/resource"
	metav1 "k8s.io/apimachinery/pkg/apis/meta/v1"
	"k8s.io/utils/ptr"
)

func makeTestInferenceService() InferenceService {
	inferenceservice := InferenceService{
		ObjectMeta: metav1.ObjectMeta{
			Name:      "foo",
			Namespace: "default",
		},
		Spec: InferenceServiceSpec{
			Predictor: PredictorSpec{
				Tensorflow: &TFServingSpec{
					PredictorExtensionSpec: PredictorExtensionSpec{
						StorageURI:     proto.String("gs://testbucket/testmodel"),
						RuntimeVersion: proto.String("0.14.0"),
					},
				},
			},
		},
	}
	return inferenceservice
}

func TestAutoscalerClassHPA(t *testing.T) {
	g := gomega.NewGomegaWithT(t)
	scenarios := map[string]struct {
		isvc       *InferenceService
		errMatcher gomega.OmegaMatcher
	}{
		"Valid HPA CPU metrics with ScaleMetric": {
			isvc: &InferenceService{
				ObjectMeta: metav1.ObjectMeta{
					Name:      "foo",
					Namespace: "default",
					Annotations: map[string]string{
						"serving.kserve.io/deploymentMode":  "RawDeployment",
						"serving.kserve.io/autoscalerClass": "hpa",
					},
				},
				Spec: InferenceServiceSpec{
					Predictor: PredictorSpec{
						ComponentExtensionSpec: ComponentExtensionSpec{
							ScaleMetric: ptr.To(MetricCPU),
							ScaleTarget: ptr.To(int32(80)),
						},
						Tensorflow: &TFServingSpec{
							PredictorExtensionSpec: PredictorExtensionSpec{
								StorageURI:     proto.String("gs://testbucket/testmodel"),
								RuntimeVersion: proto.String("0.14.0"),
							},
						},
					},
				},
			},
			errMatcher: gomega.BeNil(),
		},
		"Valid HPA CPU metrics with Autoscaling spec": {
			isvc: &InferenceService{
				ObjectMeta: metav1.ObjectMeta{
					Name:      "foo",
					Namespace: "default",
					Annotations: map[string]string{
						"serving.kserve.io/deploymentMode":  "RawDeployment",
						"serving.kserve.io/autoscalerClass": "hpa",
					},
				},
				Spec: InferenceServiceSpec{
					Predictor: PredictorSpec{
						ComponentExtensionSpec: ComponentExtensionSpec{
							AutoScaling: &AutoScalingSpec{
								Metrics: []MetricsSpec{
									{
										Type: ResourceMetricSourceType,
										Resource: &ResourceMetricSource{
											Name: ResourceMetricCPU,
											Target: MetricTarget{
												AverageUtilization: ptr.To(int32(80)),
											},
										},
									},
								},
							},
						},
						Tensorflow: &TFServingSpec{
							PredictorExtensionSpec: PredictorExtensionSpec{
								StorageURI:     proto.String("gs://testbucket/testmodel"),
								RuntimeVersion: proto.String("0.14.0"),
							},
						},
					},
				},
			},
			errMatcher: gomega.BeNil(),
		},
		"Valid HPA Memory metrics with Autoscaling spec": {
			isvc: &InferenceService{
				ObjectMeta: metav1.ObjectMeta{
					Name:      "foo",
					Namespace: "default",
					Annotations: map[string]string{
						"serving.kserve.io/deploymentMode":  "RawDeployment",
						"serving.kserve.io/autoscalerClass": "hpa",
					},
				},
				Spec: InferenceServiceSpec{
					Predictor: PredictorSpec{
						ComponentExtensionSpec: ComponentExtensionSpec{
							AutoScaling: &AutoScalingSpec{
								Metrics: []MetricsSpec{
									{
										Type: ResourceMetricSourceType,
										Resource: &ResourceMetricSource{
											Name: ResourceMetricMemory,
											Target: MetricTarget{
												AverageValue: ptr.To(resource.MustParse("1Gi")),
											},
										},
									},
								},
							},
						},
						Tensorflow: &TFServingSpec{
							PredictorExtensionSpec: PredictorExtensionSpec{
								StorageURI:     proto.String("gs://testbucket/testmodel"),
								RuntimeVersion: proto.String("0.14.0"),
							},
						},
					},
				},
			},
			errMatcher: gomega.BeNil(),
		},
		"Invalid HPA CPU metrics without resource type": {
			isvc: &InferenceService{
				ObjectMeta: metav1.ObjectMeta{
					Name:      "foo",
					Namespace: "default",
					Annotations: map[string]string{
						"serving.kserve.io/deploymentMode":  "RawDeployment",
						"serving.kserve.io/autoscalerClass": "hpa",
					},
				},
				Spec: InferenceServiceSpec{
					Predictor: PredictorSpec{
						ComponentExtensionSpec: ComponentExtensionSpec{
							AutoScaling: &AutoScalingSpec{
								Metrics: []MetricsSpec{
									{
										Type: ResourceMetricSourceType,
									},
								},
							},
						},
						Tensorflow: &TFServingSpec{
							PredictorExtensionSpec: PredictorExtensionSpec{
								StorageURI:     proto.String("gs://testbucket/testmodel"),
								RuntimeVersion: proto.String("0.14.0"),
							},
						},
					},
				},
			},
			errMatcher: gomega.MatchError("metricSpec.Resource is not set for resource metric source type"),
		},
		"Invalid HPA CPU metrics with wrong metric source": {
			isvc: &InferenceService{
				ObjectMeta: metav1.ObjectMeta{
					Name:      "foo",
					Namespace: "default",
					Annotations: map[string]string{
						"serving.kserve.io/deploymentMode":  "RawDeployment",
						"serving.kserve.io/autoscalerClass": "hpa",
					},
				},
				Spec: InferenceServiceSpec{
					Predictor: PredictorSpec{
						ComponentExtensionSpec: ComponentExtensionSpec{
							AutoScaling: &AutoScalingSpec{
								Metrics: []MetricsSpec{
									{
										Type: ExternalMetricSourceType,
									},
								},
							},
						},
						Tensorflow: &TFServingSpec{
							PredictorExtensionSpec: PredictorExtensionSpec{
								StorageURI:     proto.String("gs://testbucket/testmodel"),
								RuntimeVersion: proto.String("0.14.0"),
							},
						},
					},
				},
			},
			errMatcher: gomega.MatchError("invalid HPA metric source type with value [External],valid metric source types are Resource"),
		},
		"Valid HPA CPU metrics with target utilization": {
			isvc: &InferenceService{
				ObjectMeta: metav1.ObjectMeta{
					Name:      "foo",
					Namespace: "default",
					Annotations: map[string]string{
						"serving.kserve.io/deploymentMode":  "RawDeployment",
						"serving.kserve.io/autoscalerClass": "hpa",
					},
				},
				Spec: InferenceServiceSpec{
					Predictor: PredictorSpec{
						ComponentExtensionSpec: ComponentExtensionSpec{
							ScaleMetric:     ptr.To(MetricCPU),
							ScaleMetricType: ptr.To(UtilizationMetricType),
							ScaleTarget:     ptr.To(int32(80)),
						},
						Tensorflow: &TFServingSpec{
							PredictorExtensionSpec: PredictorExtensionSpec{
								StorageURI:     proto.String("gs://testbucket/testmodel"),
								RuntimeVersion: proto.String("0.14.0"),
							},
						},
					},
				},
			},
			errMatcher: gomega.BeNil(),
		},
		"HPA CPU metrics with invalid target utilization": {
			isvc: &InferenceService{
				ObjectMeta: metav1.ObjectMeta{
					Name:      "foo",
					Namespace: "default",
					Annotations: map[string]string{
						"serving.kserve.io/deploymentMode":  "RawDeployment",
						"serving.kserve.io/autoscalerClass": "hpa",
					},
				},
				Spec: InferenceServiceSpec{
					Predictor: PredictorSpec{
						ComponentExtensionSpec: ComponentExtensionSpec{
							ScaleMetric:     ptr.To(MetricCPU),
							ScaleMetricType: ptr.To(UtilizationMetricType),
							ScaleTarget:     ptr.To(int32(120)),
						},
						Tensorflow: &TFServingSpec{
							PredictorExtensionSpec: PredictorExtensionSpec{
								StorageURI:     proto.String("gs://testbucket/testmodel"),
								RuntimeVersion: proto.String("0.14.0"),
							},
						},
					},
				},
			},
			errMatcher: gomega.MatchError("the target utilization percentage should be a [1-100] integer"),
		},
		"Valid HPA Memory metrics with ScaleMetric": {
			isvc: &InferenceService{
				ObjectMeta: metav1.ObjectMeta{
					Name:      "foo",
					Namespace: "default",
					Annotations: map[string]string{
						"serving.kserve.io/deploymentMode":  "RawDeployment",
						"serving.kserve.io/autoscalerClass": "hpa",
					},
				},
				Spec: InferenceServiceSpec{
					Predictor: PredictorSpec{
						ComponentExtensionSpec: ComponentExtensionSpec{
							ScaleMetric: ptr.To(MetricMemory),
							ScaleTarget: ptr.To(int32(10)),
						},
						Tensorflow: &TFServingSpec{
							PredictorExtensionSpec: PredictorExtensionSpec{
								StorageURI:     proto.String("gs://testbucket/testmodel"),
								RuntimeVersion: proto.String("0.14.0"),
							},
						},
					},
				},
			},
			errMatcher: gomega.BeNil(),
		},
		"Invalid autoscaler class": {
			isvc: &InferenceService{
				ObjectMeta: metav1.ObjectMeta{
					Name:      "foo",
					Namespace: "default",
					Annotations: map[string]string{
						"serving.kserve.io/deploymentMode":  "RawDeployment",
						"serving.kserve.io/autoscalerClass": "test",
					},
				},
				Spec: InferenceServiceSpec{
					Predictor: PredictorSpec{
						ComponentExtensionSpec: ComponentExtensionSpec{
							ScaleMetric: ptr.To(MetricMemory),
							ScaleTarget: ptr.To(int32(10)),
						},
						Tensorflow: &TFServingSpec{
							PredictorExtensionSpec: PredictorExtensionSpec{
								StorageURI:     proto.String("gs://testbucket/testmodel"),
								RuntimeVersion: proto.String("0.14.0"),
							},
						},
					},
				},
			},
			errMatcher: gomega.MatchError("[test] is not a supported autoscaler class type"),
		},
	}
	for name, scenario := range scenarios {
		t.Run(name, func(t *testing.T) {
			validator := InferenceServiceValidator{}
			_, err := validator.ValidateCreate(t.Context(), scenario.isvc)
			g.Expect(err).Should(scenario.errMatcher)
		})
	}
}

func TestAutoscalerClassKEDA(t *testing.T) {
	g := gomega.NewGomegaWithT(t)
	scenarios := map[string]struct {
		isvc       *InferenceService
		errMatcher gomega.OmegaMatcher
	}{
		"Valid KEDA CPU metrics with Autoscaling spec": {
			isvc: &InferenceService{
				ObjectMeta: metav1.ObjectMeta{
					Name:      "foo",
					Namespace: "default",
					Annotations: map[string]string{
						"serving.kserve.io/deploymentMode":  "RawDeployment",
						"serving.kserve.io/autoscalerClass": "keda",
					},
				},
				Spec: InferenceServiceSpec{
					Predictor: PredictorSpec{
						ComponentExtensionSpec: ComponentExtensionSpec{
							AutoScaling: &AutoScalingSpec{
								Metrics: []MetricsSpec{
									{
										Type: ResourceMetricSourceType,
										Resource: &ResourceMetricSource{
											Name: ResourceMetricCPU,
											Target: MetricTarget{
												Type:               UtilizationMetricType,
												AverageUtilization: ptr.To(int32(80)),
											},
										},
									},
								},
							},
						},
						Tensorflow: &TFServingSpec{
							PredictorExtensionSpec: PredictorExtensionSpec{
								StorageURI:     proto.String("gs://testbucket/testmodel"),
								RuntimeVersion: proto.String("0.14.0"),
							},
						},
					},
				},
			},
			errMatcher: gomega.BeNil(),
		},
		"Valid KEDA Memory metrics with Autoscaling spec": {
			isvc: &InferenceService{
				ObjectMeta: metav1.ObjectMeta{
					Name:      "foo",
					Namespace: "default",
					Annotations: map[string]string{
						"serving.kserve.io/deploymentMode":  "RawDeployment",
						"serving.kserve.io/autoscalerClass": "keda",
					},
				},
				Spec: InferenceServiceSpec{
					Predictor: PredictorSpec{
						ComponentExtensionSpec: ComponentExtensionSpec{
							AutoScaling: &AutoScalingSpec{
								Metrics: []MetricsSpec{
									{
										Type: ResourceMetricSourceType,
										Resource: &ResourceMetricSource{
											Name: ResourceMetricMemory,
											Target: MetricTarget{
												Type:         AverageValueMetricType,
												AverageValue: ptr.To(resource.MustParse("1Gi")),
											},
										},
									},
								},
							},
						},
						Tensorflow: &TFServingSpec{
							PredictorExtensionSpec: PredictorExtensionSpec{
								StorageURI:     proto.String("gs://testbucket/testmodel"),
								RuntimeVersion: proto.String("0.14.0"),
							},
						},
					},
				},
			},
			errMatcher: gomega.BeNil(),
		},
		"Invalid KEDA CPU metrics without resource type": {
			isvc: &InferenceService{
				ObjectMeta: metav1.ObjectMeta{
					Name:      "foo",
					Namespace: "default",
					Annotations: map[string]string{
						"serving.kserve.io/deploymentMode":  "RawDeployment",
						"serving.kserve.io/autoscalerClass": "keda",
					},
				},
				Spec: InferenceServiceSpec{
					Predictor: PredictorSpec{
						ComponentExtensionSpec: ComponentExtensionSpec{
							AutoScaling: &AutoScalingSpec{
								Metrics: []MetricsSpec{
									{
										Type: ResourceMetricSourceType,
									},
								},
							},
						},
						Tensorflow: &TFServingSpec{
							PredictorExtensionSpec: PredictorExtensionSpec{
								StorageURI:     proto.String("gs://testbucket/testmodel"),
								RuntimeVersion: proto.String("0.14.0"),
							},
						},
					},
				},
			},
			errMatcher: gomega.MatchError("metricSpec.Resource is not set for resource metric source type"),
		},
		"Valid KEDA CPU metrics with external metric source": {
			isvc: &InferenceService{
				ObjectMeta: metav1.ObjectMeta{
					Name:      "foo",
					Namespace: "default",
					Annotations: map[string]string{
						"serving.kserve.io/deploymentMode":  "RawDeployment",
						"serving.kserve.io/autoscalerClass": "keda",
					},
				},
				Spec: InferenceServiceSpec{
					Predictor: PredictorSpec{
						ComponentExtensionSpec: ComponentExtensionSpec{
							AutoScaling: &AutoScalingSpec{
								Metrics: []MetricsSpec{
									{
										Type: ExternalMetricSourceType,
										External: &ExternalMetricSource{
											Metric: ExternalMetrics{
												Backend: PrometheusBackend,
												Query:   "avg(vllm_requests_running)",
											},
											Target: MetricTarget{
												Type:  ValueMetricType,
												Value: ptr.To(resource.MustParse("10")),
											},
										},
									},
								},
							},
						},
						Tensorflow: &TFServingSpec{
							PredictorExtensionSpec: PredictorExtensionSpec{
								StorageURI:     proto.String("gs://testbucket/testmodel"),
								RuntimeVersion: proto.String("0.14.0"),
							},
						},
					},
				},
			},
			errMatcher: gomega.BeNil(),
		},
		"Valid KEDA CPU metrics with pod metric source": {
			isvc: &InferenceService{
				ObjectMeta: metav1.ObjectMeta{
					Name:      "foo",
					Namespace: "default",
					Annotations: map[string]string{
						"serving.kserve.io/deploymentMode":  "RawDeployment",
						"serving.kserve.io/autoscalerClass": "keda",
					},
				},
				Spec: InferenceServiceSpec{
					Predictor: PredictorSpec{
						ComponentExtensionSpec: ComponentExtensionSpec{
							AutoScaling: &AutoScalingSpec{
								Metrics: []MetricsSpec{
									{
										Type: PodMetricSourceType,
										PodMetric: &PodMetricSource{
											Metric: PodMetrics{
												Backend: OpenTelemetryBackend,
												Query:   "avg(vllm_requests_running)",
											},
											Target: MetricTarget{
												Type:  ValueMetricType,
												Value: ptr.To(resource.MustParse("10")),
											},
										},
									},
								},
							},
						},
						Tensorflow: &TFServingSpec{
							PredictorExtensionSpec: PredictorExtensionSpec{
								StorageURI:     proto.String("gs://testbucket/testmodel"),
								RuntimeVersion: proto.String("0.14.0"),
							},
						},
					},
				},
			},
			errMatcher: gomega.BeNil(),
		},
	}
	for name, scenario := range scenarios {
		t.Run(name, func(t *testing.T) {
			validator := InferenceServiceValidator{}
			_, err := validator.ValidateCreate(t.Context(), scenario.isvc)
			g.Expect(err).Should(scenario.errMatcher)
		})
	}
}

func TestRejectMultipleModelSpecs(t *testing.T) {
	g := gomega.NewGomegaWithT(t)
	isvc := makeTestInferenceService()
	isvc.Spec.Predictor.XGBoost = &XGBoostSpec{}
	validator := InferenceServiceValidator{}
	warnings, err := validator.ValidateCreate(t.Context(), &isvc)
	g.Expect(err).Should(gomega.MatchError(ExactlyOneErrorFor(&isvc.Spec.Predictor)))
	g.Expect(warnings).Should(gomega.BeEmpty())
}

func TestCustomizeDeploymentStrategyUnsupportedForServerless(t *testing.T) {
	g := gomega.NewGomegaWithT(t)
	isvc := makeTestInferenceService()
	isvc.Spec.Predictor.PodSpec = PodSpec{ServiceAccountName: "test"}
	isvc.Spec.Predictor.DeploymentStrategy = &appsv1.DeploymentStrategy{
		Type: appsv1.RecreateDeploymentStrategyType,
	}
	validator := InferenceServiceValidator{}
	warnings, err := validator.ValidateCreate(t.Context(), &isvc)
	g.Expect(err).Should(gomega.MatchError("customizing deploymentStrategy is only supported for raw deployment mode"))
	g.Expect(warnings).Should(gomega.BeEmpty())
}

func TestModelSpecAndCustomOverridesIsValid(t *testing.T) {
	g := gomega.NewGomegaWithT(t)
	isvc := makeTestInferenceService()
	isvc.Spec.Predictor.PodSpec = PodSpec{ServiceAccountName: "test"}
	validator := InferenceServiceValidator{}
	warnings, err := validator.ValidateCreate(t.Context(), &isvc)
	g.Expect(err).Should(gomega.Succeed())
	g.Expect(warnings).Should(gomega.BeEmpty())
}

func TestRejectModelSpecMissing(t *testing.T) {
	g := gomega.NewGomegaWithT(t)
	isvc := makeTestInferenceService()
	isvc.Spec.Predictor.Tensorflow = nil
	validator := InferenceServiceValidator{}
	warnings, err := validator.ValidateCreate(t.Context(), &isvc)
	g.Expect(err).Should(gomega.MatchError(ExactlyOneErrorFor(&isvc.Spec.Predictor)))
	g.Expect(warnings).Should(gomega.BeEmpty())
}

func TestBadParallelismValues(t *testing.T) {
	g := gomega.NewGomegaWithT(t)
	isvc := makeTestInferenceService()
	isvc.Spec.Predictor.ContainerConcurrency = proto.Int64(-1)
	validator := InferenceServiceValidator{}
	warnings, err := validator.ValidateCreate(t.Context(), &isvc)
	g.Expect(err).Should(gomega.MatchError(ParallelismLowerBoundExceededError))
	g.Expect(warnings).Should(gomega.BeEmpty())
}

func TestBadReplicaValues(t *testing.T) {
	g := gomega.NewGomegaWithT(t)
	isvc := makeTestInferenceService()
	isvc.Spec.Predictor.MinReplicas = ptr.To(int32(-1))
	validator := InferenceServiceValidator{}
	warnings, err := validator.ValidateCreate(t.Context(), &isvc)
	g.Expect(err).Should(gomega.MatchError(MinReplicasLowerBoundExceededError))
	g.Expect(warnings).Should(gomega.BeEmpty())

	isvc.Spec.Predictor.MinReplicas = ptr.To(int32(1))
	isvc.Spec.Predictor.MaxReplicas = -1
	warnings, err = validator.ValidateCreate(t.Context(), &isvc)
	g.Expect(err).Should(gomega.MatchError(MaxReplicasLowerBoundExceededError))
	g.Expect(warnings).Should(gomega.BeEmpty())

	isvc.Spec.Predictor.MinReplicas = ptr.To(int32(2))
	isvc.Spec.Predictor.MaxReplicas = 1
	warnings, err = validator.ValidateCreate(t.Context(), &isvc)
	g.Expect(err).Should(gomega.MatchError(MinReplicasShouldBeLessThanMaxError))
	g.Expect(warnings).Should(gomega.BeEmpty())

	// Now test transformer and explainer, so set correct value for predictor
	isvc.Spec.Predictor.MinReplicas = ptr.To(int32(0))
	isvc.Spec.Predictor.MaxReplicas = 0

	isvc.Spec.Transformer = &TransformerSpec{}
	isvc.Spec.Transformer.PodSpec = PodSpec{
		Containers: []corev1.Container{
			{
				Image: "some-image",
			},
		},
	}
	isvc.Spec.Transformer.MinReplicas = ptr.To(int32(-1))
	warnings, err = validator.ValidateCreate(t.Context(), &isvc)
	g.Expect(err).Should(gomega.MatchError(MinReplicasLowerBoundExceededError))
	g.Expect(warnings).Should(gomega.BeEmpty())

	isvc.Spec.Transformer.MinReplicas = ptr.To(int32(1))
	isvc.Spec.Transformer.MaxReplicas = -1
	warnings, err = validator.ValidateCreate(t.Context(), &isvc)
	g.Expect(err).Should(gomega.MatchError(MaxReplicasLowerBoundExceededError))
	g.Expect(warnings).Should(gomega.BeEmpty())

	isvc.Spec.Transformer.MinReplicas = ptr.To(int32(2))
	isvc.Spec.Transformer.MaxReplicas = 1
	warnings, err = validator.ValidateCreate(t.Context(), &isvc)
	g.Expect(err).Should(gomega.MatchError(MinReplicasShouldBeLessThanMaxError))
	g.Expect(warnings).Should(gomega.BeEmpty())

	// Now test explainer, so ignore transformer
	isvc.Spec.Transformer = nil

	isvc.Spec.Explainer = &ExplainerSpec{
		ART: &ARTExplainerSpec{
			ExplainerExtensionSpec: ExplainerExtensionSpec{
				StorageURI: "gs://testbucket/testmodel",
			},
		},
	}
	isvc.Spec.Explainer.MinReplicas = ptr.To(int32(-1))
	warnings, err = validator.ValidateCreate(t.Context(), &isvc)
	g.Expect(err).Should(gomega.MatchError(MinReplicasLowerBoundExceededError))
	g.Expect(warnings).Should(gomega.BeEmpty())

	isvc.Spec.Explainer.MinReplicas = ptr.To(int32(1))
	isvc.Spec.Explainer.MaxReplicas = -1
	warnings, err = validator.ValidateCreate(t.Context(), &isvc)
	g.Expect(err).Should(gomega.MatchError(MaxReplicasLowerBoundExceededError))
	g.Expect(warnings).Should(gomega.BeEmpty())

	isvc.Spec.Explainer.MinReplicas = ptr.To(int32(2))
	isvc.Spec.Explainer.MaxReplicas = 1
	warnings, err = validator.ValidateCreate(t.Context(), &isvc)
	g.Expect(err).Should(gomega.MatchError(MinReplicasShouldBeLessThanMaxError))
	g.Expect(warnings).Should(gomega.BeEmpty())
}

func TestCustomOK(t *testing.T) {
	g := gomega.NewGomegaWithT(t)
	isvc := makeTestInferenceService()
	isvc.Spec.Predictor.Tensorflow = nil
	isvc.Spec.Predictor.PodSpec = PodSpec{
		Containers: []corev1.Container{
			{
				Name:  constants.InferenceServiceContainerName,
				Image: "some-image",
			},
		},
	}
	validator := InferenceServiceValidator{}
	warnings, err := validator.ValidateCreate(t.Context(), &isvc)
	g.Expect(err).Should(gomega.Succeed())
	g.Expect(warnings).Should(gomega.BeEmpty())

	isvc.Spec.Predictor.PodSpec = PodSpec{
		Containers: []corev1.Container{
			{
				Image: "some-image",
			},
		},
	}
	validator = InferenceServiceValidator{}
	warnings, err = validator.ValidateCreate(t.Context(), &isvc)
	g.Expect(err).Should(gomega.Succeed())
	g.Expect(warnings).Should(gomega.BeEmpty())
}

func TestRejectBadTransformer(t *testing.T) {
	g := gomega.NewGomegaWithT(t)
	isvc := makeTestInferenceService()
	isvc.Spec.Transformer = &TransformerSpec{}
	validator := InferenceServiceValidator{}
	warnings, err := validator.ValidateCreate(t.Context(), &isvc)
	g.Expect(err).Should(gomega.MatchError(ExactlyOneErrorFor(isvc.Spec.Transformer)))
	g.Expect(warnings).Should(gomega.BeEmpty())
}

func TestRejectBadExplainer(t *testing.T) {
	g := gomega.NewGomegaWithT(t)
	isvc := makeTestInferenceService()
	isvc.Spec.Explainer = &ExplainerSpec{}
	validator := InferenceServiceValidator{}
	warnings, err := validator.ValidateCreate(t.Context(), &isvc)
	g.Expect(err).Should(gomega.MatchError(ExactlyOneErrorFor(isvc.Spec.Explainer)))
	g.Expect(warnings).Should(gomega.BeEmpty())
}

func TestGoodExplainer(t *testing.T) {
	g := gomega.NewGomegaWithT(t)
	isvc := makeTestInferenceService()
	isvc.Spec.Explainer = &ExplainerSpec{
		ART: &ARTExplainerSpec{
			ExplainerExtensionSpec: ExplainerExtensionSpec{
				StorageURI: "gs://testbucket/testmodel",
			},
		},
	}
	validator := InferenceServiceValidator{}
	warnings, err := validator.ValidateCreate(t.Context(), &isvc)
	g.Expect(err).Should(gomega.Succeed())
	g.Expect(warnings).Should(gomega.BeEmpty())
}

func TestGoodName(t *testing.T) {
	g := gomega.NewGomegaWithT(t)
	isvc := makeTestInferenceService()
	isvc.Name = "abc-123"
	validator := InferenceServiceValidator{}
	warnings, err := validator.ValidateCreate(t.Context(), &isvc)
	g.Expect(err).Should(gomega.Succeed())
	g.Expect(warnings).Should(gomega.BeEmpty())
}

func TestRejectBadNameStartWithNumber(t *testing.T) {
	g := gomega.NewGomegaWithT(t)
	isvc := makeTestInferenceService()
	isvc.Name = "1abcde"
	validator := InferenceServiceValidator{}
	warnings, err := validator.ValidateCreate(t.Context(), &isvc)
	g.Expect(err).ShouldNot(gomega.Succeed())
	g.Expect(warnings).Should(gomega.BeEmpty())
}

func TestRejectBadNameIncludeDot(t *testing.T) {
	g := gomega.NewGomegaWithT(t)
	isvc := makeTestInferenceService()
	isvc.Name = "abc.de"
	validator := InferenceServiceValidator{}
	warnings, err := validator.ValidateCreate(t.Context(), &isvc)
	g.Expect(err).ShouldNot(gomega.Succeed())
	g.Expect(warnings).Should(gomega.BeEmpty())
}

func TestValidateTwoPredictorImplementationCollocation(t *testing.T) {
	g := gomega.NewGomegaWithT(t)
	isvc := InferenceService{
		ObjectMeta: metav1.ObjectMeta{
			Name:      "foo",
			Namespace: "default",
		},
		Spec: InferenceServiceSpec{
			Predictor: PredictorSpec{
				Model: &ModelSpec{
					ModelFormat: ModelFormat{
						Name: "huggingface",
					},
					PredictorExtensionSpec: PredictorExtensionSpec{
						StorageURI: proto.String("gs://testbucket/testmodel"),
					},
				},
				PodSpec: PodSpec{
					Containers: []corev1.Container{
						{
							Name:  constants.InferenceServiceContainerName,
							Image: "test/predictor:latest",
						},
						{
							Name:  constants.TransformerContainerName,
							Image: "test/transformer:latest",
						},
					},
				},
			},
		},
	}
	validator := InferenceServiceValidator{}
	warnings, err := validator.ValidateCreate(t.Context(), &isvc)
	g.Expect(err).Should(gomega.MatchError(ExactlyOneErrorFor(&isvc.Spec.Predictor)))
	g.Expect(warnings).Should(gomega.BeEmpty())
}

func TestValidateCollocationStorageURI(t *testing.T) {
	g := gomega.NewGomegaWithT(t)
	scenarios := map[string]struct {
		isvc       *InferenceService
		errMatcher gomega.OmegaMatcher
	}{
		"Collocation with transformer has storage uri specified": {
			isvc: &InferenceService{
				ObjectMeta: metav1.ObjectMeta{
					Name:      "foo",
					Namespace: "default",
				},
				Spec: InferenceServiceSpec{
					Predictor: PredictorSpec{
						PodSpec: PodSpec{
							Containers: []corev1.Container{
								{
									Name:  constants.InferenceServiceContainerName,
									Image: "test/predictor:latest",
									Env: []corev1.EnvVar{
										{
											Name:  constants.CustomSpecStorageUriEnvVarKey,
											Value: "gs://test/model",
										},
									},
								},
								{
									Name:  constants.TransformerContainerName,
									Image: "test/transformer:latest",
									Env: []corev1.EnvVar{
										{
											Name:  constants.CustomSpecStorageUriEnvVarKey,
											Value: "gs://test/model",
										},
									},
								},
							},
						},
					},
				},
			},
			errMatcher: gomega.MatchError(StorageUriPresentInTransformerError),
		},
		"Collocation with no storage uri specified": {
			isvc: &InferenceService{
				ObjectMeta: metav1.ObjectMeta{
					Name:      "foo",
					Namespace: "default",
				},
				Spec: InferenceServiceSpec{
					Predictor: PredictorSpec{
						PodSpec: PodSpec{
							Containers: []corev1.Container{
								{
									Name:  constants.InferenceServiceContainerName,
									Image: "test/predictor:latest",
								},
								{
									Name:  constants.TransformerContainerName,
									Image: "test/transformer:latest",
								},
							},
						},
					},
				},
			},
			errMatcher: gomega.BeNil(),
		},
		"Collocation with predictor has storage uri specified": {
			isvc: &InferenceService{
				ObjectMeta: metav1.ObjectMeta{
					Name:      "foo",
					Namespace: "default",
				},
				Spec: InferenceServiceSpec{
					Predictor: PredictorSpec{
						PodSpec: PodSpec{
							Containers: []corev1.Container{
								{
									Name:  constants.InferenceServiceContainerName,
									Image: "test/predictor:latest",
									Env: []corev1.EnvVar{
										{
											Name:  constants.CustomSpecStorageUriEnvVarKey,
											Value: "gs://test/model",
										},
									},
								},
								{
									Name:  constants.TransformerContainerName,
									Image: "test/transformer:latest",
								},
							},
						},
					},
				},
			},
			errMatcher: gomega.BeNil(),
		},
		"Predictor with no collocation": {
			isvc: &InferenceService{
				ObjectMeta: metav1.ObjectMeta{
					Name:      "foo",
					Namespace: "default",
				},
				Spec: InferenceServiceSpec{
					Predictor: PredictorSpec{
						Tensorflow: &TFServingSpec{
							PredictorExtensionSpec: PredictorExtensionSpec{
								StorageURI:     proto.String("gs://testbucket/testmodel"),
								RuntimeVersion: proto.String("0.14.0"),
							},
						},
					},
				},
			},
			errMatcher: gomega.BeNil(),
		},
		"Custom predictor with no collocation": {
			isvc: &InferenceService{
				ObjectMeta: metav1.ObjectMeta{
					Name:      "foo",
					Namespace: "default",
				},
				Spec: InferenceServiceSpec{
					Predictor: PredictorSpec{
						PodSpec: PodSpec{
							Containers: []corev1.Container{
								{
									Name:  constants.InferenceServiceContainerName,
									Image: "test/predictor:latest",
									Env: []corev1.EnvVar{
										{
											Name:  constants.CustomSpecStorageUriEnvVarKey,
											Value: "gs://test/model",
										},
									},
								},
							},
						},
					},
				},
			},
			errMatcher: gomega.BeNil(),
		},
	}

	for name, scenario := range scenarios {
		t.Run(name, func(t *testing.T) {
			err := validateCollocationStorageURI(scenario.isvc.Spec.Predictor)
			g.Expect(err).Should(scenario.errMatcher)
		})
	}
}

func TestValidateMultiNodeVariables(t *testing.T) {
	g := gomega.NewGomegaWithT(t)
	s3StorageUri := "s3://test"
	pvcStorageUri := "pvc://test"
	scenarios := map[string]struct {
		isvc     *InferenceService
		expected gomega.OmegaMatcher
	}{
		"When TENSOR_PARALLEL_SIZE set as an environment variable, it should return an error": {
			isvc: &InferenceService{
				ObjectMeta: metav1.ObjectMeta{
					Name:      "foo-1-1",
					Namespace: "default",
					Annotations: map[string]string{
						constants.AutoscalerClass: string(constants.AutoscalerClassNone),
					},
				},
				Spec: InferenceServiceSpec{
					Predictor: PredictorSpec{
						Model: &ModelSpec{
							ModelFormat: ModelFormat{
								Name: "huggingface",
							},
							PredictorExtensionSpec: PredictorExtensionSpec{
								StorageURI: &pvcStorageUri,
								Container: corev1.Container{
									Env: []corev1.EnvVar{
										{Name: constants.TensorParallelSizeEnvName, Value: "2"},
									},
								},
							},
						},
						WorkerSpec: &WorkerSpec{},
					},
				},
			},
			expected: gomega.Equal(fmt.Errorf(DisallowedWorkerSpecTensorParallelSizeEnvError, "foo-1-1")),
		},
		"When PIPELINE_PARALLEL_SIZE set as an environment variable, it should return an error": {
			isvc: &InferenceService{
				ObjectMeta: metav1.ObjectMeta{
					Name:      "foo-1-2",
					Namespace: "default",
					Annotations: map[string]string{
						constants.AutoscalerClass: string(constants.AutoscalerClassNone),
					},
				},
				Spec: InferenceServiceSpec{
					Predictor: PredictorSpec{
						Model: &ModelSpec{
							ModelFormat: ModelFormat{
								Name: "huggingface",
							},
							PredictorExtensionSpec: PredictorExtensionSpec{
								StorageURI: &pvcStorageUri,
								Container: corev1.Container{
									Env: []corev1.EnvVar{
										{Name: constants.PipelineParallelSizeEnvName, Value: "3"},
									},
								},
							},
						},
						WorkerSpec: &WorkerSpec{},
					},
				},
			},
			expected: gomega.Equal(fmt.Errorf(DisallowedWorkerSpecPipelineParallelSizeEnvError, "foo-1-2")),
		},
		"When workerSpec.TensorParallelSize set less than 1, it should return error": {
			isvc: &InferenceService{
				ObjectMeta: metav1.ObjectMeta{
					Name:      "foo-2-1",
					Namespace: "default",
					Annotations: map[string]string{
						constants.AutoscalerClass: string(constants.AutoscalerClassNone),
					},
				},
				Spec: InferenceServiceSpec{
					Predictor: PredictorSpec{
						Model: &ModelSpec{
							ModelFormat: ModelFormat{
								Name: "huggingface",
							},
							PredictorExtensionSpec: PredictorExtensionSpec{
								StorageURI: &pvcStorageUri,
							},
						},
						WorkerSpec: &WorkerSpec{
							PodSpec:            PodSpec{},
							TensorParallelSize: intPtr(0),
						},
					},
				},
			},
			expected: gomega.Equal(fmt.Errorf(InvalidWorkerSpecTensorParallelSizeValueError, "foo-2-1", "0")),
		},
		"When WorkerSpec.PipelineParallelSize set less than 1, it should return error": {
			isvc: &InferenceService{
				ObjectMeta: metav1.ObjectMeta{
					Name:      "foo-2-2",
					Namespace: "default",
					Annotations: map[string]string{
						constants.AutoscalerClass: string(constants.AutoscalerClassNone),
					},
				},
				Spec: InferenceServiceSpec{
					Predictor: PredictorSpec{
						Model: &ModelSpec{
							ModelFormat: ModelFormat{
								Name: "huggingface",
							},
							PredictorExtensionSpec: PredictorExtensionSpec{
								StorageURI: &pvcStorageUri,
							},
						},
						WorkerSpec: &WorkerSpec{
							PodSpec:              PodSpec{},
							PipelineParallelSize: intPtr(0),
						},
					},
				},
			},
			expected: gomega.Equal(fmt.Errorf(InvalidWorkerSpecPipelineParallelSizeValueError, "foo-2-2", "0")),
		},
		"When unknownGPUResource set in Predictor.Model, it should return error": {
			isvc: &InferenceService{
				ObjectMeta: metav1.ObjectMeta{
					Name:      "foo-3-1",
					Namespace: "default",
					Annotations: map[string]string{
						constants.AutoscalerClass: string(constants.AutoscalerClassNone),
					},
				},
				Spec: InferenceServiceSpec{
					Predictor: PredictorSpec{
						Model: &ModelSpec{
							ModelFormat: ModelFormat{
								Name: "huggingface",
							},
							PredictorExtensionSpec: PredictorExtensionSpec{
								StorageURI: &pvcStorageUri,
								Container: corev1.Container{
									Resources: corev1.ResourceRequirements{
										Limits: corev1.ResourceList{
											"unknownGPU.com/gpu": resource.MustParse("1"),
										},
										Requests: corev1.ResourceList{
											"unknownGPU.com/gpu": resource.MustParse("1"),
										},
									},
								},
							},
						},
						WorkerSpec: &WorkerSpec{},
					},
				},
			},
			expected: gomega.Equal(fmt.Errorf(InvalidUnknownGPUTypeError, "foo-3-1")),
		},
		"When unknownGPUResource set in Predictor.WorkerSpec, it should return error": {
			isvc: &InferenceService{
				ObjectMeta: metav1.ObjectMeta{
					Name:      "foo-3-2",
					Namespace: "default",
					Annotations: map[string]string{
						constants.AutoscalerClass: string(constants.AutoscalerClassNone),
					},
				},
				Spec: InferenceServiceSpec{
					Predictor: PredictorSpec{
						Model: &ModelSpec{
							ModelFormat: ModelFormat{
								Name: "huggingface",
							},
							PredictorExtensionSpec: PredictorExtensionSpec{
								StorageURI: &pvcStorageUri,
							},
						},
						WorkerSpec: &WorkerSpec{
							PodSpec: PodSpec{
								Containers: []corev1.Container{
									{
										Resources: corev1.ResourceRequirements{
											Limits: corev1.ResourceList{
												"unknownGPU.com/gpu": resource.MustParse("1"),
											},
											Requests: corev1.ResourceList{
												"unknownGPU.com/gpu": resource.MustParse("1"),
											},
										},
									},
								},
							},
						},
					},
				},
			},
			expected: gomega.Equal(fmt.Errorf(InvalidUnknownGPUTypeError, "foo-3-2")),
		},
		"When customGPUResourceTypes set to annotations, unknownGPUResource in Predictor.Model do not return an error and function correctly": {
			isvc: &InferenceService{
				ObjectMeta: metav1.ObjectMeta{
					Name:      "foo-3-3",
					Namespace: "default",
					Annotations: map[string]string{
						constants.AutoscalerClass:                     string(constants.AutoscalerClassExternal),
						constants.CustomGPUResourceTypesAnnotationKey: "[\"unknownGPU.com/gpu\"]",
					},
				},
				Spec: InferenceServiceSpec{
					Predictor: PredictorSpec{
						Model: &ModelSpec{
							ModelFormat: ModelFormat{
								Name: "huggingface",
							},
							PredictorExtensionSpec: PredictorExtensionSpec{
								StorageURI: &pvcStorageUri,
								Container: corev1.Container{
									Resources: corev1.ResourceRequirements{
										Limits: corev1.ResourceList{
											"unknownGPU.com/gpu": resource.MustParse("1"),
										},
										Requests: corev1.ResourceList{
											"unknownGPU.com/gpu": resource.MustParse("1"),
										},
									},
								},
							},
						},
						WorkerSpec: &WorkerSpec{},
					},
				},
			},
			expected: gomega.BeNil(),
		},
		"When customGPUResourceTypes set to annotations, unknownGPUResource in Predictor.WorkerSpec do not return an error and function correctly": {
			isvc: &InferenceService{
				ObjectMeta: metav1.ObjectMeta{
					Name:      "foo-3-4",
					Namespace: "default",
					Annotations: map[string]string{
						constants.AutoscalerClass:                     string(constants.AutoscalerClassExternal),
						constants.CustomGPUResourceTypesAnnotationKey: "[\"unknownGPU.com/gpu\"]",
					},
				},
				Spec: InferenceServiceSpec{
					Predictor: PredictorSpec{
						Model: &ModelSpec{
							ModelFormat: ModelFormat{
								Name: "huggingface",
							},
							PredictorExtensionSpec: PredictorExtensionSpec{
								StorageURI: &pvcStorageUri,
							},
						},
						WorkerSpec: &WorkerSpec{
							PodSpec: PodSpec{
								Containers: []corev1.Container{
									{
										Resources: corev1.ResourceRequirements{
											Limits: corev1.ResourceList{
												"unknownGPU.com/gpu": resource.MustParse("1"),
											},
											Requests: corev1.ResourceList{
												"unknownGPU.com/gpu": resource.MustParse("1"),
											},
										},
									},
								},
							},
						},
					},
				},
			},
			expected: gomega.BeNil(),
		},
		"When unsupported storageURI set, it should return error": {
			isvc: &InferenceService{
				ObjectMeta: metav1.ObjectMeta{
					Name:      "foo-4-1",
					Namespace: "default",
					Annotations: map[string]string{
						constants.AutoscalerClass: string(constants.AutoscalerClassNone),
					},
				},
				Spec: InferenceServiceSpec{
					Predictor: PredictorSpec{
						Model: &ModelSpec{
							ModelFormat: ModelFormat{
								Name: "huggingface",
							},
							PredictorExtensionSpec: PredictorExtensionSpec{
								StorageURI: &s3StorageUri,
							},
						},
						WorkerSpec: &WorkerSpec{},
					},
				},
			},
			expected: gomega.Equal(fmt.Errorf(InvalidNotSupportedStorageURIProtocolError, "foo-4-1", "s3")),
		},
<<<<<<< HEAD
		"When none autoscaler is not set, then it should return error": {
=======
		"When external autoscaler is not set, it should return error": {
>>>>>>> 998a95c8
			isvc: &InferenceService{
				ObjectMeta: metav1.ObjectMeta{
					Name:      "foo-4-2",
					Namespace: "default",
					Annotations: map[string]string{
						constants.AutoscalerClass: string(constants.AutoscalerClassHPA),
					},
				},
				Spec: InferenceServiceSpec{
					Predictor: PredictorSpec{
						Model: &ModelSpec{
							ModelFormat: ModelFormat{
								Name: "huggingface",
							},
							PredictorExtensionSpec: PredictorExtensionSpec{
								StorageURI: &pvcStorageUri,
							},
						},
						WorkerSpec: &WorkerSpec{},
					},
				},
			},
			expected: gomega.Equal(fmt.Errorf(InvalidAutoScalerError, "foo-4-2", constants.AutoscalerClassHPA)),
		},
		"When multiple containers set in WorkerSpec, it should return error": {
			isvc: &InferenceService{
				ObjectMeta: metav1.ObjectMeta{
					Name:      "foo-9",
					Namespace: "default",
					Annotations: map[string]string{
						constants.AutoscalerClass: string(constants.AutoscalerClassNone),
					},
				},
				Spec: InferenceServiceSpec{
					Predictor: PredictorSpec{
						Model: &ModelSpec{
							ModelFormat: ModelFormat{
								Name: "huggingface",
							},
							PredictorExtensionSpec: PredictorExtensionSpec{
								StorageURI: &pvcStorageUri,
							},
						},
						WorkerSpec: &WorkerSpec{
							PodSpec: PodSpec{
								Containers: []corev1.Container{
									{},
									{},
								},
							},
						},
					},
				},
			},
			expected: gomega.Equal(fmt.Errorf(DisallowedMultipleContainersInWorkerSpecError, "foo-9")),
		},
	}

	for name, scenario := range scenarios {
		t.Run(name, func(t *testing.T) {
			err := validateMultiNodeVariables(scenario.isvc)
			g.Expect(err).To(scenario.expected)
		})
	}
}

func intPtr(i int) *int {
	return &i
}<|MERGE_RESOLUTION|>--- conflicted
+++ resolved
@@ -1276,11 +1276,7 @@
 			},
 			expected: gomega.Equal(fmt.Errorf(InvalidNotSupportedStorageURIProtocolError, "foo-4-1", "s3")),
 		},
-<<<<<<< HEAD
 		"When none autoscaler is not set, then it should return error": {
-=======
-		"When external autoscaler is not set, it should return error": {
->>>>>>> 998a95c8
 			isvc: &InferenceService{
 				ObjectMeta: metav1.ObjectMeta{
 					Name:      "foo-4-2",
