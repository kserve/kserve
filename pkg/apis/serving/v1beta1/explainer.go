--- conflicted
+++ resolved
@@ -25,7 +25,6 @@
 	Alibi *AlibiExplainerSpec `json:"alibi,omitempty"`
 	// Spec for AIX explainer
 	AIX *AIXExplainerSpec `json:"aix,omitempty"`
-<<<<<<< HEAD
 	// Spec for ART explainer
 	ART *ARTExplainerSpec `json:"art,omitempty"`
 	// This spec is dual purpose.
@@ -33,13 +32,6 @@
 	// The field PodSpec.Containers is mutually exclusive with other explainers (i.e. Alibi).
 	// 2) Users may choose to provide a Explainer (i.e. Alibi) and specify PodSpec
 	// overrides in the PodSpec. They must not provide PodSpec.Containers in this case.
-=======
-	// This spec is dual purpose <br />
-	// 1) Provide a full PodSpec for custom explainer.
-	// The field PodSpec.Containers is mutually exclusive with other explainers (i.e. Alibi). <br />
-	// 2) Provide a explainer (i.e. Alibi) and specify PodSpec
-	// overrides, you must not provide PodSpec.Containers in this case. <br />
->>>>>>> a370b7cc
 	PodSpec `json:",inline"`
 	// Component extension defines the deployment configurations for explainer
 	ComponentExtensionSpec `json:",inline"`
