--- conflicted
+++ resolved
@@ -307,11 +307,7 @@
 				Env: []v1.EnvVar{
 					v1.EnvVar{
 						Name:  "TS_SERVICE_ENVELOPE",
-<<<<<<< HEAD
 						Value: "kserve",
-=======
-						Value: "kfserving",
->>>>>>> dd4eeb77
 					},
 				},
 			},
@@ -349,11 +345,7 @@
 				Env: []v1.EnvVar{
 					v1.EnvVar{
 						Name:  "TS_SERVICE_ENVELOPE",
-<<<<<<< HEAD
 						Value: "kserve",
-=======
-						Value: "kfserving",
->>>>>>> dd4eeb77
 					},
 				},
 			},
@@ -391,11 +383,7 @@
 				Env: []v1.EnvVar{
 					v1.EnvVar{
 						Name:  "TS_SERVICE_ENVELOPE",
-<<<<<<< HEAD
 						Value: "kserve",
-=======
-						Value: "kfserving",
->>>>>>> dd4eeb77
 					},
 				},
 			},
@@ -433,11 +421,7 @@
 				Env: []v1.EnvVar{
 					v1.EnvVar{
 						Name:  "TS_SERVICE_ENVELOPE",
-<<<<<<< HEAD
 						Value: "kservev2",
-=======
-						Value: "kfservingv2",
->>>>>>> dd4eeb77
 					},
 				},
 			},
@@ -474,11 +458,7 @@
 				Env: []v1.EnvVar{
 					v1.EnvVar{
 						Name:  "TS_SERVICE_ENVELOPE",
-<<<<<<< HEAD
 						Value: "kserve",
-=======
-						Value: "kfserving",
->>>>>>> dd4eeb77
 					},
 				},
 			},
@@ -518,11 +498,7 @@
 				Env: []v1.EnvVar{
 					v1.EnvVar{
 						Name:  "TS_SERVICE_ENVELOPE",
-<<<<<<< HEAD
 						Value: "kserve",
-=======
-						Value: "kfserving",
->>>>>>> dd4eeb77
 					},
 				},
 			},
