--- conflicted
+++ resolved
@@ -279,13 +279,8 @@
 	// - spec.containers[*].securityContext.runAsUser
 	// - spec.containers[*].securityContext.runAsGroup
 	// +optional
-<<<<<<< HEAD
 	// This is an alpha field and requires the IdentifyPodOS feature
 	OS *corev1.PodOS `json:"os,omitempty" protobuf:"bytes,36,opt,name=os"`
-=======
-	OS *v1.PodOS `json:"os,omitempty" protobuf:"bytes,36,opt,name=os"`
-
->>>>>>> e83a197a
 	// Use the host's user namespace.
 	// Optional: Default to true.
 	// If set to true or not present, the pod will be run in the host user namespace, useful
@@ -327,10 +322,7 @@
 	// +listMapKey=name
 	// +featureGate=DynamicResourceAllocation
 	// +optional
-<<<<<<< HEAD
 	ResourceClaims []corev1.PodResourceClaim `json:"resourceClaims,omitempty" patchStrategy:"merge,retainKeys" patchMergeKey:"name" protobuf:"bytes,39,rep,name=resourceClaims"`
-=======
-	ResourceClaims []v1.PodResourceClaim `json:"resourceClaims,omitempty" patchStrategy:"merge,retainKeys" patchMergeKey:"name" protobuf:"bytes,39,rep,name=resourceClaims"`
 	// Resources is the total amount of CPU and Memory resources required by all
 	// containers in the pod. It supports specifying Requests and Limits for
 	// "cpu" and "memory" resource names only. ResourceClaims are not supported.
@@ -344,6 +336,5 @@
 	//
 	// +featureGate=PodLevelResources
 	// +optional
-	Resources *v1.ResourceRequirements `json:"resources,omitempty" protobuf:"bytes,40,opt,name=resources"`
->>>>>>> e83a197a
+	Resources *corev1.ResourceRequirements `json:"resources,omitempty" protobuf:"bytes,40,opt,name=resources"`
 }