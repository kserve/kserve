--- conflicted
+++ resolved
@@ -952,8 +952,6 @@
 			labelMatcher:      gomega.Not(gomega.HaveKey(constants.LocalModelLabel)),
 			annotationMatcher: gomega.Not(gomega.HaveKey(constants.LocalModelPVCNameAnnotationKey)),
 		},
-<<<<<<< HEAD
-=======
 		"isvc with node group annotation without LocalModelCache": {
 			config: &InferenceServicesConfig{},
 			isvc: InferenceService{
@@ -978,7 +976,6 @@
 			labelMatcher:      gomega.Not(gomega.HaveKey(constants.LocalModelLabel)),
 			annotationMatcher: gomega.Not(gomega.HaveKey(constants.LocalModelPVCNameAnnotationKey)),
 		},
->>>>>>> c628e726
 	}
 
 	for _, scenario := range scenarios {
