--- conflicted
+++ resolved
@@ -48,10 +48,7 @@
 	MultiNodeConfigKeyName             = "multiNode"
 	OtelCollectorConfigName            = "opentelemetryCollector"
 	StorageInitializerConfigMapKeyName = "storageInitializer"
-<<<<<<< HEAD
-=======
 	AutoscalerConfigName               = "autoscaler"
->>>>>>> bc44f0a0
 )
 
 const (
