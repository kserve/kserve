--- conflicted
+++ resolved
@@ -30,16 +30,12 @@
 	return x.StorageURI
 }
 
-<<<<<<< HEAD
-func (x *XGBoostSpec) GetContainer(modelName string, config *InferenceServicesConfig, hasInferenceLogging bool) *v1.Container {
-=======
 func (x *XGBoostSpec) GetResourceRequirements() *v1.ResourceRequirements {
 	// return the ResourceRequirements value if set on the spec
 	return &x.Resources
 }
 
-func (x *XGBoostSpec) GetContainer(modelName string, config *InferenceServicesConfig) *v1.Container {
->>>>>>> 4307724d
+func (x *XGBoostSpec) GetContainer(modelName string, config *InferenceServicesConfig, hasInferenceLogging bool) *v1.Container {
 	return &v1.Container{
 		Image:     config.Predictors.Xgboost.ContainerImage + ":" + x.RuntimeVersion,
 		Name:      constants.InferenceServiceContainerName,
