/*
Copyright 2019 kubeflow.org.
Licensed under the Apache License, Version 2.0 (the "License");
you may not use this file except in compliance with the License.
You may obtain a copy of the License at
    http://www.apache.org/licenses/LICENSE-2.0
Unless required by applicable law or agreed to in writing, software
distributed under the License is distributed on an "AS IS" BASIS,
WITHOUT WARRANTIES OR CONDITIONS OF ANY KIND, either express or implied.
See the License for the specific language governing permissions and
limitations under the License.
*/

package v1alpha2

import (
	"github.com/kubeflow/kfserving/pkg/constants"
	"k8s.io/api/core/v1"
	"knative.dev/pkg/apis"
	knservingv1alpha1 "knative.dev/serving/pkg/apis/serving/v1alpha1"
)

// ConditionType represents a Service condition value
const (
	// RoutesReady is set when network configuration has completed.
	RoutesReady apis.ConditionType = "RoutesReady"
<<<<<<< HEAD

=======
	// PredictRoutesReady is set when network configuration has completed for predict endpoint verb.
	PredictRoutesReady apis.ConditionType = "PredictRoutesReady"
	// ExplainRoutesReady is set when network configuration has completed for explain endpoint verb.
	ExplainRoutesReady apis.ConditionType = "ExplainRoutesReady"
>>>>>>> 920cf8fe
	// DefaultPredictorReady is set when default predictor has reported readiness.
	DefaultPredictorReady apis.ConditionType = "DefaultPredictorReady"
	// CanaryPredictorReady is set when canary predictor has reported readiness.
	CanaryPredictorReady apis.ConditionType = "CanaryPredictorReady"
<<<<<<< HEAD

	// DefaultTransformerReady is set when default transformer has reported readiness.
	DefaultTransformerReady apis.ConditionType = "DefaultTransformerReady"
	// CanaryTransformerReady is set when canary transformer has reported readiness.
	CanaryTransformerReady apis.ConditionType = "CanaryTransformerReady"

=======
>>>>>>> 920cf8fe
	// DefaultExplainerReady is set when default explainer has reported readiness.
	DefaultExplainerReady apis.ConditionType = "DefaultExplainerReady"
	// CanaryExplainerReady is set when canary explainer has reported readiness.
	CanaryExplainerReady apis.ConditionType = "CanaryExplainerReady"
<<<<<<< HEAD
=======
	// DefaultTransformerReady is set when default transformer has reported readiness.
	DefaultTransformerReady apis.ConditionType = "DefaultTransformerReady"
	// CanaryTransformerReady is set when canary transformer has reported readiness.
	CanaryTransformerReady apis.ConditionType = "CanaryTransformerReady"
>>>>>>> 920cf8fe
)

var defaultConditionsMap = map[constants.KFServiceEndpoint]apis.ConditionType{
	constants.Predictor:   DefaultPredictorReady,
	constants.Explainer:   DefaultExplainerReady,
	constants.Transformer: DefaultTransformerReady,
}

var canaryConditionsMap = map[constants.KFServiceEndpoint]apis.ConditionType{
	constants.Predictor:   CanaryPredictorReady,
	constants.Explainer:   CanaryExplainerReady,
	constants.Transformer: CanaryTransformerReady,
}

// KFService Ready condition is depending on default predictor and route readiness condition
// canary readiness condition only present when canary is used and currently does
// not affect KFService readiness condition.
// TODO (rakelkar) is it possible to make this dynamic somehow so that it has Transformer and Predictor when they are present?
var conditionSet = apis.NewLivingConditionSet(
	DefaultPredictorReady,
	RoutesReady,
)

var _ apis.ConditionsAccessor = (*KFServiceStatus)(nil)

func (ss *KFServiceStatus) InitializeConditions() {
	conditionSet.Manage(ss).InitializeConditions()
}

// IsReady returns if the service is ready to serve the requested configuration.
func (ss *KFServiceStatus) IsReady() bool {
	return conditionSet.Manage(ss).IsHappy()
}

// GetCondition returns the condition by name.
func (ss *KFServiceStatus) GetCondition(t apis.ConditionType) *apis.Condition {
	return conditionSet.Manage(ss).GetCondition(t)
}

// PropagateDefaultStatus propagates the status for the default spec
func (ss *KFServiceStatus) PropagateDefaultStatus(endpoint constants.KFServiceEndpoint, defaultStatus *knservingv1alpha1.ServiceStatus) {
<<<<<<< HEAD
	statusSpec := ss.Default[endpoint]
	conditionType := defaultConditionsMap[endpoint]

	ss.propagateStatus(statusSpec, conditionType, defaultStatus)
}

func (ss *KFServiceStatus) PropagateCanaryStatus(endpoint constants.KFServiceEndpoint, canaryStatus *knservingv1alpha1.ServiceStatus) {
	statusSpec := ss.Canary[endpoint]
	conditionType := canaryConditionsMap[endpoint]

	// reset status if canaryServiceStatus is nil
	if canaryStatus == nil {
		ss.Canary = EndpointStatusMap{}
		conditionSet.Manage(ss).ClearCondition(conditionType)
		return
	}

	ss.propagateStatus(statusSpec, conditionType, canaryStatus)
}

func (ss *KFServiceStatus) propagateStatus(statusSpec *StatusConfigurationSpec, conditionType apis.ConditionType, serviceStatus *knservingv1alpha1.ServiceStatus) {
	statusSpec.Name = serviceStatus.LatestCreatedRevisionName
	statusSpec.Hostname = serviceStatus.Address.Hostname
=======
	if ss.Default == nil {
		emptyStatusMap := make(EndpointStatusMap)
		ss.Default = &emptyStatusMap
	}
	conditionType := defaultConditionsMap[endpoint]
	statusSpec, ok := (*ss.Default)[endpoint]
	if !ok {
		statusSpec = &StatusConfigurationSpec{}
		(*ss.Default)[endpoint] = statusSpec
	}
	ss.propagateStatus(statusSpec, conditionType, defaultStatus)
}

// PropagateCanaryStatus propagates the status for the canary spec
func (ss *KFServiceStatus) PropagateCanaryStatus(endpoint constants.KFServiceEndpoint, canaryStatus *knservingv1alpha1.ServiceStatus) {

	conditionType := canaryConditionsMap[endpoint]

	// reset status if canaryServiceStatus is nil
	if canaryStatus == nil {
		emptyStatusMap := make(EndpointStatusMap)
		ss.Canary = &emptyStatusMap
		conditionSet.Manage(ss).ClearCondition(conditionType)
		return
	}

	if ss.Canary == nil {
		emptyStatusMap := make(EndpointStatusMap)
		ss.Canary = &emptyStatusMap
	}

	statusSpec, ok := (*ss.Canary)[endpoint]
	if !ok {
		statusSpec = &StatusConfigurationSpec{}
		(*ss.Canary)[endpoint] = statusSpec
	}

	ss.propagateStatus(statusSpec, conditionType, canaryStatus)
}

func (ss *KFServiceStatus) propagateStatus(statusSpec *StatusConfigurationSpec, conditionType apis.ConditionType, serviceStatus *knservingv1alpha1.ServiceStatus) {
	statusSpec.Name = serviceStatus.LatestCreatedRevisionName
	if serviceStatus.URL != nil {
		statusSpec.Hostname = serviceStatus.URL.Host
	}

>>>>>>> 920cf8fe
	serviceCondition := serviceStatus.GetCondition(knservingv1alpha1.ServiceConditionReady)
	switch {
	case serviceCondition == nil:
	case serviceCondition.Status == v1.ConditionUnknown:
		conditionSet.Manage(ss).MarkUnknown(conditionType, serviceCondition.Reason, serviceCondition.Message)
	case serviceCondition.Status == v1.ConditionTrue:
		conditionSet.Manage(ss).MarkTrue(conditionType)
	case serviceCondition.Status == v1.ConditionFalse:
		conditionSet.Manage(ss).MarkFalse(conditionType, serviceCondition.Reason, serviceCondition.Message)
	}
}

// PropagateRouteStatus propagates route's status to the service's status.
<<<<<<< HEAD
func (ss *KFServiceStatus) PropagateRouteStatus(vs *VirtualServiceStatus) {
	ss.URL = vs.URL

	for _, ep := range ss.Default {
		ep.Traffic = vs.DefaultWeight
	}

	for _, ep := range ss.Canary {
		ep.Traffic = vs.CanaryWeight
	}
=======
func (ss *KFServiceStatus) PropagateRouteStatus(rs *knservingv1alpha1.RouteStatus) {
	ss.URL = rs.URL.String()

	propagateRouteStatus(rs, ss.Default)
	propagateRouteStatus(rs, ss.Canary)
>>>>>>> 920cf8fe

	rc := vs.GetCondition(knservingv1alpha1.RouteConditionReady)

	switch {
	case rc == nil:
	case rc.Status == v1.ConditionUnknown:
		conditionSet.Manage(ss).MarkUnknown(RoutesReady, rc.Reason, rc.Message)
	case rc.Status == v1.ConditionTrue:
		conditionSet.Manage(ss).MarkTrue(RoutesReady)
	case rc.Status == v1.ConditionFalse:
		conditionSet.Manage(ss).MarkFalse(RoutesReady, rc.Reason, rc.Message)
	}
}

func propagateRouteStatus(rs *knservingv1alpha1.RouteStatus, endpointStatusMap *EndpointStatusMap) {
	for _, traffic := range rs.Traffic {
		for _, endpoint := range *endpointStatusMap {
			if endpoint.Name == traffic.RevisionName {
				endpoint.Traffic = traffic.Percent
				if traffic.URL != nil {
					endpoint.Hostname = traffic.URL.Host
				}
			}
		}
	}
}<|MERGE_RESOLUTION|>--- conflicted
+++ resolved
@@ -24,38 +24,22 @@
 const (
 	// RoutesReady is set when network configuration has completed.
 	RoutesReady apis.ConditionType = "RoutesReady"
-<<<<<<< HEAD
-
-=======
 	// PredictRoutesReady is set when network configuration has completed for predict endpoint verb.
 	PredictRoutesReady apis.ConditionType = "PredictRoutesReady"
 	// ExplainRoutesReady is set when network configuration has completed for explain endpoint verb.
 	ExplainRoutesReady apis.ConditionType = "ExplainRoutesReady"
->>>>>>> 920cf8fe
 	// DefaultPredictorReady is set when default predictor has reported readiness.
 	DefaultPredictorReady apis.ConditionType = "DefaultPredictorReady"
 	// CanaryPredictorReady is set when canary predictor has reported readiness.
 	CanaryPredictorReady apis.ConditionType = "CanaryPredictorReady"
-<<<<<<< HEAD
-
+	// DefaultExplainerReady is set when default explainer has reported readiness.
+	DefaultExplainerReady apis.ConditionType = "DefaultExplainerReady"
+	// CanaryExplainerReady is set when canary explainer has reported readiness.
+	CanaryExplainerReady apis.ConditionType = "CanaryExplainerReady"
 	// DefaultTransformerReady is set when default transformer has reported readiness.
 	DefaultTransformerReady apis.ConditionType = "DefaultTransformerReady"
 	// CanaryTransformerReady is set when canary transformer has reported readiness.
 	CanaryTransformerReady apis.ConditionType = "CanaryTransformerReady"
-
-=======
->>>>>>> 920cf8fe
-	// DefaultExplainerReady is set when default explainer has reported readiness.
-	DefaultExplainerReady apis.ConditionType = "DefaultExplainerReady"
-	// CanaryExplainerReady is set when canary explainer has reported readiness.
-	CanaryExplainerReady apis.ConditionType = "CanaryExplainerReady"
-<<<<<<< HEAD
-=======
-	// DefaultTransformerReady is set when default transformer has reported readiness.
-	DefaultTransformerReady apis.ConditionType = "DefaultTransformerReady"
-	// CanaryTransformerReady is set when canary transformer has reported readiness.
-	CanaryTransformerReady apis.ConditionType = "CanaryTransformerReady"
->>>>>>> 920cf8fe
 )
 
 var defaultConditionsMap = map[constants.KFServiceEndpoint]apis.ConditionType{
@@ -97,31 +81,6 @@
 
 // PropagateDefaultStatus propagates the status for the default spec
 func (ss *KFServiceStatus) PropagateDefaultStatus(endpoint constants.KFServiceEndpoint, defaultStatus *knservingv1alpha1.ServiceStatus) {
-<<<<<<< HEAD
-	statusSpec := ss.Default[endpoint]
-	conditionType := defaultConditionsMap[endpoint]
-
-	ss.propagateStatus(statusSpec, conditionType, defaultStatus)
-}
-
-func (ss *KFServiceStatus) PropagateCanaryStatus(endpoint constants.KFServiceEndpoint, canaryStatus *knservingv1alpha1.ServiceStatus) {
-	statusSpec := ss.Canary[endpoint]
-	conditionType := canaryConditionsMap[endpoint]
-
-	// reset status if canaryServiceStatus is nil
-	if canaryStatus == nil {
-		ss.Canary = EndpointStatusMap{}
-		conditionSet.Manage(ss).ClearCondition(conditionType)
-		return
-	}
-
-	ss.propagateStatus(statusSpec, conditionType, canaryStatus)
-}
-
-func (ss *KFServiceStatus) propagateStatus(statusSpec *StatusConfigurationSpec, conditionType apis.ConditionType, serviceStatus *knservingv1alpha1.ServiceStatus) {
-	statusSpec.Name = serviceStatus.LatestCreatedRevisionName
-	statusSpec.Hostname = serviceStatus.Address.Hostname
-=======
 	if ss.Default == nil {
 		emptyStatusMap := make(EndpointStatusMap)
 		ss.Default = &emptyStatusMap
@@ -168,7 +127,6 @@
 		statusSpec.Hostname = serviceStatus.URL.Host
 	}
 
->>>>>>> 920cf8fe
 	serviceCondition := serviceStatus.GetCondition(knservingv1alpha1.ServiceConditionReady)
 	switch {
 	case serviceCondition == nil:
@@ -182,24 +140,11 @@
 }
 
 // PropagateRouteStatus propagates route's status to the service's status.
-<<<<<<< HEAD
-func (ss *KFServiceStatus) PropagateRouteStatus(vs *VirtualServiceStatus) {
-	ss.URL = vs.URL
-
-	for _, ep := range ss.Default {
-		ep.Traffic = vs.DefaultWeight
-	}
-
-	for _, ep := range ss.Canary {
-		ep.Traffic = vs.CanaryWeight
-	}
-=======
 func (ss *KFServiceStatus) PropagateRouteStatus(rs *knservingv1alpha1.RouteStatus) {
 	ss.URL = rs.URL.String()
 
 	propagateRouteStatus(rs, ss.Default)
 	propagateRouteStatus(rs, ss.Canary)
->>>>>>> 920cf8fe
 
 	rc := vs.GetCondition(knservingv1alpha1.RouteConditionReady)
 
