--- conflicted
+++ resolved
@@ -65,16 +65,6 @@
 	Logger *Logger `json:"logger,omitempty"`
 }
 
-<<<<<<< HEAD
-type LoggerType string
-
-const (
-	LogAll      LoggerType = "all"
-	LogRequest  LoggerType = "request"
-	Logresponse LoggerType = "response"
-)
-
-=======
 type LoggerMode string
 
 const (
@@ -85,18 +75,13 @@
 
 // Logger provides optional payload logging for all endpoints
 // +experimental
->>>>>>> 4307724d
 type Logger struct {
 	// URL to send request logging CloudEvents
 	// +optional
 	Url *string `json:"url,omitempty"`
 	// What payloads to log
 	// +optional
-<<<<<<< HEAD
-	LogType LoggerType `json:"logType,omitempty"`
-=======
 	Mode LoggerMode `json:"mode,omitempty"`
->>>>>>> 4307724d
 }
 
 // PredictorSpec defines the configuration for a predictor,
