--- conflicted
+++ resolved
@@ -81,11 +81,8 @@
 		Args: []string{
 			"--model_name=someName",
 			"--model_dir=/mnt/models",
-<<<<<<< HEAD
+			"--http_port=8080",
 			"--nthread=1",
-=======
-			"--http_port=8080",
->>>>>>> fa1e669b
 		},
 	}
 
@@ -122,6 +119,7 @@
 			expArgs: []string{
 				"--model_name=someName",
 				"--model_dir=/mnt/models",
+				"--http_port=8080",
 				"--nthread=2",
 			},
 		},
@@ -138,6 +136,7 @@
 			expArgs: []string{
 				"--model_name=someName",
 				"--model_dir=/mnt/models",
+				"--http_port=8080",
 				"--nthread=4",
 			},
 		},
@@ -151,7 +150,7 @@
 			RuntimeVersion: "0.1.0",
 			NThread:        scenario.nthread,
 		}
-		container := spec.GetContainer("someName", &config)
+		container := spec.GetContainer("someName", false, &config)
 
 		expContainer := &v1.Container{
 			Image:     "someOtherImage:0.1.0",
