/*
Copyright 2019 kubeflow.org.
Licensed under the Apache License, Version 2.0 (the "License");
you may not use this file except in compliance with the License.
You may obtain a copy of the License at
    http://www.apache.org/licenses/LICENSE-2.0
Unless required by applicable law or agreed to in writing, software
distributed under the License is distributed on an "AS IS" BASIS,
WITHOUT WARRANTIES OR CONDITIONS OF ANY KIND, either express or implied.
See the License for the specific language governing permissions and
limitations under the License.
*/

package v1alpha2

import (
	"fmt"
	"strings"

	"github.com/kubeflow/kfserving/pkg/constants"
	"github.com/kubeflow/kfserving/pkg/utils"
	v1 "k8s.io/api/core/v1"
)

var (
	InvalidSKLearnRuntimeVersionError = "SKLearn RuntimeVersion must be one of %s"
)

var _ Predictor = (*SKLearnSpec)(nil)

func (s *SKLearnSpec) GetStorageUri() string {
	return s.StorageURI
}

<<<<<<< HEAD
func (s *SKLearnSpec) GetContainer(modelName string, config *InferenceServicesConfig, hasInferenceLogging bool) *v1.Container {
=======
func (s *SKLearnSpec) GetResourceRequirements() *v1.ResourceRequirements {
	// return the ResourceRequirements value if set on the spec
	return &s.Resources
}

func (s *SKLearnSpec) GetContainer(modelName string, config *InferenceServicesConfig) *v1.Container {
>>>>>>> 4307724d
	return &v1.Container{
		Image:     config.Predictors.SKlearn.ContainerImage + ":" + s.RuntimeVersion,
		Name:      constants.InferenceServiceContainerName,
		Resources: s.Resources,
		Args: []string{
			"--model_name=" + modelName,
			"--model_dir=" + constants.DefaultModelLocalMountPath,
			"--http_port=" + constants.GetInferenceServiceHttpPort(hasInferenceLogging),
		},
	}
}

func (s *SKLearnSpec) ApplyDefaults(config *InferenceServicesConfig) {
	if s.RuntimeVersion == "" {
		s.RuntimeVersion = config.Predictors.SKlearn.DefaultImageVersion
	}

	setResourceRequirementDefaults(&s.Resources)
}

func (s *SKLearnSpec) Validate(config *InferenceServicesConfig) error {
	if utils.Includes(config.Predictors.SKlearn.AllowedImageVersions, s.RuntimeVersion) {
		return nil
	}
	return fmt.Errorf(InvalidSKLearnRuntimeVersionError, strings.Join(config.Predictors.SKlearn.AllowedImageVersions, ", "))
}<|MERGE_RESOLUTION|>--- conflicted
+++ resolved
@@ -32,16 +32,12 @@
 	return s.StorageURI
 }
 
-<<<<<<< HEAD
-func (s *SKLearnSpec) GetContainer(modelName string, config *InferenceServicesConfig, hasInferenceLogging bool) *v1.Container {
-=======
 func (s *SKLearnSpec) GetResourceRequirements() *v1.ResourceRequirements {
 	// return the ResourceRequirements value if set on the spec
 	return &s.Resources
 }
 
-func (s *SKLearnSpec) GetContainer(modelName string, config *InferenceServicesConfig) *v1.Container {
->>>>>>> 4307724d
+func (s *SKLearnSpec) GetContainer(modelName string, config *InferenceServicesConfig, hasInferenceLogging bool) *v1.Container {
 	return &v1.Container{
 		Image:     config.Predictors.SKlearn.ContainerImage + ":" + s.RuntimeVersion,
 		Name:      constants.InferenceServiceContainerName,
