/*
Copyright 2019 kubeflow.org.
Licensed under the Apache License, Version 2.0 (the "License");
you may not use this file except in compliance with the License.
You may obtain a copy of the License at
    http://www.apache.org/licenses/LICENSE-2.0
Unless required by applicable law or agreed to in writing, software
distributed under the License is distributed on an "AS IS" BASIS,
WITHOUT WARRANTIES OR CONDITIONS OF ANY KIND, either express or implied.
See the License for the specific language governing permissions and
limitations under the License.
*/

package v1alpha2

import (
	"fmt"
	"strings"

	"github.com/kubeflow/kfserving/pkg/constants"
	"github.com/kubeflow/kfserving/pkg/utils"
	v1 "k8s.io/api/core/v1"
)

var (
	InvalidPyTorchRuntimeVersionError = "PyTorch RuntimeVersion must be one of %s"
	DefaultPyTorchModelClassName      = "PyTorchModel"
)

var _ Predictor = (*PyTorchSpec)(nil)

func (s *PyTorchSpec) GetStorageUri() string {
	return s.StorageURI
}

<<<<<<< HEAD
func (s *PyTorchSpec) GetContainer(modelName string, config *InferenceServicesConfig, hasInferenceLogging bool) *v1.Container {
=======
func (s *PyTorchSpec) GetResourceRequirements() *v1.ResourceRequirements {
	// return the ResourceRequirements value if set on the spec
	return &s.Resources
}

func (s *PyTorchSpec) GetContainer(modelName string, config *InferenceServicesConfig) *v1.Container {
>>>>>>> 4307724d
	return &v1.Container{
		Image:     config.Predictors.PyTorch.ContainerImage + ":" + s.RuntimeVersion,
		Name:      constants.InferenceServiceContainerName,
		Resources: s.Resources,
		Args: []string{
			"--model_name=" + modelName,
			"--model_class_name=" + s.ModelClassName,
			"--model_dir=" + constants.DefaultModelLocalMountPath,
			"--http_port=" + constants.GetInferenceServiceHttpPort(hasInferenceLogging),
		},
	}
}

func (s *PyTorchSpec) ApplyDefaults(config *InferenceServicesConfig) {
	if s.RuntimeVersion == "" {
		s.RuntimeVersion = config.Predictors.PyTorch.DefaultImageVersion
	}
	if s.ModelClassName == "" {
		s.ModelClassName = DefaultPyTorchModelClassName
	}
	setResourceRequirementDefaults(&s.Resources)
}

func (s *PyTorchSpec) Validate(config *InferenceServicesConfig) error {
	if utils.Includes(config.Predictors.PyTorch.AllowedImageVersions, s.RuntimeVersion) {
		return nil
	}
	return fmt.Errorf(InvalidPyTorchRuntimeVersionError, strings.Join(config.Predictors.PyTorch.AllowedImageVersions, ", "))
}<|MERGE_RESOLUTION|>--- conflicted
+++ resolved
@@ -33,16 +33,12 @@
 	return s.StorageURI
 }
 
-<<<<<<< HEAD
-func (s *PyTorchSpec) GetContainer(modelName string, config *InferenceServicesConfig, hasInferenceLogging bool) *v1.Container {
-=======
 func (s *PyTorchSpec) GetResourceRequirements() *v1.ResourceRequirements {
 	// return the ResourceRequirements value if set on the spec
 	return &s.Resources
 }
 
-func (s *PyTorchSpec) GetContainer(modelName string, config *InferenceServicesConfig) *v1.Container {
->>>>>>> 4307724d
+func (s *PyTorchSpec) GetContainer(modelName string, config *InferenceServicesConfig, hasInferenceLogging bool) *v1.Container {
 	return &v1.Container{
 		Image:     config.Predictors.PyTorch.ContainerImage + ":" + s.RuntimeVersion,
 		Name:      constants.InferenceServiceContainerName,
