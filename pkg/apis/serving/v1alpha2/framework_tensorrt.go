--- conflicted
+++ resolved
@@ -33,16 +33,12 @@
 	return t.StorageURI
 }
 
-<<<<<<< HEAD
-func (t *TensorRTSpec) GetContainer(modelName string, config *InferenceServicesConfig, hasInferenceLogging bool) *v1.Container {
-=======
 func (t *TensorRTSpec) GetResourceRequirements() *v1.ResourceRequirements {
 	// return the ResourceRequirements value if set on the spec
 	return &t.Resources
 }
 
-func (t *TensorRTSpec) GetContainer(modelName string, config *InferenceServicesConfig) *v1.Container {
->>>>>>> 4307724d
+func (t *TensorRTSpec) GetContainer(modelName string, config *InferenceServicesConfig, hasInferenceLogging bool) *v1.Container {
 	// based on example at: https://github.com/NVIDIA/tensorrt-laboratory/blob/master/examples/Deployment/Kubernetes/basic-trtis-deployment/deploy.yml
 	return &v1.Container{
 		Image:     config.Predictors.TensorRT.ContainerImage + ":" + t.RuntimeVersion,
