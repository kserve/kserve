apiVersion: rbac.authorization.k8s.io/v1
kind: ClusterRole
metadata:
  name: kserve-proxy-role
rules:
- apiGroups: ["authentication.k8s.io"]
  resources:
  - tokenreviews
  verbs: ["create"]
- apiGroups: ["authorization.k8s.io"]
  resources:
  - subjectaccessreviews
  verbs: ["create"]
---
apiVersion: rbac.authorization.k8s.io/v1
kind: ClusterRole
metadata:
  name: kserve-manager-role
rules:
- apiGroups:
  - ""
  resources:
  - configmaps
  verbs:
  - create
  - get
  - update
- apiGroups:
  - ""
  resources:
  - events
  - services
  verbs:
  - create
  - delete
  - get
  - list
  - patch
  - update
  - watch
- apiGroups:
  - ""
  resources:
  - namespaces
  - pods
  verbs:
  - get
  - list
  - watch
- apiGroups:
  - ""
  resources:
  - secrets
  verbs:
  - get
- apiGroups:
  - ""
  resources:
  - serviceaccounts
  verbs:
  - create
  - delete
  - get
  - patch
- apiGroups:
  - admissionregistration.k8s.io
  resources:
  - mutatingwebhookconfigurations
  - validatingwebhookconfigurations
  verbs:
  - create
  - delete
  - get
  - list
  - patch
  - update
  - watch
- apiGroups:
  - apps
  resources:
  - deployments
  verbs:
  - create
  - delete
  - get
  - list
  - patch
  - update
  - watch
- apiGroups:
  - autoscaling
  resources:
  - horizontalpodautoscalers
  verbs:
  - create
  - delete
  - get
  - list
  - patch
  - update
  - watch
- apiGroups:
  - gateway.networking.k8s.io
  resources:
  - httproutes
  verbs:
  - create
  - delete
  - get
  - list
  - patch
  - update
  - watch
- apiGroups:
  - keda.sh
  resources:
  - scaledobjects
  - scaledobjects/finalizers
  verbs:
  - create
  - delete
  - get
  - list
  - patch
  - update
  - watch
- apiGroups:
  - keda.sh
  resources:
  - scaledobjects/status
  verbs:
  - get
  - patch
  - update
- apiGroups:
  - networking.istio.io
  resources:
  - virtualservices
  - virtualservices/finalizers
  verbs:
  - create
  - delete
  - get
  - list
  - patch
  - update
  - watch
- apiGroups:
  - networking.istio.io
  resources:
  - virtualservices/status
  verbs:
  - get
  - patch
  - update
- apiGroups:
  - networking.k8s.io
  resources:
  - ingresses
  verbs:
  - create
  - delete
  - get
  - list
  - patch
  - update
  - watch
- apiGroups:
<<<<<<< HEAD
  - operator.knative.dev
  resources:
  - knativeservings
  verbs:
  - get
  - list
  - watch
- apiGroups:
  - rbac.authorization.k8s.io
  resourceNames:
  - kserve-inferencegraph-auth-verifiers
  resources:
  - clusterrolebindings
  verbs:
  - create
  - get
  - patch
  - update
- apiGroups:
  - route.openshift.io
  resources:
  - routes
=======
  - opentelemetry.io
  resources:
  - opentelemetrycollectors
  - opentelemetrycollectors/finalizers
>>>>>>> b48c6ec8
  verbs:
  - create
  - delete
  - get
  - list
  - patch
  - update
  - watch
- apiGroups:
<<<<<<< HEAD
  - route.openshift.io
  resources:
  - routes/status
  verbs:
  - get
=======
  - opentelemetry.io
  resources:
  - opentelemetrycollectors/status
  verbs:
  - get
  - patch
  - update
>>>>>>> b48c6ec8
- apiGroups:
  - serving.knative.dev
  resources:
  - services
  - services/finalizers
  verbs:
  - create
  - delete
  - get
  - list
  - patch
  - update
  - watch
- apiGroups:
  - serving.knative.dev
  resources:
  - services/status
  verbs:
  - get
  - patch
  - update
- apiGroups:
  - serving.kserve.io
  resources:
  - clusterservingruntimes
  - clusterservingruntimes/finalizers
  - clusterstoragecontainers
  - inferencegraphs
  - inferencegraphs/finalizers
  - inferenceservices
  - inferenceservices/finalizers
  - servingruntimes
  - servingruntimes/finalizers
  - trainedmodels
  verbs:
  - create
  - delete
  - get
  - list
  - patch
  - update
  - watch
- apiGroups:
  - serving.kserve.io
  resources:
  - clusterservingruntimes/status
  - inferencegraphs/status
  - inferenceservices/status
  - servingruntimes/status
  - trainedmodels/status
  verbs:
  - get
  - patch
  - update
- apiGroups:
  - serving.kserve.io
  resources:
  - localmodelcaches
  verbs:
  - get
  - list
  - watch<|MERGE_RESOLUTION|>--- conflicted
+++ resolved
@@ -166,7 +166,6 @@
   - update
   - watch
 - apiGroups:
-<<<<<<< HEAD
   - operator.knative.dev
   resources:
   - knativeservings
@@ -186,39 +185,44 @@
   - patch
   - update
 - apiGroups:
-  - route.openshift.io
-  resources:
-  - routes
-=======
-  - opentelemetry.io
-  resources:
-  - opentelemetrycollectors
-  - opentelemetrycollectors/finalizers
->>>>>>> b48c6ec8
-  verbs:
-  - create
-  - delete
-  - get
-  - list
-  - patch
-  - update
-  - watch
-- apiGroups:
-<<<<<<< HEAD
-  - route.openshift.io
-  resources:
-  - routes/status
-  verbs:
-  - get
-=======
-  - opentelemetry.io
-  resources:
-  - opentelemetrycollectors/status
-  verbs:
-  - get
-  - patch
-  - update
->>>>>>> b48c6ec8
+    - route.openshift.io
+  resources:
+    - routes
+  verbs:
+    - create
+    - delete
+    - get
+    - list
+    - patch
+    - update
+    - watch
+- apiGroups:
+    - route.openshift.io
+  resources:
+    - routes/status
+  verbs:
+    - get
+- apiGroups:
+    - opentelemetry.io
+  resources:
+    - opentelemetrycollectors
+    - opentelemetrycollectors/finalizers
+  verbs:
+    - create
+    - delete
+    - get
+    - list
+    - patch
+    - update
+    - watch
+- apiGroups:
+    - opentelemetry.io
+  resources:
+    - opentelemetrycollectors/status
+  verbs:
+    - get
+    - patch
+    - update
 - apiGroups:
   - serving.knative.dev
   resources:
