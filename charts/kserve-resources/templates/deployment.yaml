--- conflicted
+++ resolved
@@ -116,7 +116,6 @@
       {{- end }}
       {{- with .Values.kserve.modelmesh.controller.affinity }}
       affinity:
-<<<<<<< HEAD
         {{- toYaml . | nindent 8 }}
       {{- end }}
       {{- with .Values.kserve.modelmesh.controller.tolerations }}
@@ -127,27 +126,6 @@
       topologySpreadConstraints:
         {{- toYaml . | nindent 8 }}
       {{- end }}
-=======
-        nodeAffinity:
-          requiredDuringSchedulingIgnoredDuringExecution:
-            nodeSelectorTerms:
-            - matchExpressions:
-              - key: kubernetes.io/arch
-                operator: In
-                values:
-                - amd64
-        podAntiAffinity:
-          preferredDuringSchedulingIgnoredDuringExecution:
-            - weight: 100
-              podAffinityTerm:
-                labelSelector:
-                  matchExpressions:
-                    - key: control-plane
-                      operator: In
-                      values:
-                        - modelmesh-controller
-                topologyKey: topology.kubernetes.io/zone
->>>>>>> f7ac6138
       containers:
       - args:
         - --enable-leader-election
