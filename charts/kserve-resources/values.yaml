kserve:
  version: &defaultVersion v0.11.0
  modelmeshVersion: &defaultModelMeshVersion v0.11.0
  agent:
    image: kserve/agent
    tag: *defaultVersion
  router:
    image: kserve/router
    tag: *defaultVersion
  storage:
    image: kserve/storage-initializer
    tag: *defaultVersion
    storageSpecSecretName: storage-config
    storageSecretNameAnnotation: serving.kserve.io/secretName
    s3:
      accessKeyIdName: AWS_ACCESS_KEY_ID
      secretAccessKeyName: AWS_SECRET_ACCESS_KEY
      endpoint: ""
      useHttps: ""
      region: ""
      verifySSL: ""
      useVirtualBucket: ""
      useAnonymousCredential: ""
      CABundle: ""
  metricsaggregator:
    enableMetricAggregation: "false"
    enablePrometheusScraping: "false"
  controller:
    deploymentMode: "Serverless"
    rbacProxyImage: gcr.io/kubebuilder/kube-rbac-proxy:v0.13.1
    gateway:
      domain: example.com
      domainTemplate: "{{ .Name }}-{{ .Namespace }}.{{ .IngressDomain }}"
      urlScheme: http
      localGateway:
        gateway: knative-serving/knative-local-gateway
        gatewayService: knative-local-gateway.istio-system.svc.cluster.local
      ingressGateway:
        gateway: knative-serving/knative-ingress-gateway
        gatewayService: istio-ingressgateway.istio-system.svc.cluster.local
        className: istio
    nodeSelector: {}
    tolerations: []
    topologySpreadConstraints: []
    affinity: {}
    image: kserve/kserve-controller
    tag: *defaultVersion
    resources:
      limits:
        cpu: 100m
        memory: 300Mi
      requests:
        cpu: 100m
        memory: 300Mi
  modelmesh:
    enabled: true
    controller:
      nodeSelector: {}
      tolerations: []
      topologySpreadConstraints: []
      affinity:
        podAntiAffinity:
          preferredDuringSchedulingIgnoredDuringExecution:
              - weight: 100
                podAffinityTerm:
                  labelSelector:
                    matchExpressions:
                      - key: control-plane
                        operator: In
                        values:
                          - modelmesh-controller
                  topologyKey: topology.kubernetes.io/zone
      image: kserve/modelmesh-controller
      tag: *defaultModelMeshVersion
    config:
      modelmeshImage: kserve/modelmesh
      modelmeshImageTag: *defaultModelMeshVersion
      modelmeshRuntimeAdapterImage: kserve/modelmesh-runtime-adapter
      modelmeshRuntimeAdapterImageTag: *defaultModelMeshVersion
      restProxyImage: kserve/rest-proxy
      restProxyImageTag: *defaultModelMeshVersion
      podsPerRuntime: 2
  servingruntime:
    modelNamePlaceholder: "{{.Name}}"
    tensorflow:
      image: tensorflow/serving
      tag: 2.6.2
    mlserver:
      image: docker.io/seldonio/mlserver
      tag: 1.3.2
      modelClassPlaceholder: "{{.Labels.modelClass}}"
    sklearnserver:
      image: kserve/sklearnserver
      tag: *defaultVersion
    xgbserver:
      image: kserve/xgbserver
      tag: *defaultVersion
    tritonserver:
      image: nvcr.io/nvidia/tritonserver
      tag: 23.05-py3
    pmmlserver:
      image: kserve/pmmlserver
      tag: *defaultVersion
    paddleserver:
      image: kserve/paddleserver
      tag: *defaultVersion
    lgbserver:
      image: kserve/lgbserver
      tag: *defaultVersion
    torchserve:
      image: pytorch/torchserve-kfs
<<<<<<< HEAD
      tag: 0.6.1
      serviceEnvelopePlaceholder: '{{.Labels.serviceEnvelope}}'
      protocolVersionPlaceholder: '{{.Labels.iscvProtocol}}'
=======
      tag: 0.8.0
      serviceEnvelopePlaceholder: "{{.Labels.serviceEnvelope}}"
>>>>>>> a994544f
    alibi:
      image: kserve/alibi-explainer
      defaultVersion: *defaultVersion
    art:
      image: kserve/art-explainer
      defaultVersion: *defaultVersion<|MERGE_RESOLUTION|>--- conflicted
+++ resolved
@@ -61,15 +61,15 @@
       affinity:
         podAntiAffinity:
           preferredDuringSchedulingIgnoredDuringExecution:
-              - weight: 100
-                podAffinityTerm:
-                  labelSelector:
-                    matchExpressions:
-                      - key: control-plane
-                        operator: In
-                        values:
-                          - modelmesh-controller
-                  topologyKey: topology.kubernetes.io/zone
+            - weight: 100
+              podAffinityTerm:
+                labelSelector:
+                  matchExpressions:
+                    - key: control-plane
+                      operator: In
+                      values:
+                        - modelmesh-controller
+                topologyKey: topology.kubernetes.io/zone
       image: kserve/modelmesh-controller
       tag: *defaultModelMeshVersion
     config:
@@ -109,14 +109,9 @@
       tag: *defaultVersion
     torchserve:
       image: pytorch/torchserve-kfs
-<<<<<<< HEAD
       tag: 0.6.1
-      serviceEnvelopePlaceholder: '{{.Labels.serviceEnvelope}}'
-      protocolVersionPlaceholder: '{{.Labels.iscvProtocol}}'
-=======
-      tag: 0.8.0
       serviceEnvelopePlaceholder: "{{.Labels.serviceEnvelope}}"
->>>>>>> a994544f
+      protocolVersionPlaceholder: "{{.Labels.iscvProtocol}}"
     alibi:
       image: kserve/alibi-explainer
       defaultVersion: *defaultVersion
