apiVersion: v1
kind: ConfigMap
metadata:
  name: inferenceservice-config
  namespace: kserve
data:
  _example: |-
    ################################
    #                              #
    #    EXAMPLE CONFIGURATION     #
    #                              #
    ################################

    # This block is not actually functional configuration,
    # but serves to illustrate the available configuration
    # options and document them in a way that is accessible
    # to users that `kubectl edit` this config map.
    #
    # These sample configuration options may be copied out of
    # this example block and unindented to be in the data block
    # to actually change the configuration.

    # ====================================== EXPLAINERS CONFIGURATION ======================================
    # Example
    explainers: |-
      {
          "art": {
              "image" : "kserve/art-explainer",
              "defaultImageVersion": "latest"
          }
      }
    # Art Explainer runtime configuration
     explainers: |-
       {
           # Art explainer runtime configuration
           "art": {
               # image contains the default Art explainer serving runtime image uri.
               "image" : "kserve/art-explainer",
       
               # defautltImageVersion contains the Art explainer serving runtime default image version.
               "defaultImageVersion": "latest"
           }
       }
    # ====================================== ISVC CONFIGURATION ======================================
    # Example   
     inferenceService: |-
      {
        "serviceAnnotationDisallowedList": [
          "my.custom.annotation/1"  
        ],
        "serviceLabelDisallowedList": [
          "my.custom.label.1"  
        ]
       }
    # Example of isvc configuration
    inferenceService: |-
      {
        # ServiceAnnotationDisallowedList is a list of annotations that are not allowed to be propagated to Knative 
        # revisions, which prevents the reconciliation loop to be triggered if the annotations is 
        # configured here are used.
        # Default values are:
        #  "autoscaling.knative.dev/min-scale",
        #  "autoscaling.knative.dev/max-scale",
        #  "internal.serving.kserve.io/storage-initializer-sourceuri",
        #  "kubectl.kubernetes.io/last-applied-configuration"
        # Any new value will be appended to the list.
        "serviceAnnotationDisallowedList": [
          "my.custom.annotation/1"  
        ],
        # ServiceLabelDisallowedList is a list of labels that are not allowed to be propagated to Knative revisions
        # which prevents the reconciliation loop to be triggered if the labels is configured here are used.
        "serviceLabelDisallowedList": [
          "my.custom.label.1"  
        ]
      }  
     # ====================================== STORAGE INITIALIZER CONFIGURATION ======================================
     # Example
     storageInitializer: |-
       {
           "image" : "kserve/storage-initializer:latest",
           "memoryRequest": "100Mi",
           "memoryLimit": "1Gi",
           "cpuRequest": "100m",
           "cpuLimit": "1",
           "caBundleConfigMapName": "",
           "caBundleVolumeMountPath": "/etc/ssl/custom-certs",
           "enableDirectPvcVolumeMount": false,
           "enableModelcar": false,
           "cpuModelcar": "10m",
           "memoryModelcar": "15Mi"
       }
     storageInitializer: |-
       {
           # image contains the default storage initializer image uri.
           "image" : "kserve/storage-initializer:latest",
           
           # memoryRequest is the requests.memory to set for the storage initializer init container.
           "memoryRequest": "100Mi",
       
            # memoryLimit is the limits.memory to set for the storage initializer init container.
           "memoryLimit": "1Gi",
           
           # cpuRequest is the requests.cpu to set for the storage initializer init container.
           "cpuRequest": "100m",
           
           # cpuLimit is the limits.cpu to set for the storage initializer init container.
           "cpuLimit": "1",
       
           # caBundleConfigMapName is the ConfigMap will be copied to a user namespace for the storage initializer init container.
           "caBundleConfigMapName": "",

           # caBundleVolumeMountPath is the mount point for the configmap set by caBundleConfigMapName for the storage initializer init container.
           "caBundleVolumeMountPath": "/etc/ssl/custom-certs",

           # enableDirectPvcVolumeMount controls whether users can mount pvc volumes directly.
           # if pvc volume is provided in storageuri then the pvc volume is directly mounted to /mnt/models in the user container.
           # rather than symlink it to a shared volume. For more info see https://github.com/kserve/kserve/issues/2737
           "enableDirectPvcVolumeMount": true,
    
           # enableModelcar enabled allows you to directly access an OCI container image by
           # using a source URL with an "oci://" schema.
           "enableModelcar": false,

           # cpuModelcar is the cpu request and limit that is used for the passive modelcar container. It can be
           # set very low, but should be allowed by any Kubernetes LimitRange that might apply.
           "cpuModelcar": "10m",

           # cpuModelcar is the memory request and limit that is used for the passive modelcar container. It can be
           # set very low, but should be allowed by any Kubernetes LimitRange that might apply.
           "memoryModelcar": "15Mi",

           # uidModelcar is the UID under with which the modelcar process and the main container is running.
           # Some Kubernetes clusters might require this to be root (0). If not set the user id is left untouched (default)
           "uidModelcar": 10
       }
     
     # ====================================== CREDENTIALS ======================================
     # Example
     credentials: |-
       {
          "storageSpecSecretName": "storage-config",
          "storageSecretNameAnnotation": "serving.kserve.io/storageSecretName",
          "gcs": {
              "gcsCredentialFileName": "gcloud-application-credentials.json"
          },
          "s3": {
              "s3AccessKeyIDName": "AWS_ACCESS_KEY_ID",
              "s3SecretAccessKeyName": "AWS_SECRET_ACCESS_KEY",
              "s3Endpoint": "",
              "s3UseHttps": "",
              "s3Region": "",
              "s3VerifySSL": "",
              "s3UseVirtualBucket": "",
              "s3UseAccelerate": "",
              "s3UseAnonymousCredential": "",
              "s3CABundle": ""
          }
       }
     # This is a global configuration used for downloading models from the cloud storage.
     # You can override this configuration by specifying the annotations on service account or static secret.
     # https://kserve.github.io/website/master/modelserving/storage/s3/s3/
     # For a quick reference about AWS ENV variables:
     # AWS Cli: https://docs.aws.amazon.com/cli/latest/userguide/cli-configure-envvars.html
     # Boto: https://boto3.amazonaws.com/v1/documentation/api/latest/guide/configuration.html#using-environment-variables
     #
     # The `s3AccessKeyIDName` and `s3SecretAccessKeyName` fields are only used from this configmap when static credentials (IAM User Access Key Secret)
     # are used as the authentication method for AWS S3.
     # The rest of the fields are used in both authentication methods (IAM Role for Service Account & IAM User Access Key Secret) if a non-empty value is provided.
     credentials: |-
       {
          # storageSpecSecretName contains the secret name which has the credentials for downloading the model.
          # This option is used when specifying the storage spec on isvc yaml.
          "storageSpecSecretName": "storage-config",

          # The annotation can be specified on isvc yaml to allow overriding with the secret name reference from the annotation value.
          # When using storageUri the order of the precedence is: secret name reference annotation > secret name references from service account
          # When using storageSpec the order of the precedence is: secret name reference annotation > storageSpecSecretName in configmap

          # Configuration for google cloud storage
          "gcs": {
              # gcsCredentialFileName specifies the filename of the gcs credential
              "gcsCredentialFileName": "gcloud-application-credentials.json"
          },
          
          # Configuration for aws s3 storage. This add the corresponding environmental variables to the storage initializer init container.
          # For more info on s3 storage see https://kserve.github.io/website/master/modelserving/storage/s3/s3/
          "s3": {
              # s3AccessKeyIDName specifies the s3 access key id name
              "s3AccessKeyIDName": "AWS_ACCESS_KEY_ID",
       
              # s3SecretAccessKeyName specifies the s3 secret access key name
              "s3SecretAccessKeyName": "AWS_SECRET_ACCESS_KEY",
              
              # s3Endpoint specifies the s3 endpoint
              "s3Endpoint": "",
              
              # s3UseHttps controls whether to use secure https or unsecure http to download models.
              # Allowed values are 0 and 1.
              "s3UseHttps": "",
       
              # s3Region specifies the region of the bucket.
              "s3Region": "",
              
              # s3VerifySSL controls whether to verify the tls/ssl certificate.
              "s3VerifySSL": "",
              
              # s3UseVirtualBucket configures whether it is a virtual bucket or not.
              "s3UseVirtualBucket": "",

              # s3UseAccelerate configures whether to use transfer acceleration.
              "s3UseAccelerate": "",
               
              # s3UseAnonymousCredential configures whether to use anonymous credentials to download the model or not.
              "s3UseAnonymousCredential": "",
              
              # s3CABundle specifies the path to a certificate bundle to use for HTTPS certificate validation.
              "s3CABundle": ""
          }
       }
     
     # ====================================== INGRESS CONFIGURATION ======================================
     # Example
     ingress: |-
       {
           "ingressGateway" : "knative-serving/knative-ingress-gateway",
           "localGateway" : "knative-serving/knative-local-gateway",
           "localGatewayService" : "knative-local-gateway.istio-system.svc.cluster.local",
           "ingressDomain"  : "example.com",
           "additionalIngressDomains": ["additional-example.com", "additional-example-1.com"],
           "ingressClassName" : "istio",
           "domainTemplate": "{{ .Name }}-{{ .Namespace }}.{{ .IngressDomain }}",
           "urlScheme": "http",
           "disableIstioVirtualHost": false,
           "disableIngressCreation": false
       }
     ingress: |-
       {
           # ingressGateway specifies the ingress gateway to serve external traffic.
           # The gateway should be specified in format <gateway namespace>/<gateway name>
           # NOTE: This configuration only applicable for serverless deployment with Istio configured as network layer.
           "ingressGateway" : "knative-serving/knative-ingress-gateway",
     
           # knativeLocalGatewayService specifies the hostname of the Knative's local gateway service.
           # The default KServe configurations are re-using the Istio local gateways for Knative. In this case, this
           # knativeLocalGatewayService field can be left unset. When unset, the value of "localGatewayService" will be used.
           # However, sometimes it may be better to have local gateways specifically for KServe (e.g. when enabling strict mTLS in Istio).
           # Under such setups where KServe is needed to have its own local gateways, the values of the "localGateway" and
           # "localGatewayService" should point to the KServe local gateways. Then, this knativeLocalGatewayService field
           # should point to the Knative's local gateway service.
           # NOTE: This configuration only applicable for serverless deployment with Istio configured as network layer.
           "knativeLocalGatewayService": "",
     
           # localGateway specifies the gateway which handles the network traffic within the cluster.
           # NOTE: This configuration only applicable for serverless deployment with Istio configured as network layer.
           "localGateway" : "knative-serving/knative-local-gateway",
     
           # localGatewayService specifies the hostname of the local gateway service.
           # NOTE: This configuration only applicable for serverless deployment with Istio configured as network layer.
           "localGatewayService" : "knative-local-gateway.istio-system.svc.cluster.local",
     
           # ingressDomain specifies the domain name which is used for creating the url.
           # If ingressDomain is empty then example.com is used as default domain.
           # NOTE: This configuration only applicable for raw deployment.
           "ingressDomain"  : "example.com",

           # additionalIngressDomains specifies the additional domain names which are used for creating the url.
           "additionalIngressDomains": ["additional-example.com", "additional-example-1.com"]

           # ingressClassName specifies the ingress controller to use for ingress traffic.
           # This is optional and if omitted the default ingress in the cluster is used.
           # https://kubernetes.io/docs/concepts/services-networking/ingress/#default-ingress-class
           # NOTE: This configuration only applicable for raw deployment.
           "ingressClassName" : "istio",
     
           # domainTemplate specifies the template for generating domain/url for each inference service by combining variable from:
           # Name of the inference service  ( {{ .Name}} )
           # Namespace of the inference service ( {{ .Namespace }} )
           # Annotation of the inference service ( {{ .Annotations.key }} )
           # Label of the inference service ( {{ .Labels.key }} )
           # IngressDomain ( {{ .IngressDomain }} )
           # If domain template is empty the default template {{ .Name }}-{{ .Namespace }}.{{ .IngressDomain }} is used.
           # NOTE: This configuration only applicable for raw deployment.
           "domainTemplate": "{{ .Name }}-{{ .Namespace }}.{{ .IngressDomain }}",
     
           # urlScheme specifies the url scheme to use for inference service and inference graph.
           # If urlScheme is empty then by default http is used.
           "urlScheme": "http",
     
           # disableIstioVirtualHost controls whether to use istio as network layer.
           # By default istio is used as the network layer. When DisableIstioVirtualHost is true, KServe does not
           # create the top level virtual service thus Istio is no longer required for serverless mode.
           # By setting this field to true, user can use other networking layers supported by knative.
           # For more info https://github.com/kserve/kserve/pull/2380, https://kserve.github.io/website/master/admin/serverless/kourier_networking/.
           # NOTE: This configuration is only applicable to serverless deployment.
           "disableIstioVirtualHost": false,

           # disableIngressCreation controls whether to disable ingress creation for raw deployment mode.
           "disableIngressCreation": false,
     
           # pathTemplate specifies the template for generating path based url for each inference service.
           # The following variables can be used in the template for generating url.
           # Name of the inference service  ( {{ .Name}} )
           # Namespace of the inference service ( {{ .Namespace }} )
           # For more info https://github.com/kserve/kserve/issues/2257.
           # NOTE: This configuration only applicable to serverless deployment.
           "pathTemplate": "/serving/{{ .Namespace }}/{{ .Name }}"
       }
     
     # ====================================== LOGGER CONFIGURATION ======================================
     # Example
     logger: |-
       {
           "image" : "kserve/agent:latest",
           "memoryRequest": "100Mi",
           "memoryLimit": "1Gi",
           "cpuRequest": "100m",
           "cpuLimit": "1",
           "defaultUrl": "http://default-broker"
       }
     logger: |-
       {
           # image contains the default logger image uri.
           "image" : "kserve/agent:latest",
       
           # memoryRequest is the requests.memory to set for the logger container.
           "memoryRequest": "100Mi",
           
           # memoryLimit is the limits.memory to set for the logger container.
           "memoryLimit": "1Gi",
           
           # cpuRequest is the requests.cpu to set for the logger container.
           "cpuRequest": "100m",
           
           # cpuLimit is the limits.cpu to set for the logger container.
           "cpuLimit": "1",
           
           # defaultUrl specifies the default logger url. If logger is not specified in the resource this url is used.
           "defaultUrl": "http://default-broker"
       }
     
     # ====================================== BATCHER CONFIGURATION ======================================
     # Example
     batcher: |-
       {
           "image" : "kserve/agent:latest",
           "memoryRequest": "1Gi",
           "memoryLimit": "1Gi",
           "cpuRequest": "1",
           "cpuLimit": "1",
           "maxBatchSize": "32",
           "maxLatency": "5000"
       }
     batcher: |-
       {
           # image contains the default batcher image uri.
           "image" : "kserve/agent:latest",
           
           # memoryRequest is the requests.memory to set for the batcher container.
           "memoryRequest": "1Gi",
       
           # memoryLimit is the limits.memory to set for the batcher container.
           "memoryLimit": "1Gi",
           
           # cpuRequest is the requests.cpu to set for the batcher container.
           "cpuRequest": "1",
           
           # cpuLimit is the limits.cpu to set for the batcher container.
           "cpuLimit": "1"

           # maxBatchSize is the default maximum batch size for batcher.
           "maxBatchSize": "32",

           # maxLatency is the default maximum latency in milliseconds for batcher to wait and collect the batch.
           "maxLatency": "5000"
       }
     
     # ====================================== AGENT CONFIGURATION ======================================
     # Example
     agent: |-
       {
           "image" : "kserve/agent:latest",
           "memoryRequest": "100Mi",
           "memoryLimit": "1Gi",
           "cpuRequest": "100m",
           "cpuLimit": "1"
       }
     agent: |-
       {
           # image contains the default agent image uri.
           "image" : "kserve/agent:latest",
       
           # memoryRequest is the requests.memory to set for the agent container.
           "memoryRequest": "100Mi",
       
           # memoryLimit is the limits.memory to set for the agent container.
           "memoryLimit": "1Gi",
           
           # cpuRequest is the requests.cpu to set for the agent container.
           "cpuRequest": "100m",
           
           # cpuLimit is the limits.cpu to set for the agent container.
           "cpuLimit": "1"
       }
     
     # ====================================== ROUTER CONFIGURATION ======================================
     # Example
     router: |-
       {
           "image" : "kserve/router:latest",
           "memoryRequest": "100Mi",
           "memoryLimit": "1Gi",
           "cpuRequest": "100m",
           "cpuLimit": "1",
           "headers": {
             "propagate": []
           }
       }
     # router is the implementation of inference graph.
     router: |-
       {
           # image contains the default router image uri.
           "image" : "kserve/router:latest",
           
           # memoryRequest is the requests.memory to set for the router container.
           "memoryRequest": "100Mi",
           
           # memoryLimit is the limits.memory to set for the router container.
           "memoryLimit": "1Gi",
           
           # cpuRequest is the requests.cpu to set for the router container.
           "cpuRequest": "100m",
           
           # cpuLimit is the limits.cpu to set for the router container.
           "cpuLimit": "1",
           
           # Propagate the specified headers to all the steps specified in an InferenceGraph. 
           # You can either specify the exact header names or use [Golang supported regex patterns]
           # (https://pkg.go.dev/regexp/syntax@go1.21.3#hdr-Syntax) to propagate multiple headers.
           "headers": {
             "propagate": [
                "Authorization",
                "Test-Header-*",
                "*Trace-Id*"
             ]
           }
       }
     
     # ====================================== DEPLOYMENT CONFIGURATION ======================================
     # Example
     deploy: |-
       {
         "defaultDeploymentMode": "Serverless"
       }
     deploy: |-
       {
         # defaultDeploymentMode specifies the default deployment mode of the kserve. The supported values are
         # Serverless, RawDeployment and ModelMesh. Users can override the deployment mode at service level
         # by adding the annotation serving.kserve.io/deploymentMode.For more info on deployment mode visit
         # Serverless https://kserve.github.io/website/master/admin/serverless/serverless/
         # RawDeployment https://kserve.github.io/website/master/admin/kubernetes_deployment/
         # ModelMesh https://kserve.github.io/website/master/admin/modelmesh/
         "defaultDeploymentMode": "Serverless"
       }
    
     # ====================================== SERVICE CONFIGURATION ======================================
     # Example
     service: |-
       {
         "serviceClusterIPNone":  false
       }
     service: |-
       {
          # ServiceClusterIPNone is a boolean flag to indicate if the service should have a clusterIP set to None.
          # If the DeploymentMode is Raw, the default value for ServiceClusterIPNone if not set is false
          # "serviceClusterIPNone":  false
       }

     # ====================================== METRICS CONFIGURATION ======================================
     # Example
     metricsAggregator: |-
       {
         "enableMetricAggregation": "false",
         "enablePrometheusScraping" : "false"
       }
     # For more info see https://github.com/kserve/kserve/blob/master/qpext/README.md
     metricsAggregator: |-
       {
         # enableMetricAggregation configures metric aggregation annotation. This adds the annotation serving.kserve.io/enable-metric-aggregation to every
         # service with the specified boolean value. If true enables metric aggregation in queue-proxy by setting env vars in the queue proxy container
         # to configure scraping ports.
         "enableMetricAggregation": "false",
         
         # enablePrometheusScraping configures metric aggregation annotation. This adds the annotation serving.kserve.io/enable-metric-aggregation to every
         # service with the specified boolean value. If true, prometheus annotations are added to the pod. If serving.kserve.io/enable-metric-aggregation is false,
         # the prometheus port is set with the default prometheus scraping port 9090, otherwise the prometheus port annotation is set with the metric aggregation port.
         "enablePrometheusScraping" : "false"
       }
      
     # ====================================== LOCALMODEL CONFIGURATION ======================================
     # Example
     localModel: |-
       {
         "enabled": false,
         # jobNamespace specifies the namespace where the download job will be created.
         "jobNamespace": "kserve-localmodel-jobs",
         # defaultJobImage specifies the default image used for the download job.
         "defaultJobImage" : "kserve/storage-initializer:latest",
         # Kubernetes modifies the filesystem group ID on the attached volume.
         "fsGroup": 1000,
         # TTL for the download job after it is finished.
         "jobTTLSecondsAfterFinished": 3600,
         # The frequency at which the local model agent reconciles the local models
         # This is to detect if models are missing from local disk
         "reconcilationFrequencyInSecs": 60
       }
      
     # ====================================== LOCALMODEL CONFIGURATION ======================================
     # Example
     inferenceservice: |-
       {
         "resource": {
             "cpuLimit": "1",
             "memoryLimit": "2Gi",
             "cpuRequest": "1",
             "memoryRequest": "2Gi"
           }
       }
      inferenceservice: |-
        {
          # resource contains the default resource configuration for the inference service.
          # you can override this configuration by specifying the resources in the inference service yaml.
          # If you want to unbound the resource (limits and requests), you can set the value to null or "" 
          # or just remove the specific field from the config.
          "resource": {
              # cpuLimit is the limits.cpu to set for the inference service.
              "cpuLimit": "1",
              
              # memoryLimit is the limits.memory to set for the inference service.
              "memoryLimit": "2Gi",
              
              # cpuRequest is the requests.cpu to set for the inference service.
              "cpuRequest": "1",
              
              # memoryRequest is the requests.memory to set for the inference service.
              "memoryRequest": "2Gi"
            }
        }

  explainers: |-
    {
        "art": {
            "image" : "kserve/art-explainer",
            "defaultImageVersion": "latest"
        }
    }

  storageInitializer: |-
    {
        "image" : "kserve/storage-initializer:latest",
        "memoryRequest": "100Mi",
        "memoryLimit": "1Gi",
        "cpuRequest": "100m",
        "cpuLimit": "1",
        "caBundleConfigMapName": "",
        "caBundleVolumeMountPath": "/etc/ssl/custom-certs",
        "enableDirectPvcVolumeMount": true,
        "enableModelcar": false,
        "cpuModelcar": "10m",
        "memoryModelcar": "15Mi"
    }

  credentials: |-
    {
       "storageSpecSecretName": "storage-config",
       "storageSecretNameAnnotation": "serving.kserve.io/storageSecretName",
       "gcs": {
           "gcsCredentialFileName": "gcloud-application-credentials.json"
       },
       "s3": {
           "s3AccessKeyIDName": "AWS_ACCESS_KEY_ID",
           "s3SecretAccessKeyName": "AWS_SECRET_ACCESS_KEY",
           "s3Endpoint": "",
           "s3UseHttps": "",
           "s3Region": "",
           "s3VerifySSL": "",
           "s3UseVirtualBucket": "",
           "s3UseAccelerate": "",
           "s3UseAnonymousCredential": "",
           "s3CABundle": ""
       }
    }

  ingress: |-
    {
        "ingressGateway" : "knative-serving/knative-ingress-gateway",
        "localGateway" : "knative-serving/knative-local-gateway",
        "localGatewayService" : "knative-local-gateway.istio-system.svc.cluster.local",
        "ingressDomain"  : "example.com",
        "ingressClassName" : "istio",
        "domainTemplate": "{{ .Name }}-{{ .Namespace }}.{{ .IngressDomain }}",
        "urlScheme": "http",
        "disableIstioVirtualHost": false,
        "disableIngressCreation": false
    }

  logger: |-
    {
        "image" : "kserve/agent:latest",
        "memoryRequest": "100Mi",
        "memoryLimit": "1Gi",
        "cpuRequest": "100m",
        "cpuLimit": "1",
        "defaultUrl": "http://default-broker"
    }

  batcher: |-
    {
        "image" : "kserve/agent:latest",
        "memoryRequest": "1Gi",
        "memoryLimit": "1Gi",
        "cpuRequest": "1",
        "cpuLimit": "1",
        "maxBatchSize": "32",
        "maxLatency": "5000"
    }

  agent: |-
    {
        "image" : "kserve/agent:latest",
        "memoryRequest": "100Mi",
        "memoryLimit": "1Gi",
        "cpuRequest": "100m",
        "cpuLimit": "1"
    }

  router: |-
    {
        "image" : "kserve/router:latest",
        "memoryRequest": "100Mi",
        "memoryLimit": "1Gi",
        "cpuRequest": "100m",
        "cpuLimit": "1"
    }

  deploy: |-
    {
      "defaultDeploymentMode": "Serverless"
    }

  metricsAggregator: |-
    {
      "enableMetricAggregation": "false",
      "enablePrometheusScraping" : "false"
    }

  localModel: |-
    {
      "enabled": false,
      "jobNamespace": "kserve-localmodel-jobs",
      "defaultJobImage" : "kserve/storage-initializer:latest",
      "fsGroup": 1000
    }
  
  security: |-
    {
      "autoMountServiceAccountToken": true
    }
<<<<<<< HEAD

  service: |-
    {
        "serviceClusterIPNone": true
=======
    
  inferenceservice: |-
    {
      "resource": {
          "cpuLimit": "1",
          "memoryLimit": "2Gi",
          "cpuRequest": "1",
          "memoryRequest": "2Gi"
        }
>>>>>>> b164ea08
    }<|MERGE_RESOLUTION|>--- conflicted
+++ resolved
@@ -665,12 +665,11 @@
     {
       "autoMountServiceAccountToken": true
     }
-<<<<<<< HEAD
 
   service: |-
     {
         "serviceClusterIPNone": true
-=======
+    }
     
   inferenceservice: |-
     {
@@ -680,5 +679,4 @@
           "cpuRequest": "1",
           "memoryRequest": "2Gi"
         }
->>>>>>> b164ea08
     }