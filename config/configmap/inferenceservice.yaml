apiVersion: v1
kind: ConfigMap
metadata:
  name: inferenceservice-config
  namespace: kfserving-system
data:
  predictors: |-
    {
        "tensorflow": {
            "image": "tensorflow/serving",
            "defaultImageVersion": "1.14.0",
            "defaultGpuImageVersion": "1.14.0-gpu",
            "supportedFrameworks": [
              "tensorflow"
            ],
            "multiModelServer": "false"
        },
        "onnx": {
            "image": "mcr.microsoft.com/onnxruntime/server",
            "defaultImageVersion": "v1.0.0",
            "supportedFrameworks": [
              "onnx"
            ],
            "multiModelServer": "false"
        },
        "sklearn": {
          "v1": {
            "image": "gcr.io/kfserving/sklearnserver",
            "defaultImageVersion": "v0.5.0-rc0",
            "supportedFrameworks": [
              "sklearn"
            ],
            "multiModelServer": "ture"
          },
          "v2": {
            "image": "docker.io/seldonio/mlserver",
            "defaultImageVersion": "0.1.2",
            "supportedFrameworks": [
              "sklearn"
            ],
            "multiModelServer": "false"
          }
        },
        "xgboost": {
          "v1": {
            "image": "gcr.io/kfserving/xgbserver",
            "defaultImageVersion": "v0.5.0-rc0",
            "supportedFrameworks": [
              "xgboost"
            ],
            "multiModelServer": "true"
          },
          "v2": {
            "image": "docker.io/seldonio/mlserver",
            "defaultImageVersion": "0.1.2",
            "supportedFrameworks": [
              "xgboost"
            ],
            "multiModelServer": "false"
          }
        },
        "pytorch": {
<<<<<<< HEAD
            "image": "pytorch/torchserve",
            "defaultImageVersion": "latest",
            "defaultGpuImageVersion": "latest-gpu",
=======
            "image": "gcr.io/kfserving/pytorchserver",
            "defaultImageVersion": "v0.5.0-rc0",
            "defaultGpuImageVersion": "v0.5.0-rc0-gpu",
>>>>>>> 8a8f33a8
            "supportedFrameworks": [
              "pytorch"
            ],
            "multiModelServer": "false"
        },
        "triton": {
            "image": "nvcr.io/nvidia/tritonserver",
            "defaultImageVersion": "20.08-py3",
            "supportedFrameworks": [
              "tensorrt",
              "tensorflow",
              "onnx",
              "pytorch",
              "caffe2"
            ],
            "multiModelServer": "true"
        },
        "pmml": {
            "image": "kfserving/pmmlserver",
            "defaultImageVersion": "v0.5.0-rc0",
            "supportedFrameworks": [
              "pmml"
            ],
            "multiModelServer": "false"
        }
    }
  transformers: |-
    {
    }
  explainers: |-
    {
        "alibi": {
            "image" : "gcr.io/kfserving/alibi-explainer",
            "defaultImageVersion": "v0.5.0-rc0"
        },
        "aix": {
            "image" : "kfserving/aix-explainer",
            "defaultImageVersion": "v0.5.0-rc0"
        }
    }
  storageInitializer: |-
    {
        "image" : "gcr.io/kfserving/storage-initializer:v0.5.0-rc0",
        "memoryRequest": "100Mi",
        "memoryLimit": "1Gi",
        "cpuRequest": "100m",
        "cpuLimit": "1"
    }
  credentials: |-
    {
       "gcs": {
           "gcsCredentialFileName": "gcloud-application-credentials.json"
       },
       "s3": {
           "s3AccessKeyIDName": "AWS_ACCESS_KEY_ID",
           "s3SecretAccessKeyName": "AWS_SECRET_ACCESS_KEY"
       }
    }
  ingress: |-
    {
        "ingressGateway" : $(ingressGateway)
        "ingressService" : "istio-ingressgateway.istio-system.svc.cluster.local"
    }
  logger: |-
    {
        "image" : "gcr.io/kfserving/logger:v0.5.0-rc0",
        "memoryRequest": "100Mi",
        "memoryLimit": "1Gi",
        "cpuRequest": "100m",
        "cpuLimit": "1",
        "defaultUrl": "http://default-broker"
    }
  batcher: |-
    {
        "image" : "kfserving/batcher:v0.5.0-rc0",
        "memoryRequest": "1Gi",
        "memoryLimit": "1Gi",
        "cpuRequest": "1",
        "cpuLimit": "1"
    }
  agent: |-
    {
        "image" : "kfserving/agent:v0.5.0-rc0",
        "memoryRequest": "100Mi",
        "memoryLimit": "1Gi",
        "cpuRequest": "100m",
        "cpuLimit": "1"
    }<|MERGE_RESOLUTION|>--- conflicted
+++ resolved
@@ -60,15 +60,9 @@
           }
         },
         "pytorch": {
-<<<<<<< HEAD
-            "image": "pytorch/torchserve",
-            "defaultImageVersion": "latest",
-            "defaultGpuImageVersion": "latest-gpu",
-=======
             "image": "gcr.io/kfserving/pytorchserver",
             "defaultImageVersion": "v0.5.0-rc0",
             "defaultGpuImageVersion": "v0.5.0-rc0-gpu",
->>>>>>> 8a8f33a8
             "supportedFrameworks": [
               "pytorch"
             ],
