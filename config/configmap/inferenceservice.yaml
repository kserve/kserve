apiVersion: v1
kind: ConfigMap
metadata:
  name: inferenceservice-config
  namespace: kserve
data:
  predictors: |-
    {
        "tensorflow": {
            "image": "tensorflow/serving",
            "defaultImageVersion": "2.6.2",
            "defaultGpuImageVersion": "2.6.2-gpu",
            "defaultTimeout": "60",
            "supportedFrameworks": [
              "tensorflow"
            ],
            "multiModelServer": false
        },
        "onnx": {
            "image": "mcr.microsoft.com/onnxruntime/server",
            "defaultImageVersion": "v1.0.0",
            "supportedFrameworks": [
              "onnx"
            ],
            "multiModelServer": false
        },
        "sklearn": {
          "v1": {
            "image": "kserve/sklearnserver",
            "defaultImageVersion": "latest",
            "supportedFrameworks": [
              "sklearn"
            ],
            "multiModelServer": true
          },
          "v2": {
            "image": "docker.io/seldonio/mlserver",
            "defaultImageVersion": "0.5.3",
            "supportedFrameworks": [
              "sklearn"
            ],
            "multiModelServer": true
          }
        },
        "xgboost": {
          "v1": {
            "image": "kserve/xgbserver",
            "defaultImageVersion": "latest",
            "supportedFrameworks": [
              "xgboost"
            ],
            "multiModelServer": true
          },
          "v2": {
            "image": "docker.io/seldonio/mlserver",
            "defaultImageVersion": "0.5.3",
            "supportedFrameworks": [
              "xgboost"
            ],
            "multiModelServer": true
          }
        },
        "pytorch": {
          "v1" : {
            "image": "kserve/torchserve-kfs",
            "defaultImageVersion": "0.5.3",
            "defaultGpuImageVersion": "0.5.3-gpu",
            "supportedFrameworks": [
              "pytorch"
            ],
            "multiModelServer": false
          },
          "v2" : {
            "image": "kserve/torchserve-kfs",
            "defaultImageVersion": "0.5.3",
            "defaultGpuImageVersion": "0.5.3-gpu",
            "supportedFrameworks": [
              "pytorch"
            ],
            "multiModelServer": false
          }
        },
        "triton": {
            "image": "nvcr.io/nvidia/tritonserver",
            "defaultImageVersion": "21.09-py3",
            "supportedFrameworks": [
              "tensorrt",
              "tensorflow",
              "onnx",
              "pytorch"
            ],
            "multiModelServer": true
        },
        "pmml": {
            "image": "kserve/pmmlserver",
            "defaultImageVersion": "latest",
            "supportedFrameworks": [
              "pmml"
            ],
            "multiModelServer": false
        },
        "lightgbm": {
            "image": "kserve/lgbserver",
            "defaultImageVersion": "latest",
            "supportedFrameworks": [
              "lightgbm"
            ],
            "multiModelServer": false
        },
        "paddle": {
            "image": "kserve/paddleserver",
            "defaultImageVersion": "latest",
            "supportedFrameworks": [
              "paddle"
            ],
            "multiModelServer": false
        }
    }
  transformers: |-
    {
    }
  explainers: |-
    {
        "alibi": {
            "image" : "kserve/alibi-explainer",
            "defaultImageVersion": "latest"
        },
        "aix": {
            "image" : "kserve/aix-explainer",
            "defaultImageVersion": "latest"
        },
        "art": {
            "image" : "kserve/art-explainer",
            "defaultImageVersion": "latest"
        }
    }
  storageInitializer: |-
    {
        "image" : "kserve/storage-initializer:latest",
        "memoryRequest": "100Mi",
        "memoryLimit": "1Gi",
        "cpuRequest": "100m",
        "cpuLimit": "1",
        "storageSpecSecretName": "storage-config"
    }
  credentials: |-
    {
       "gcs": {
           "gcsCredentialFileName": "gcloud-application-credentials.json"
       },
       "s3": {
           "s3AccessKeyIDName": "AWS_ACCESS_KEY_ID",
           "s3SecretAccessKeyName": "AWS_SECRET_ACCESS_KEY"
       }
    }
  ingress: |-
    {
        "ingressGateway" : "$(ingressGateway)",
        "ingressService" : "istio-ingressgateway.istio-system.svc.cluster.local",
        "localGateway" : "knative-serving/knative-local-gateway",
        "localGatewayService" : "knative-local-gateway.istio-system.svc.cluster.local",
        "ingressDomain"  : "example.com",
<<<<<<< HEAD
        "domainTemplate": "{{ .Name }}-{{ .Namespace }}.{{ .IngressDomain }}"
=======
        "ingressClassName" : "istio"
>>>>>>> 9b4e6cd8
    }
  logger: |-
    {
        "image" : "kserve/agent:latest",
        "memoryRequest": "100Mi",
        "memoryLimit": "1Gi",
        "cpuRequest": "100m",
        "cpuLimit": "1",
        "defaultUrl": "http://default-broker"
    }
  batcher: |-
    {
        "image" : "kserve/agent:latest",
        "memoryRequest": "1Gi",
        "memoryLimit": "1Gi",
        "cpuRequest": "1",
        "cpuLimit": "1"
    }
  agent: |-
    {
        "image" : "kserve/agent:latest",
        "memoryRequest": "100Mi",
        "memoryLimit": "1Gi",
        "cpuRequest": "100m",
        "cpuLimit": "1"
    }
  deploy: |-
    {
      "defaultDeploymentMode": "Serverless"
    }<|MERGE_RESOLUTION|>--- conflicted
+++ resolved
@@ -160,11 +160,8 @@
         "localGateway" : "knative-serving/knative-local-gateway",
         "localGatewayService" : "knative-local-gateway.istio-system.svc.cluster.local",
         "ingressDomain"  : "example.com",
-<<<<<<< HEAD
+        "ingressClassName" : "istio",
         "domainTemplate": "{{ .Name }}-{{ .Namespace }}.{{ .IngressDomain }}"
-=======
-        "ingressClassName" : "istio"
->>>>>>> 9b4e6cd8
     }
   logger: |-
     {
