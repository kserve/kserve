apiVersion: serving.kserve.io/v1alpha1
kind: ClusterServingRuntime
metadata:
  name: kserve-huggingfaceserver-multinode
spec:
  annotations:
    prometheus.kserve.io/port: "8080"
    prometheus.kserve.io/path: "/metrics"
  supportedModelFormats:
    - name: huggingface
      version: "1"
      autoSelect: true
      priority: 2
  protocolVersions:
    - v2
    - v1
  containers:
    - name: kserve-container
<<<<<<< HEAD
      image: kserve/huggingfaceserver:latest-gpu
=======
      image: huggingfaceserver-gpu:replace
>>>>>>> e93f7140
      command:
      - "bash"
      - "-c"
      - |
        export MODEL=${MODEL_ID}
        if [[ ! -z ${MODEL_DIR} ]]
        then
          export MODEL=${MODEL_DIR}
        fi

        export RAY_ADDRESS=${POD_IP}:${RAY_PORT}
        ray start --head --disable-usage-stats --include-dashboard false 
        python ./huggingfaceserver/health_check.py registered_nodes --retries 200  --probe_name runtime_start

        python -m huggingfaceserver --model_dir=${MODEL} --tensor-parallel-size=${TENSOR_PARALLEL_SIZE} --pipeline-parallel-size=${PIPELINE_PARALLEL_SIZE} $0 $@
      args:
      - --model_name={{.Name}}       
      env:
        - name: RAY_PORT
          value: "6379"        
        - name: POD_NAMESPACE
          valueFrom:
            fieldRef:
              fieldPath: metadata.namespace
        - name: POD_IP
          valueFrom:
            fieldRef:
              fieldPath: status.podIP  
        - name: VLLM_CONFIG_ROOT
          value: /tmp      
        - name: HF_HUB_CACHE
          value: /tmp
      resources:
        requests:
          cpu: "2"
          memory: 6Gi
        limits:
          cpu: "4"
          memory: 12Gi
      volumeMounts:
        - name: shm
          mountPath: /dev/shm
      livenessProbe:
        failureThreshold: 2
        periodSeconds: 5
        successThreshold: 1
        timeoutSeconds: 15
        exec:
          command:
            - bash
            - -c
            - |
              python ./huggingfaceserver/health_check.py registered_node_and_runtime_health --health_check_url http://localhost:8080 --probe_name head_liveness
      readinessProbe:
        failureThreshold: 2
        periodSeconds: 5
        successThreshold: 1
        timeoutSeconds: 15
        exec:
          command:
            - bash
            - -c
            - |
              python ./huggingfaceserver/health_check.py runtime_health --health_check_url http://localhost:8080 --probe_name head_readiness
      startupProbe:
        failureThreshold: 40
        periodSeconds: 30
        successThreshold: 1
        timeoutSeconds: 30
        initialDelaySeconds: 60
        exec:
          command:
            - bash
            - -c
            - |
              python ./huggingfaceserver/health_check.py registered_node_and_runtime_health --health_check_url http://localhost:8080 --probe_name head_startup
  volumes:
    - name: shm
      emptyDir:
        medium: Memory
        sizeLimit: 3Gi
  workerSpec:
    pipelineParallelSize: 2
    tensorParallelSize: 1
    containers:
      - name: worker-container
<<<<<<< HEAD
        image: kserve/huggingfaceserver:latest-gpu
=======
        image: huggingfaceserver-gpu:replace
>>>>>>> e93f7140
        command:
        - "bash"
        - "-c"
        - |
          export RAY_HEAD_ADDRESS=${HEAD_SVC}.${POD_NAMESPACE}.svc.cluster.local:6379
          SECONDS=0

          while true; do              
            if (( SECONDS <= 240 )); then
              if ray health-check --address "${RAY_HEAD_ADDRESS}" > /dev/null 2>&1; then
                echo "Ray Global Control Service(GCS) is ready."
                break
              fi
              echo "$SECONDS seconds elapsed: Waiting for Ray Global Control Service(GCS) to be ready."
            else
              if ray health-check --address "${RAY_HEAD_ADDRESS}"; then
                echo "Ray Global Control Service(GCS) is ready. Any error messages above can be safely ignored."
                break
              fi
              echo "$SECONDS seconds elapsed: Still waiting for Ray Global Control Service(GCS) to be ready."
            fi

            sleep 5
          done

          echo "Attempting to connect to Ray cluster at $RAY_HEAD_ADDRESS ..."
          ray start --address="${RAY_HEAD_ADDRESS}" --block
        env:
          - name: POD_NAME
            valueFrom:
              fieldRef:
                fieldPath: metadata.name
          - name: POD_NAMESPACE
            valueFrom:
              fieldRef:
                fieldPath: metadata.namespace
 
        resources:
          requests:
            cpu: "2"
            memory: 6Gi
          limits:
            cpu: "4"
            memory: 12Gi
        volumeMounts:
          - name: shm
            mountPath: /dev/shm
        livenessProbe:
          failureThreshold: 2
          periodSeconds: 5
          successThreshold: 1
          timeoutSeconds: 15
          exec:
            command:
              - bash
              - -c
              - |
                export RAY_ADDRESS=${HEAD_SVC}.${POD_NAMESPACE}.svc.cluster.local:6379
                python ./huggingfaceserver/health_check.py registered_nodes --probe_name worker_liveness
        startupProbe:
          failureThreshold: 40
          periodSeconds: 30
          successThreshold: 1
          timeoutSeconds: 30
          initialDelaySeconds: 60
          exec:
            command:
              - bash
              - -c 
              - |
                export RAY_HEAD_NODE=${HEAD_SVC}.${POD_NAMESPACE}.svc.cluster.local
                export RAY_ADDRESS=${RAY_HEAD_NODE}:6379
                python ./huggingfaceserver/health_check.py registered_node_and_runtime_models --runtime_url http://${RAY_HEAD_NODE}:8080/v1/models --probe_name worker_startup
    volumes:
      - name: shm
        emptyDir:
          medium: Memory
          sizeLimit: 3Gi<|MERGE_RESOLUTION|>--- conflicted
+++ resolved
@@ -16,11 +16,7 @@
     - v1
   containers:
     - name: kserve-container
-<<<<<<< HEAD
-      image: kserve/huggingfaceserver:latest-gpu
-=======
       image: huggingfaceserver-gpu:replace
->>>>>>> e93f7140
       command:
       - "bash"
       - "-c"
@@ -107,11 +103,7 @@
     tensorParallelSize: 1
     containers:
       - name: worker-container
-<<<<<<< HEAD
-        image: kserve/huggingfaceserver:latest-gpu
-=======
         image: huggingfaceserver-gpu:replace
->>>>>>> e93f7140
         command:
         - "bash"
         - "-c"
