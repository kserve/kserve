apiVersion: kustomize.config.k8s.io/v1beta1
kind: Kustomization

resources:
- kserve-tensorflow-serving.yaml
- kserve-sklearnserver.yaml
- kserve-mlserver.yaml
- kserve-xgbserver.yaml
- kserve-tritonserver.yaml
- kserve-pmmlserver.yaml
- kserve-paddleserver.yaml
- kserve-lgbserver.yaml
- kserve-torchserve.yaml

images:
  # SMS Only Runtimes
- name: tensorflow-serving
  newName: tensorflow/serving
  newTag: 2.6.2

- name: kserve-sklearnserver
  newName: kserve/sklearnserver
  newTag: latest

- name: mlserver
  newName: docker.io/seldonio/mlserver
  newTag: 1.3.2

- name: kserve-xgbserver
  newName: kserve/xgbserver
  newTag: latest

- name: kserve-tritonserver
  newName: nvcr.io/nvidia/tritonserver
  newTag: 23.05-py3

- name: kserve-pmmlserver
  newName: kserve/pmmlserver
  newTag: latest

- name: kserve-paddleserver
  newName: kserve/paddleserver
  newTag: latest

- name: kserve-lgbserver
  newName: kserve/lgbserver
  newTag: latest

<<<<<<< HEAD
  - name: kserve-torchserve
    newName: pytorch/torchserve-kfs
    newTag: 0.8.2
=======
- name: kserve-torchserve
  newName: pytorch/torchserve-kfs
  newTag: 0.8.0
>>>>>>> a994544f
<|MERGE_RESOLUTION|>--- conflicted
+++ resolved
@@ -2,56 +2,50 @@
 kind: Kustomization
 
 resources:
-- kserve-tensorflow-serving.yaml
-- kserve-sklearnserver.yaml
-- kserve-mlserver.yaml
-- kserve-xgbserver.yaml
-- kserve-tritonserver.yaml
-- kserve-pmmlserver.yaml
-- kserve-paddleserver.yaml
-- kserve-lgbserver.yaml
-- kserve-torchserve.yaml
+  - kserve-tensorflow-serving.yaml
+  - kserve-sklearnserver.yaml
+  - kserve-mlserver.yaml
+  - kserve-xgbserver.yaml
+  - kserve-tritonserver.yaml
+  - kserve-pmmlserver.yaml
+  - kserve-paddleserver.yaml
+  - kserve-lgbserver.yaml
+  - kserve-torchserve.yaml
 
 images:
   # SMS Only Runtimes
-- name: tensorflow-serving
-  newName: tensorflow/serving
-  newTag: 2.6.2
+  - name: tensorflow-serving
+    newName: tensorflow/serving
+    newTag: 2.6.2
 
-- name: kserve-sklearnserver
-  newName: kserve/sklearnserver
-  newTag: latest
+  - name: kserve-sklearnserver
+    newName: kserve/sklearnserver
+    newTag: latest
 
-- name: mlserver
-  newName: docker.io/seldonio/mlserver
-  newTag: 1.3.2
+  - name: mlserver
+    newName: docker.io/seldonio/mlserver
+    newTag: 1.3.2
 
-- name: kserve-xgbserver
-  newName: kserve/xgbserver
-  newTag: latest
+  - name: kserve-xgbserver
+    newName: kserve/xgbserver
+    newTag: latest
 
-- name: kserve-tritonserver
-  newName: nvcr.io/nvidia/tritonserver
-  newTag: 23.05-py3
+  - name: kserve-tritonserver
+    newName: nvcr.io/nvidia/tritonserver
+    newTag: 23.05-py3
 
-- name: kserve-pmmlserver
-  newName: kserve/pmmlserver
-  newTag: latest
+  - name: kserve-pmmlserver
+    newName: kserve/pmmlserver
+    newTag: latest
 
-- name: kserve-paddleserver
-  newName: kserve/paddleserver
-  newTag: latest
+  - name: kserve-paddleserver
+    newName: kserve/paddleserver
+    newTag: latest
 
-- name: kserve-lgbserver
-  newName: kserve/lgbserver
-  newTag: latest
+  - name: kserve-lgbserver
+    newName: kserve/lgbserver
+    newTag: latest
 
-<<<<<<< HEAD
   - name: kserve-torchserve
     newName: pytorch/torchserve-kfs
-    newTag: 0.8.2
-=======
-- name: kserve-torchserve
-  newName: pytorch/torchserve-kfs
-  newTag: 0.8.0
->>>>>>> a994544f
+    newTag: 0.8.2