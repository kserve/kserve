--- conflicted
+++ resolved
@@ -689,13 +689,6 @@
 
   batcher: |-
     {
-<<<<<<< HEAD
-        "image" : "kserve/agent:",
-        "memoryRequest": "100Mi",
-        "memoryLimit": "500Mi",
-        "cpuRequest": "100m",
-        "cpuLimit": "300m"
-=======
         "image" : "kserve/agent:latest",
         "memoryRequest": "1Gi",
         "memoryLimit": "1Gi",
@@ -703,7 +696,6 @@
         "cpuLimit": "1",
         "maxBatchSize": "32",
         "maxLatency": "5000"
->>>>>>> b73e3f6d
     }
 
   agent: |-
@@ -738,13 +730,6 @@
 
   localModel: |-
     {
-<<<<<<< HEAD
-        "image" : "kserve/router:",
-        "memoryRequest": "100Mi",
-        "memoryLimit": "500Mi",
-        "cpuRequest": "100m",
-        "cpuLimit": "100m"
-=======
       "enabled": false,
       "jobNamespace": "kserve-localmodel-jobs",
       "defaultJobImage" : "kserve/storage-initializer:latest",
@@ -777,7 +762,6 @@
           "cpuRequest": "200m",
           "memoryRequest": "512Mi"
       }
->>>>>>> b73e3f6d
     }
 
   autoscaler: |-
