apiVersion: apiextensions.k8s.io/v1beta1
kind: CustomResourceDefinition
metadata:
  creationTimestamp: null
  labels:
    controller-tools.k8s.io: "1.0"
  name: kfservices.serving.kubeflow.org
spec:
  group: serving.kubeflow.org
  names:
    kind: KFService
    plural: kfservices
  scope: Namespaced
  validation:
    openAPIV3Schema:
      properties:
        apiVersion:
          description: 'APIVersion defines the versioned schema of this representation
            of an object. Servers should convert recognized schemas to the latest
            internal value, and may reject unrecognized values. More info: https://git.k8s.io/community/contributors/devel/api-conventions.md#resources'
          type: string
        kind:
          description: 'Kind is a string value representing the REST resource this
            object represents. Servers may infer this from the endpoint the client
            submits requests to. Cannot be updated. In CamelCase. More info: https://git.k8s.io/community/contributors/devel/api-conventions.md#types-kinds'
          type: string
        metadata:
          type: object
        spec:
          properties:
            canary:
              description: Canary defines an alternate configuration to route a percentage
                of traffic.
              properties:
                custom:
                  description: The following fields follow a "1-of" semantic. Users
                    must specify exactly one spec.
                  properties:
                    container:
                      type: object
                  required:
                  - container
                  type: object
                maxReplicas:
                  description: This is the up bound for autoscaler to scale to
                  format: int64
                  type: integer
                minReplicas:
                  description: Minimum number of replicas, pods won't scale down to
                    0 in case of no traffic
                  format: int64
                  type: integer
                sklearn:
                  properties:
                    modelUri:
                      type: string
                    resources:
                      description: Defaults to requests and limits of 1CPU, 2Gb MEM.
                      type: object
                    runtimeVersion:
                      description: Defaults to latest SKLearn Version.
                      type: string
                  required:
                  - modelUri
                  type: object
                serviceAccountName:
                  description: Service Account Name
                  type: string
                tensorflow:
                  properties:
                    modelUri:
                      type: string
                    resources:
                      description: Defaults to requests and limits of 1CPU, 2Gb MEM.
                      type: object
                    runtimeVersion:
                      description: Defaults to latest TF Version.
                      type: string
                  required:
                  - modelUri
                  type: object
<<<<<<< HEAD
                trafficPercent:
                  format: int64
                  type: integer
                xgboost:
=======
                xgBoost:
>>>>>>> 5992bc86
                  properties:
                    modelUri:
                      type: string
                    resources:
                      description: Defaults to requests and limits of 1CPU, 2Gb MEM.
                      type: object
                    runtimeVersion:
                      description: Defaults to latest XGBoost Version.
                      type: string
                  required:
                  - modelUri
                  type: object
              type: object
            canaryTrafficPercent:
              format: int64
              type: integer
            default:
              properties:
                custom:
                  description: The following fields follow a "1-of" semantic. Users
                    must specify exactly one spec.
                  properties:
                    container:
                      type: object
                  required:
                  - container
                  type: object
                maxReplicas:
                  description: This is the up bound for autoscaler to scale to
                  format: int64
                  type: integer
                minReplicas:
                  description: Minimum number of replicas, pods won't scale down to
                    0 in case of no traffic
                  format: int64
                  type: integer
                sklearn:
                  properties:
                    modelUri:
                      type: string
                    resources:
                      description: Defaults to requests and limits of 1CPU, 2Gb MEM.
                      type: object
                    runtimeVersion:
                      description: Defaults to latest SKLearn Version.
                      type: string
                  required:
                  - modelUri
                  type: object
                serviceAccountName:
                  description: Service Account Name
                  type: string
                tensorflow:
                  properties:
                    modelUri:
                      type: string
                    resources:
                      description: Defaults to requests and limits of 1CPU, 2Gb MEM.
                      type: object
                    runtimeVersion:
                      description: Defaults to latest TF Version.
                      type: string
                  required:
                  - modelUri
                  type: object
                xgboost:
                  properties:
                    modelUri:
                      type: string
                    resources:
                      description: Defaults to requests and limits of 1CPU, 2Gb MEM.
                      type: object
                    runtimeVersion:
                      description: Defaults to latest XGBoost Version.
                      type: string
                  required:
                  - modelUri
                  type: object
              type: object
          required:
          - default
          type: object
        status:
          properties:
            canary:
              properties:
                name:
                  type: string
                replicas:
                  format: int64
                  type: integer
                traffic:
                  format: int64
                  type: integer
              type: object
            conditions:
              properties:
                conditions:
                  description: Conditions the latest available observations of a resource's
                    current state. +patchMergeKey=type +patchStrategy=merge
                  items:
                    properties:
                      lastProbeTime:
                        description: Last time the condition was probed.
                        format: date-time
                        type: string
                      lastTransitionTime:
                        description: Last time the condition transitioned from one
                          status to another.
                        format: date-time
                        type: string
                      message:
                        description: Human-readable message indicating details about
                          last transition.
                        type: string
                      reason:
                        description: Unique, one-word, CamelCase reason for the condition's
                          last transition.
                        type: string
                      status:
                        type: string
                      type:
                        type: string
                    required:
                    - type
                    - status
                    type: object
                  type: array
              type: object
            default:
              properties:
                name:
                  type: string
                replicas:
                  format: int64
                  type: integer
                traffic:
                  format: int64
                  type: integer
              type: object
            uri:
              properties:
                external:
                  type: string
                internal:
                  type: string
              type: object
          type: object
  version: v1alpha1
status:
  acceptedNames:
    kind: ""
    plural: ""
  conditions: []
  storedVersions: []<|MERGE_RESOLUTION|>--- conflicted
+++ resolved
@@ -79,14 +79,7 @@
                   required:
                   - modelUri
                   type: object
-<<<<<<< HEAD
-                trafficPercent:
-                  format: int64
-                  type: integer
                 xgboost:
-=======
-                xgBoost:
->>>>>>> 5992bc86
                   properties:
                     modelUri:
                       type: string
