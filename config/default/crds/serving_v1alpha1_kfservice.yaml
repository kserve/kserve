--- conflicted
+++ resolved
@@ -68,10 +68,7 @@
                 pytorch:
                   properties:
                     modelClassName:
-<<<<<<< HEAD
-=======
                       description: Defaults PyTorch model class name to 'PyTorchModel'
->>>>>>> b26f0d32
                       type: string
                     modelUri:
                       type: string
@@ -79,11 +76,7 @@
                       description: Defaults to latest Runtime Version.
                       type: object
                     runtimeVersion:
-<<<<<<< HEAD
-                      description: Defaults to  PyTorchModel
-=======
                       description: Defaults to latest PyTorch Version
->>>>>>> b26f0d32
                       type: string
                   required:
                   - modelUri
@@ -170,10 +163,7 @@
                 pytorch:
                   properties:
                     modelClassName:
-<<<<<<< HEAD
-=======
                       description: Defaults PyTorch model class name to 'PyTorchModel'
->>>>>>> b26f0d32
                       type: string
                     modelUri:
                       type: string
@@ -181,11 +171,7 @@
                       description: Defaults to latest Runtime Version.
                       type: object
                     runtimeVersion:
-<<<<<<< HEAD
-                      description: Defaults to  PyTorchModel
-=======
                       description: Defaults to latest PyTorch Version
->>>>>>> b26f0d32
                       type: string
                   required:
                   - modelUri
