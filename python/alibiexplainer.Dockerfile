FROM python:3.7

<<<<<<< HEAD
COPY . .
RUN apt-get update
=======
COPY alibiexplainer alibiexplainer
COPY kfserving kfserving
 
>>>>>>> 4fd6025a
RUN pip install --upgrade pip && pip install -e ./kfserving
# Latest scipy has dependency issue when used with pytorch: https://github.com/scipy/scipy/issues/11237
RUN pip install scipy==1.3.3 
RUN pip install alibi==0.3.2
RUN pip install -e ./alibiexplainer
ENTRYPOINT ["python", "-m", "alibiexplainer"]<|MERGE_RESOLUTION|>--- conflicted
+++ resolved
@@ -1,13 +1,8 @@
 FROM python:3.7
 
-<<<<<<< HEAD
-COPY . .
-RUN apt-get update
-=======
 COPY alibiexplainer alibiexplainer
 COPY kfserving kfserving
  
->>>>>>> 4fd6025a
 RUN pip install --upgrade pip && pip install -e ./kfserving
 # Latest scipy has dependency issue when used with pytorch: https://github.com/scipy/scipy/issues/11237
 RUN pip install scipy==1.3.3 
