#!/bin/bash

set -e

<<<<<<< HEAD
echo "Installing vllm openvino"

VLLM_VERSION=v0.8.1
=======
TORCH_EXTRA_INDEX_URL="https://download.pytorch.org/whl/cpu"
VLLM_VERSION=v0.7.3
>>>>>>> ca59673d
VLLM_DIR=vllm-clone
VLLM_TARGET_DEVICE="${VLLM_TARGET_DEVICE:-cpu}"

case $VLLM_TARGET_DEVICE in
  cpu)
    echo "Installing vllm for CPU"
    ;;
  openvino)
    echo "Installing vllm for OpenVINO"
    ;;
  *)
    echo "Unknown target device: $VLLM_TARGET_DEVICE"
    exit 1
      ;;
esac

source $(poetry env info -p)/bin/activate
mkdir $VLLM_DIR
cd $VLLM_DIR

git clone --branch $VLLM_VERSION --depth 1 https://github.com/vllm-project/vllm.git .
<<<<<<< HEAD
pip install --upgrade pip && \
pip uninstall -y torch torchvision torchaudio && \
pip install triton==3.1.0 && \
pip install -r requirements/build.txt --extra-index-url https://download.pytorch.org/whl/cpu && \
PIP_EXTRA_INDEX_URL="https://download.pytorch.org/whl/cpu" VLLM_TARGET_DEVICE="openvino" python -m pip install -v .
=======
pip install --upgrade pip

case $VLLM_TARGET_DEVICE in
    cpu)
        pip install -r requirements-build.txt -r requirements-cpu.txt --extra-index-url ${TORCH_EXTRA_INDEX_URL}
        ;;
    openvino)
        pip install -r requirements-build.txt -r requirements-openvino.txt --extra-index-url ${TORCH_EXTRA_INDEX_URL}
        ;;
esac

PIP_EXTRA_INDEX_URL=${TORCH_EXTRA_INDEX_URL} VLLM_TARGET_DEVICE=${VLLM_TARGET_DEVICE} python -m pip install -v .
>>>>>>> ca59673d

cd ..
rm -rf $VLLM_DIR<|MERGE_RESOLUTION|>--- conflicted
+++ resolved
@@ -2,14 +2,8 @@
 
 set -e
 
-<<<<<<< HEAD
-echo "Installing vllm openvino"
-
+TORCH_EXTRA_INDEX_URL="https://download.pytorch.org/whl/cpu"
 VLLM_VERSION=v0.8.1
-=======
-TORCH_EXTRA_INDEX_URL="https://download.pytorch.org/whl/cpu"
-VLLM_VERSION=v0.7.3
->>>>>>> ca59673d
 VLLM_DIR=vllm-clone
 VLLM_TARGET_DEVICE="${VLLM_TARGET_DEVICE:-cpu}"
 
@@ -31,26 +25,21 @@
 cd $VLLM_DIR
 
 git clone --branch $VLLM_VERSION --depth 1 https://github.com/vllm-project/vllm.git .
-<<<<<<< HEAD
-pip install --upgrade pip && \
-pip uninstall -y torch torchvision torchaudio && \
-pip install triton==3.1.0 && \
-pip install -r requirements/build.txt --extra-index-url https://download.pytorch.org/whl/cpu && \
-PIP_EXTRA_INDEX_URL="https://download.pytorch.org/whl/cpu" VLLM_TARGET_DEVICE="openvino" python -m pip install -v .
-=======
 pip install --upgrade pip
 
 case $VLLM_TARGET_DEVICE in
     cpu)
-        pip install -r requirements-build.txt -r requirements-cpu.txt --extra-index-url ${TORCH_EXTRA_INDEX_URL}
+        pip uninstall -y torch torchvision torchaudio && \
+        pip install -r requirements/build.txt -r requirements/cpu.txt --extra-index-url ${TORCH_EXTRA_INDEX_URL}
         ;;
     openvino)
-        pip install -r requirements-build.txt -r requirements-openvino.txt --extra-index-url ${TORCH_EXTRA_INDEX_URL}
+        pip uninstall -y torch torchvision torchaudio && \
+        pip install triton==3.1.0 && \
+        pip install -r requirements/build.txt -r requirements/openvino.txt --extra-index-url ${TORCH_EXTRA_INDEX_URL}
         ;;
 esac
 
 PIP_EXTRA_INDEX_URL=${TORCH_EXTRA_INDEX_URL} VLLM_TARGET_DEVICE=${VLLM_TARGET_DEVICE} python -m pip install -v .
->>>>>>> ca59673d
 
 cd ..
 rm -rf $VLLM_DIR