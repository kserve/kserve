--- conflicted
+++ resolved
@@ -10,19 +10,11 @@
 [tool.poetry.dependencies]
 python = ">=3.9,<3.13"
 kserve = { path = "../kserve", extras = ["storage", "llm"], develop = true }
-<<<<<<< HEAD
 transformers = ">=4.51.2"
-accelerate = "~0.32.0"
+accelerate = "^1.6.0"
 torch = ">=2.6.0"
 vllm = "^0.8.3"
 flashinfer-python = "~0.2.5"
-=======
-transformers = ">=4.51.0"
-accelerate = "^1.6.0"
-torch = ">=2.5.0"
-vllm = "^0.8.1"
-flashinfer-python = "~0.2.3"
->>>>>>> 83ea6cd2
 setuptools = ">=70.0.0"
 
 [tool.poetry.group.test]
