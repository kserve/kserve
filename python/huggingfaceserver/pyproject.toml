[project]
authors = [
    {name = "Dan Sun", email = "dsun20@bloomberg.net"},
]
license = {text = "Apache-2.0"}
requires-python = "<3.13,>=3.9"
dependencies = [
<<<<<<< HEAD
    "kserve[llm,storage] @ file:///${PROJECT_ROOT}/../kserve",
    "transformers>=4.53.2",
=======
    "kserve[llm] @ file:///${PROJECT_ROOT}/../kserve",
    "kserve-storage @ file:///${PROJECT_ROOT}/../storage",
    "transformers>=4.51.2",
>>>>>>> e796f37b
    "accelerate<2.0.0,>=1.6.0",
    "torch>=2.7.0",
    "triton>=3.2.0",
    "vllm==0.9.2",
    "bitsandbytes>=0.45.3",
    "modelscope<2.0.0,>=1.16.0",
    "setuptools>=70.0.0",
]
name = "huggingfaceserver"
version = "0.15.2"
description = "Model Server implementation for huggingface. Not intended for use outside KServe Frameworks Images."
readme = "README.md"

[dependency-groups]
test = [
    "pytest<8.0.0,>=7.4.4",
    "pytest-cov<6.0.0,>=5.0.0",
    "mypy<1.0,>=0.991",
    "pytest-asyncio<1.0.0,>=0.23.4",
    "pytest-httpx<1.0.0,>=0.30.0",
    "einops<1.0.0,>=0.8.0",
    "openai<2.0.0,>=1.59.9",
]
dev = [
    "black[colorama]~=24.3.0",
]<|MERGE_RESOLUTION|>--- conflicted
+++ resolved
@@ -5,14 +5,9 @@
 license = {text = "Apache-2.0"}
 requires-python = "<3.13,>=3.9"
 dependencies = [
-<<<<<<< HEAD
-    "kserve[llm,storage] @ file:///${PROJECT_ROOT}/../kserve",
-    "transformers>=4.53.2",
-=======
     "kserve[llm] @ file:///${PROJECT_ROOT}/../kserve",
     "kserve-storage @ file:///${PROJECT_ROOT}/../storage",
-    "transformers>=4.51.2",
->>>>>>> e796f37b
+    "transformers>=4.53.2",
     "accelerate<2.0.0,>=1.6.0",
     "torch>=2.7.0",
     "triton>=3.2.0",
