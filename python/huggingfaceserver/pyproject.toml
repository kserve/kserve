--- conflicted
+++ resolved
@@ -9,24 +9,12 @@
 
 [tool.poetry.dependencies]
 python = ">=3.9,<3.13"
-<<<<<<< HEAD
 kserve = { path = "../kserve", extras = ["storage", "llm"], develop = true }
-transformers = "4.48.3"
-accelerate = "~0.32.0"
-torch = "~2.5.0"
-vllm = "0.7.2"
-setuptools = ">=70.0.0"
-=======
-kserve = { path = "../kserve", extras = ["storage"], develop = true }
 transformers = ">=4.48.3"
 accelerate = "~0.32.0"
 torch = "~2.5.0"
-vllm = { version = "^0.7.2", optional = true }
-setuptools = { version = ">=70.0.0" }
-
-[tool.poetry.extras]
-vllm = ["vllm"]
->>>>>>> 974ac970
+vllm = "^0.7.2"
+setuptools = ">=70.0.0"
 
 [tool.poetry.group.test]
 optional = true
