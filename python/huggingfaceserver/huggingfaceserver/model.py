--- conflicted
+++ resolved
@@ -152,12 +152,9 @@
                 max_length=self.max_length,
                 add_special_tokens=self.add_special_tokens,
                 return_tensors=TensorType.NUMPY,
-<<<<<<< HEAD
+                return_token_type_ids=self.return_token_type_ids,
                 padding=True,
                 truncation=True,
-=======
-                return_token_type_ids=self.return_token_type_ids,
->>>>>>> 5046f3a9
             )
             context["payload"] = payload
             context["input_ids"] = inputs["input_ids"]
@@ -175,12 +172,9 @@
                 max_length=self.max_length,
                 add_special_tokens=self.add_special_tokens,
                 return_tensors=TensorType.PYTORCH,
-<<<<<<< HEAD
+                return_token_type_ids=self.return_token_type_ids,
                 padding=True,
                 truncation=True,
-=======
-                return_token_type_ids=self.return_token_type_ids,
->>>>>>> 5046f3a9
             )
             context["payload"] = payload
             context["input_ids"] = inputs["input_ids"]
