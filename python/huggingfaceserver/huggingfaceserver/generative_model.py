--- conflicted
+++ resolved
@@ -388,11 +388,7 @@
         self,
         messages: Iterable[ChatCompletionRequestMessage],
         chat_template: Optional[str] = None,
-<<<<<<< HEAD
         tools: Optional[list[ChatCompletionTool]] = None
-=======
-        tools: Optional[list[dict]] = None
->>>>>>> 91577c29
     ) -> ChatPrompt:
         """
         Given a list of chat completion messages, convert them to a prompt.
@@ -406,6 +402,7 @@
                     chat_template=chat_template,
                     tokenize=False,
                     add_generation_prompt=True,
+                    tools=tools
                     tools=tools
                 ),
             )
