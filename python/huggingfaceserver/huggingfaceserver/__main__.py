# Copyright 2024 The KServe Authors.
#
# Licensed under the Apache License, Version 2.0 (the "License");
# you may not use this file except in compliance with the License.
# You may obtain a copy of the License at
#
#    http://www.apache.org/licenses/LICENSE-2.0
#
# Unless required by applicable law or agreed to in writing, software
# distributed under the License is distributed on an "AS IS" BASIS,
# WITHOUT WARRANTIES OR CONDITIONS OF ANY KIND, either express or implied.
# See the License for the specific language governing permissions and
# limitations under the License.

import argparse
import logging

import kserve
from kserve.errors import ModelMissingError
from kserve.model import PredictorConfig

from .huggingface_model_repository import HuggingfaceModelRepository
from .model import HuggingfaceModel


def list_of_strings(arg):
    return arg.split(",")


parser = argparse.ArgumentParser(parents=[kserve.model_server.parser])

<<<<<<< HEAD
parser.add_argument('--model_dir', required=False, default=None,
                    help='A local path to the model binary')
parser.add_argument('--model_id', required=False,
                    help='Huggingface model id')
parser.add_argument('--model_revision', required=False, default=None,
                    help='Huggingface model revision')
parser.add_argument('--tokenizer_revision', required=False, default=None,
                    help='Huggingface tokenizer revision')
parser.add_argument('--max_length', type=int, default=None,
                    help='max sequence length for the tokenizer')
parser.add_argument('--disable_lower_case', action='store_true',
                    help='do not use lower case for the tokenizer')
parser.add_argument('--disable_special_tokens', action='store_true',
                    help='the sequences will not be encoded with the special tokens relative to their model')
parser.add_argument('--tensor_input_names', type=list_of_strings, default=None,
                    help='the tensor input names passed to the model')
parser.add_argument('--task', required=False, help="The ML task name")
parser.add_argument('--disable_vllm', action='store_true', help="Do not use vllm as the default runtime")
parser.add_argument('--return_token_type_ids', action="store_true", help="Return token type ids")
=======
parser.add_argument(
    "--model_dir", required=False, default=None, help="A local path to the model binary"
)
parser.add_argument("--model_id", required=False, help="Huggingface model id")
parser.add_argument(
    "--max_length", type=int, default=None, help="max sequence length for the tokenizer"
)
parser.add_argument(
    "--disable_lower_case",
    action="store_true",
    help="do not use lower case for the tokenizer",
)
parser.add_argument(
    "--disable_special_tokens",
    action="store_true",
    help="the sequences will not be encoded with the special tokens relative to their model",
)
parser.add_argument(
    "--tensor_input_names",
    type=list_of_strings,
    default=None,
    help="the tensor input names passed to the model",
)
parser.add_argument("--task", required=False, help="The ML task name")
parser.add_argument(
    "--disable_vllm", action="store_true", help="Do not use vllm as the default runtime"
)
parser.add_argument(
    "--return_token_type_ids", action="store_true", help="Return token type ids"
)
>>>>>>> f6782431

try:
    from vllm.engine.arg_utils import AsyncEngineArgs

    parser = AsyncEngineArgs.add_cli_args(parser)
    _vllm = True
except ImportError:
    _vllm = False

args, _ = parser.parse_known_args()

if __name__ == "__main__":
    engine_args = None
    if _vllm and not args.disable_vllm:
        args.model = args.model_dir or args.model_id
        args.revision = args.model_revision
        engine_args = AsyncEngineArgs.from_cli_args(args)
    predictor_config = PredictorConfig(
        args.predictor_host,
        args.predictor_protocol,
        args.predictor_use_ssl,
        args.predictor_request_timeout_seconds,
    )
    model = HuggingfaceModel(
        args.model_name,
        engine_args=engine_args,
        predictor_config=predictor_config,
        kwargs=vars(args),
    )
    try:
        model.load()
        kserve.ModelServer().start([model] if model.ready else [])
    except ModelMissingError:
        logging.error(
            f"fail to locate model file for model {args.model_name} under dir {args.model_dir},"
            f"trying loading from model repository."
        )
        kserve.ModelServer(
            registered_models=HuggingfaceModelRepository(args.model_dir)
        ).start([model] if model.ready else [])<|MERGE_RESOLUTION|>--- conflicted
+++ resolved
@@ -29,31 +29,16 @@
 
 parser = argparse.ArgumentParser(parents=[kserve.model_server.parser])
 
-<<<<<<< HEAD
-parser.add_argument('--model_dir', required=False, default=None,
-                    help='A local path to the model binary')
-parser.add_argument('--model_id', required=False,
-                    help='Huggingface model id')
-parser.add_argument('--model_revision', required=False, default=None,
-                    help='Huggingface model revision')
-parser.add_argument('--tokenizer_revision', required=False, default=None,
-                    help='Huggingface tokenizer revision')
-parser.add_argument('--max_length', type=int, default=None,
-                    help='max sequence length for the tokenizer')
-parser.add_argument('--disable_lower_case', action='store_true',
-                    help='do not use lower case for the tokenizer')
-parser.add_argument('--disable_special_tokens', action='store_true',
-                    help='the sequences will not be encoded with the special tokens relative to their model')
-parser.add_argument('--tensor_input_names', type=list_of_strings, default=None,
-                    help='the tensor input names passed to the model')
-parser.add_argument('--task', required=False, help="The ML task name")
-parser.add_argument('--disable_vllm', action='store_true', help="Do not use vllm as the default runtime")
-parser.add_argument('--return_token_type_ids', action="store_true", help="Return token type ids")
-=======
 parser.add_argument(
     "--model_dir", required=False, default=None, help="A local path to the model binary"
 )
 parser.add_argument("--model_id", required=False, help="Huggingface model id")
+parser.add_argument(
+    "--model_revision", required=False, default=None, help="Huggingface model revision"
+)
+parser.add_argument(
+    "--tokenizer_revision", required=False, default=None, help="Huggingface tokenizer revision"
+)
 parser.add_argument(
     "--max_length", type=int, default=None, help="max sequence length for the tokenizer"
 )
@@ -80,7 +65,6 @@
 parser.add_argument(
     "--return_token_type_ids", action="store_true", help="Return token type ids"
 )
->>>>>>> f6782431
 
 try:
     from vllm.engine.arg_utils import AsyncEngineArgs
