--- conflicted
+++ resolved
@@ -33,7 +33,7 @@
 from vllm.inputs.parse import parse_and_batch_prompt
 from vllm.lora.request import LoRARequest
 from vllm.prompt_adapter.request import PromptAdapterRequest
-from vllm.sampling_params import SamplingParams, GuidedDecodingParams
+from vllm.sampling_params import SamplingParams
 from vllm.utils import random_uuid
 
 from vllm.outputs import RequestOutput
@@ -363,11 +363,7 @@
         self,
         messages: Iterable[ChatCompletionRequestMessage,],
         chat_template: Optional[str] = None,
-<<<<<<< HEAD
         tools: Optional[list[ChatCompletionTool]] = None
-=======
-        tools: Optional[list[dict]] = None
->>>>>>> 91577c29
     ):
         return self.tokenizer.apply_chat_template(
             conversation=messages,
