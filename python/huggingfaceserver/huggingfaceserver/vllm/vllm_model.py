# Copyright 2024 The KServe Authors.
#
# Licensed under the Apache License, Version 2.0 (the "License");
# you may not use this file except in compliance with the License.
# You may obtain a copy of the License at
#
#    http://www.apache.org/licenses/LICENSE-2.0
#
# Unless required by applicable law or agreed to in writing, software
# distributed under the License is distributed on an "AS IS" BASIS,
# WITHOUT WARRANTIES OR CONDITIONS OF ANY KIND, either express or implied.
# See the License for the specific language governing permissions and
# limitations under the License.

from argparse import Namespace
from typing import Any, Dict, Optional, Union, AsyncGenerator
from http import HTTPStatus

<<<<<<< HEAD
import torch
from fastapi import Request
=======
from kserve.protocol.rest.openai.errors import create_error_response
from kserve.protocol.rest.openai import OpenAIEncoderModel, OpenAIGenerativeModel
from kserve.protocol.rest.openai.types import (
    Completion,
    ChatCompletion,
    CompletionRequest,
    ChatCompletionRequest,
    EmbeddingRequest,
    Embedding,
    ErrorResponse,
)

import vllm.envs as envs
>>>>>>> b7bab7eb
from vllm import AsyncEngineArgs
from vllm.entrypoints.logger import RequestLogger
from vllm.engine.protocol import EngineClient
from vllm.entrypoints.openai.serving_completion import OpenAIServingCompletion
from vllm.entrypoints.openai.serving_chat import OpenAIServingChat
from vllm.entrypoints.openai.serving_embedding import OpenAIServingEmbedding
from vllm.entrypoints.openai.serving_score import ServingScores
from vllm.entrypoints.openai.tool_parsers import ToolParserManager
from vllm.entrypoints.openai.serving_models import BaseModelPath, OpenAIServingModels
from vllm.entrypoints.openai.cli_args import validate_parsed_serve_args
from vllm.entrypoints.chat_utils import load_chat_template
from vllm.entrypoints.openai.protocol import ErrorResponse as engineError
from vllm.entrypoints.openai.reasoning_parsers import ReasoningParserManager
<<<<<<< HEAD

from kserve.protocol.rest.openai.errors import create_error_response
from kserve.protocol.rest.openai import (
    OpenAIEncoderModel,
    OpenAIGenerativeModel,
)
from kserve.protocol.rest.openai.types import (
    Completion,
    ChatCompletion,
    CompletionRequest,
    ChatCompletionRequest,
    EmbeddingRequest,
    Embedding,
    ErrorResponse,
    RerankRequest,
    Rerank,
)
from .utils import build_vllm_engine_args
=======
from .utils import build_async_engine_client_from_engine_args, build_vllm_engine_args
>>>>>>> b7bab7eb


class VLLMModel(
    OpenAIEncoderModel, OpenAIGenerativeModel
):  # pylint:disable=c-extension-no-member
    engine_client: EngineClient
    vllm_engine_args: AsyncEngineArgs = None
    args: Namespace = None
    ready: bool = False
    openai_serving_models: Optional[OpenAIServingModels] = None
    openai_serving_completion: Optional[OpenAIServingCompletion] = None
    openai_serving_chat: Optional[OpenAIServingChat] = None
    openai_serving_embedding: Optional[OpenAIServingEmbedding] = None
    serving_reranking: Optional[ServingScores] = None

    def __init__(
        self,
        model_name: str,
        args: Namespace,
        request_logger: Optional[RequestLogger] = None,
    ):
        super().__init__(model_name)
        self.args = args
        validate_parsed_serve_args(args)
        engine_args = build_vllm_engine_args(args)
        self.vllm_engine_args = engine_args
        self.request_logger = request_logger
        self.model_name = model_name
        self.base_model_paths = []
        self.log_stats = True
        self.model_config = None

    async def start_engine(self):
        if self.args.tool_parser_plugin and len(self.args.tool_parser_plugin) > 3:
            ToolParserManager.import_tool_parser(self.args.tool_parser_plugin)

        valide_tool_parses = ToolParserManager.tool_parsers.keys()
        if (
            self.args.enable_auto_tool_choice
            and self.args.tool_call_parser not in valide_tool_parses
        ):
            raise KeyError(
                f"invalid tool call parser: {self.args.tool_call_parser} "
                f"(chose from {{ {','.join(valide_tool_parses)} }})"
            )

        valid_reasoning_parses = ReasoningParserManager.reasoning_parsers.keys()
        if (
            self.args.enable_reasoning
            and self.args.reasoning_parser not in valid_reasoning_parses
        ):
            raise KeyError(
                f"invalid reasoning parser: {self.args.reasoning_parser} "
                f"(chose from {{ {','.join(valid_reasoning_parses)} }})"
            )

        if torch.cuda.is_available():
            self.vllm_engine_args.tensor_parallel_size = torch.cuda.device_count()

        async with build_async_engine_client_from_engine_args(
            self.vllm_engine_args, self.args.disable_frontend_multiprocessing
        ) as engine_client:
            self.engine_client = engine_client
            if self.args.served_model_name is not None:
                served_model_names = self.args.served_model_name
            else:
                served_model_names = [self.model_name]

            self.base_model_paths = [
                BaseModelPath(name=name, model_path=self.args.model)
                for name in served_model_names
            ]

            self.log_stats = not self.args.disable_log_stats
            self.model_config = await self.engine_client.get_model_config()

            resolved_chat_template = load_chat_template(self.args.chat_template)

            self.openai_serving_models = OpenAIServingModels(
                engine_client=self.engine_client,
                model_config=self.model_config,
                base_model_paths=self.base_model_paths,
                lora_modules=self.args.lora_modules,
                prompt_adapters=self.args.prompt_adapters,
            )
            await self.openai_serving_models.init_static_loras()

            self.openai_serving_chat = (
                OpenAIServingChat(
                    self.engine_client,
                    self.model_config,
                    self.openai_serving_models,
                    self.args.response_role,
                    request_logger=self.request_logger,
                    chat_template=resolved_chat_template,
                    chat_template_content_format=self.args.chat_template_content_format,
                    return_tokens_as_token_ids=self.args.return_tokens_as_token_ids,
                    enable_auto_tools=self.args.enable_auto_tool_choice,
                    tool_parser=self.args.tool_call_parser,
                    enable_reasoning=self.args.enable_reasoning,
                    reasoning_parser=self.args.reasoning_parser,
                    enable_prompt_tokens_details=self.args.enable_prompt_tokens_details,
                )
                if self.model_config.runner_type == "generate"
                else None
            )

            self.openai_serving_completion = (
                OpenAIServingCompletion(
                    self.engine_client,
                    self.model_config,
                    self.openai_serving_models,
                    request_logger=self.request_logger,
                    return_tokens_as_token_ids=self.args.return_tokens_as_token_ids,
                )
                if self.model_config.runner_type == "generate"
                else None
            )

            self.openai_serving_embedding = (
                OpenAIServingEmbedding(
                    self.engine_client,
                    self.model_config,
                    self.openai_serving_models,
                    request_logger=self.request_logger,
                    chat_template=resolved_chat_template,
                    chat_template_content_format=self.args.chat_template_content_format,
                )
                if self.model_config.task == "embed"
                else None
            )

            self.serving_reranking = (
                ServingScores(
                    self.engine_client,
                    self.model_config,
                    self.openai_serving_models,
                    request_logger=self.request_logger,
                )
                if self.model_config.task == "score"
                else None
            )

        self.ready = True
        return self.ready

    def load(self) -> bool:
        self.engine = True
        return False

    def start(self):
        pass

    def stop_engine(self):
        if self.engine_client:
            # V1 AsyncLLM
            if envs.VLLM_USE_V1:
                self.engine_client.shutdown()

            # V0 AsyncLLMEngine
            else:
                self.engine_client.shutdown_background_loop()
        self.ready = False

    async def healthy(self) -> bool:
        # check_health() may throw exceptions which are caught in OpenAIEndpoints class
        await self.engine_client.check_health()
        return True

    async def create_completion(
        self,
        request: CompletionRequest,
        raw_request: Optional[Request] = None,
        context: Optional[Dict[str, Any]] = None,
    ) -> Union[AsyncGenerator[str, None], Completion, ErrorResponse]:
        if self.openai_serving_completion is None:
            return create_error_response(
                message="The model does not support Completions API",
                status_code=HTTPStatus.BAD_REQUEST,
            )
        response = await self.openai_serving_completion.create_completion(
            request, raw_request
        )

        if isinstance(response, engineError):
            return create_error_response(
                message=response.message,
                err_type=response.type,
                param=response.param,
                status_code=HTTPStatus(response.code),
            )

        return response

    async def create_chat_completion(
        self,
        request: ChatCompletionRequest,
        raw_request: Optional[Request] = None,
        context: Optional[Dict[str, Any]] = None,
    ) -> Union[AsyncGenerator[str, None], ChatCompletion, ErrorResponse]:
        if self.openai_serving_chat is None:
            return create_error_response(
                message="The model does not support Chat Completions API",
                status_code=HTTPStatus.BAD_REQUEST,
            )
        response = await self.openai_serving_chat.create_chat_completion(
            request, raw_request
        )

        if isinstance(response, engineError):
            return create_error_response(
                message=response.message,
                err_type=response.type,
                param=response.param,
                status_code=HTTPStatus(response.code),
            )

        return response

    async def create_embedding(
        self,
        request: EmbeddingRequest,
        raw_request: Optional[Request] = None,
        context: Optional[Dict[str, Any]] = None,
    ) -> Union[AsyncGenerator[str, None], Embedding, ErrorResponse]:
        if self.openai_serving_embedding is None:
            return create_error_response(
                message="The model does not support Embeddings API",
                status_code=HTTPStatus.BAD_REQUEST,
            )
        response = await self.openai_serving_embedding.create_embedding(
            request, raw_request
        )

        if isinstance(response, engineError):
            return create_error_response(
                message=response.message,
                err_type=response.type,
                param=response.param,
                status_code=HTTPStatus(response.code),
            )

        return response

    async def create_rerank(
        self,
        request: RerankRequest,
        raw_request: Optional[Request] = None,
        context: Optional[Dict[str, Any]] = None,
    ) -> Union[AsyncGenerator[str, None], Rerank, ErrorResponse]:
        if self.serving_reranking is None:
            return create_error_response(
                message="The model does not support Rerank API",
                status_code=HTTPStatus.BAD_REQUEST,
            )
        response = await self.serving_reranking.do_rerank(request, raw_request)

        if isinstance(response, engineError):
            return create_error_response(
                message=response.message,
                err_type=response.type,
                param=response.param,
                status_code=HTTPStatus(response.code),
            )

        return response<|MERGE_RESOLUTION|>--- conflicted
+++ resolved
@@ -16,25 +16,10 @@
 from typing import Any, Dict, Optional, Union, AsyncGenerator
 from http import HTTPStatus
 
-<<<<<<< HEAD
 import torch
 from fastapi import Request
-=======
-from kserve.protocol.rest.openai.errors import create_error_response
-from kserve.protocol.rest.openai import OpenAIEncoderModel, OpenAIGenerativeModel
-from kserve.protocol.rest.openai.types import (
-    Completion,
-    ChatCompletion,
-    CompletionRequest,
-    ChatCompletionRequest,
-    EmbeddingRequest,
-    Embedding,
-    ErrorResponse,
-)
-
+from vllm import AsyncEngineArgs
 import vllm.envs as envs
->>>>>>> b7bab7eb
-from vllm import AsyncEngineArgs
 from vllm.entrypoints.logger import RequestLogger
 from vllm.engine.protocol import EngineClient
 from vllm.entrypoints.openai.serving_completion import OpenAIServingCompletion
@@ -47,7 +32,6 @@
 from vllm.entrypoints.chat_utils import load_chat_template
 from vllm.entrypoints.openai.protocol import ErrorResponse as engineError
 from vllm.entrypoints.openai.reasoning_parsers import ReasoningParserManager
-<<<<<<< HEAD
 
 from kserve.protocol.rest.openai.errors import create_error_response
 from kserve.protocol.rest.openai import (
@@ -65,10 +49,7 @@
     RerankRequest,
     Rerank,
 )
-from .utils import build_vllm_engine_args
-=======
 from .utils import build_async_engine_client_from_engine_args, build_vllm_engine_args
->>>>>>> b7bab7eb
 
 
 class VLLMModel(
