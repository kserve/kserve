# Copyright 2023 The KServe Authors.
#
# Licensed under the Apache License, Version 2.0 (the "License");
# you may not use this file except in compliance with the License.
# You may obtain a copy of the License at
#
#    http://www.apache.org/licenses/LICENSE-2.0
#
# Unless required by applicable law or agreed to in writing, software
# distributed under the License is distributed on an "AS IS" BASIS,
# WITHOUT WARRANTIES OR CONDITIONS OF ANY KIND, either express or implied.
# See the License for the specific language governing permissions and
# limitations under the License.

from enum import Enum, auto as auto_value
<<<<<<< HEAD
from . import utils as utils

from typing import TYPE_CHECKING

if TYPE_CHECKING:
    from .encoder_model import HuggingfaceEncoderModel
    from .generative_model import HuggingfaceGenerativeModel


def __getattr__(name: str):
    if name == "HuggingfaceEncoderModel":
        from .encoder_model import HuggingfaceEncoderModel

        return HuggingfaceEncoderModel
    if name == "HuggingfaceGenerativeModel":
        from .generative_model import HuggingfaceGenerativeModel

        return HuggingfaceGenerativeModel
    raise AttributeError(f"module {__name__!r} has no attribute {name!r}")
=======
from .encoder_model import HuggingfaceEncoderModel
from .generative_model import HuggingfaceGenerativeModel
from .time_series_model import HuggingFaceTimeSeriesModel
>>>>>>> 343f8bf0


class Backend(str, Enum):
    """
    Backend defines the framework used to load a model
    """

    auto = auto_value()
    huggingface = auto_value()
    vllm = auto_value()


__all__ = [
    "Backend",
    "utils",
    "HuggingfaceEncoderModel",
<<<<<<< HEAD
    "HuggingfaceGenerativeModel",
=======
    "HuggingFaceTimeSeriesModel",
>>>>>>> 343f8bf0
]<|MERGE_RESOLUTION|>--- conflicted
+++ resolved
@@ -13,7 +13,6 @@
 # limitations under the License.
 
 from enum import Enum, auto as auto_value
-<<<<<<< HEAD
 from . import utils as utils
 
 from typing import TYPE_CHECKING
@@ -33,11 +32,9 @@
 
         return HuggingfaceGenerativeModel
     raise AttributeError(f"module {__name__!r} has no attribute {name!r}")
-=======
 from .encoder_model import HuggingfaceEncoderModel
 from .generative_model import HuggingfaceGenerativeModel
 from .time_series_model import HuggingFaceTimeSeriesModel
->>>>>>> 343f8bf0
 
 
 class Backend(str, Enum):
@@ -54,9 +51,6 @@
     "Backend",
     "utils",
     "HuggingfaceEncoderModel",
-<<<<<<< HEAD
     "HuggingfaceGenerativeModel",
-=======
     "HuggingFaceTimeSeriesModel",
->>>>>>> 343f8bf0
 ]