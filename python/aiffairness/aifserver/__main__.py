# Copyright 2021 The KServe Authors.
#
# Licensed under the Apache License, Version 2.0 (the "License");
# you may not use this file except in compliance with the License.
# You may obtain a copy of the License at
#
#    http://www.apache.org/licenses/LICENSE-2.0
#
# Unless required by applicable law or agreed to in writing, software
# distributed under the License is distributed on an "AS IS" BASIS,
# WITHOUT WARRANTIES OR CONDITIONS OF ANY KIND, either express or implied.
# See the License for the specific language governing permissions and
# limitations under the License.

import argparse
import asyncio
<<<<<<< HEAD
=======

>>>>>>> e126d019
import kserve
import json

from .model import AIFModel

DEFAULT_MODEL_NAME = "aifserver"

parser = argparse.ArgumentParser(parents=[kserve.model_server.parser])

parser.add_argument('--model_name',
                    default=DEFAULT_MODEL_NAME,
                    help='The name that the model is served under.')

parser.add_argument('--predictor_host',
                    help='The host for the predictor.',
                    required=True)

# Parameters for describing the model being used for aif360
# ie. feature / label names,
# Arguments with nargs='+' take a list of 1 or more
# ie '... --feature_names age sex credit_history ...'
parser.add_argument('--feature_names', nargs='+', required=True)

parser.add_argument('--label_names', nargs='+', required=True)

parser.add_argument('--favorable_label', type=float, required=True)

parser.add_argument('--unfavorable_label', type=float, required=True)

# type=json.loads parses the string from json to a python dict
parser.add_argument('--privileged_groups',
                    type=json.loads,
                    help='Privileged groups.',
                    nargs='+',
                    required=True)

parser.add_argument('--unprivileged_groups',
                    help='Unprivileged groups.',
                    type=json.loads,
                    nargs='+',
                    required=True)

args, _ = parser.parse_known_args()

if __name__ == "__main__":
    model = AIFModel(
        name=args.model_name,
        predictor_host=args.predictor_host,
        feature_names=args.feature_names,
        label_names=args.label_names,
        favorable_label=args.favorable_label,
        unfavorable_label=args.unfavorable_label,
        privileged_groups=args.privileged_groups,
        unprivileged_groups=args.unprivileged_groups
    )
    model.load()
<<<<<<< HEAD
    asyncio.run(
        kserve.ModelServer().start([model], nest_asyncio=True)
    )
=======
    asyncio.run(kserve.ModelServer().start([model]))
>>>>>>> e126d019
<|MERGE_RESOLUTION|>--- conflicted
+++ resolved
@@ -14,10 +14,7 @@
 
 import argparse
 import asyncio
-<<<<<<< HEAD
-=======
 
->>>>>>> e126d019
 import kserve
 import json
 
@@ -74,10 +71,4 @@
         unprivileged_groups=args.unprivileged_groups
     )
     model.load()
-<<<<<<< HEAD
-    asyncio.run(
-        kserve.ModelServer().start([model], nest_asyncio=True)
-    )
-=======
-    asyncio.run(kserve.ModelServer().start([model]))
->>>>>>> e126d019
+    asyncio.run(kserve.ModelServer().start([model]))