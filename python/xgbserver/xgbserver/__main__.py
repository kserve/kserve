--- conflicted
+++ resolved
@@ -15,11 +15,6 @@
 import argparse
 import asyncio
 import logging
-<<<<<<< HEAD
-import kserve
-from kserve.model import ModelMissingError
-=======
->>>>>>> e126d019
 
 from xgbserver import XGBoostModel, XGBoostModelRepository
 
@@ -47,13 +42,8 @@
         logging.error(f"fail to locate model file for model {args.model_name} under dir {args.model_dir},"
                       f"trying loading from model repository.")
 
-<<<<<<< HEAD
-    asyncio.run(kserve.ModelServer(registered_models=XGBoostModelRepository(args.model_dir, args.nthread))
-                .start([model] if model.ready else []))
-=======
     asyncio.run(
         kserve.ModelServer(
             registered_models=XGBoostModelRepository(args.model_dir, args.nthread)
         ).start([model] if model.ready else [])
-    )
->>>>>>> e126d019
+    )