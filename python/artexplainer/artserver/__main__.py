# Copyright 2021 The KServe Authors.
#
# Licensed under the Apache License, Version 2.0 (the "License");
# you may not use this file except in compliance with the License.
# You may obtain a copy of the License at
#
#    http://www.apache.org/licenses/LICENSE-2.0
#
# Unless required by applicable law or agreed to in writing, software
# distributed under the License is distributed on an "AS IS" BASIS,
# WITHOUT WARRANTIES OR CONDITIONS OF ANY KIND, either express or implied.
# See the License for the specific language governing permissions and
# limitations under the License.

import argparse
import asyncio
<<<<<<< HEAD
import kserve
=======
>>>>>>> e126d019

from artserver import ARTModel

import kserve

DEFAULT_MODEL_NAME = "art-explainer"
DEFAULT_ADVERSARY_TYPE = "SquareAttack"

DEFAULT_MAX_ITER = "1000"
DEFAULT_NB_CLASSES = "10"

parser = argparse.ArgumentParser(parents=[kserve.model_server.parser])
parser.add_argument('--model_name', default=DEFAULT_MODEL_NAME,
                    help='The name that the model is served under.')
parser.add_argument('--adversary_type', default=DEFAULT_ADVERSARY_TYPE,
                    help='What type of adversarial tool to use.')
parser.add_argument('--max_iter', default=DEFAULT_MAX_ITER,
                    help='The max number of iterations to run.')
parser.add_argument('--nb_classes', default=DEFAULT_NB_CLASSES,
                    help='The number of different classification types.')

parser.add_argument('--predictor_host', help='The host for the predictor', required=True)
args, _ = parser.parse_known_args()

if __name__ == "__main__":
    model = ARTModel(args.model_name, args.predictor_host, adversary_type=args.adversary_type,
                     nb_classes=args.nb_classes, max_iter=args.max_iter)
    model.load()
<<<<<<< HEAD
    asyncio.run(
        kserve.ModelServer().start([model], nest_asyncio=True)
    )
=======
    asyncio.run(kserve.ModelServer().start([model]))
>>>>>>> e126d019
<|MERGE_RESOLUTION|>--- conflicted
+++ resolved
@@ -14,10 +14,6 @@
 
 import argparse
 import asyncio
-<<<<<<< HEAD
-import kserve
-=======
->>>>>>> e126d019
 
 from artserver import ARTModel
 
@@ -46,10 +42,4 @@
     model = ARTModel(args.model_name, args.predictor_host, adversary_type=args.adversary_type,
                      nb_classes=args.nb_classes, max_iter=args.max_iter)
     model.load()
-<<<<<<< HEAD
-    asyncio.run(
-        kserve.ModelServer().start([model], nest_asyncio=True)
-    )
-=======
-    asyncio.run(kserve.ModelServer().start([model]))
->>>>>>> e126d019
+    asyncio.run(kserve.ModelServer().start([model]))