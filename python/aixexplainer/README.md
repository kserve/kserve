<<<<<<< HEAD
# AIX Model Explainer

## Build a Development AIX Model Explainer Docker Image

First build your docker image by changing directory to kfserving/python and replacing `dockeruser` with your docker username in the snippet below (running this will take some time).

`docker build -t dockeruser/aixserver:latest -f aixexplainer.Dockerfile .`

Then push your docker image to your dockerhub repo (this will take some time)

`docker push dockeruser/aixserver:latest`

Once your docker image is pushed you can pull the image from `dockeruser/aixserver:latest` when deploying an inferenceservice by specifying the image in the yaml file.

## Example 

Try deploying [LIME with MNIST](../../docs/samples/explanation/aix/mnist) or [LIME with NewsGroups](../../docs/samples/explanation/aix/Fetch_20newsgroups)
=======
# AIX Model Explainer

## Build a Development AIX Model Explainer Docker Image

First build your docker image by changing directory to kfserving/python and replacing `dockeruser` with your docker username in the snippet below (running this will take some time).

`docker build -t dockeruser/aixserver:latest -f aixexplainer.Dockerfile .`

Then push your docker image to your dockerhub repo (this will take some time)

`docker push dockeruser/aixserver:latest`

Once your docker image is pushed you can pull the image from `dockeruser/aixserver:latest` when deploying an inferenceservice by specifying the image in the yaml file.

## Example 

Try deploying [LIME with MNIST](../../docs/samples/explanation/aix/mnist) or [LIME with NewsGroups](../../docs/samples/explanation/aix/Fetch_20newsgroups)
>>>>>>> 11af9470
<|MERGE_RESOLUTION|>--- conflicted
+++ resolved
@@ -1,37 +1,17 @@
-<<<<<<< HEAD
-# AIX Model Explainer
-
-## Build a Development AIX Model Explainer Docker Image
-
-First build your docker image by changing directory to kfserving/python and replacing `dockeruser` with your docker username in the snippet below (running this will take some time).
-
-`docker build -t dockeruser/aixserver:latest -f aixexplainer.Dockerfile .`
-
-Then push your docker image to your dockerhub repo (this will take some time)
-
-`docker push dockeruser/aixserver:latest`
-
-Once your docker image is pushed you can pull the image from `dockeruser/aixserver:latest` when deploying an inferenceservice by specifying the image in the yaml file.
-
-## Example 
-
-Try deploying [LIME with MNIST](../../docs/samples/explanation/aix/mnist) or [LIME with NewsGroups](../../docs/samples/explanation/aix/Fetch_20newsgroups)
-=======
-# AIX Model Explainer
-
-## Build a Development AIX Model Explainer Docker Image
-
-First build your docker image by changing directory to kfserving/python and replacing `dockeruser` with your docker username in the snippet below (running this will take some time).
-
-`docker build -t dockeruser/aixserver:latest -f aixexplainer.Dockerfile .`
-
-Then push your docker image to your dockerhub repo (this will take some time)
-
-`docker push dockeruser/aixserver:latest`
-
-Once your docker image is pushed you can pull the image from `dockeruser/aixserver:latest` when deploying an inferenceservice by specifying the image in the yaml file.
-
-## Example 
-
-Try deploying [LIME with MNIST](../../docs/samples/explanation/aix/mnist) or [LIME with NewsGroups](../../docs/samples/explanation/aix/Fetch_20newsgroups)
->>>>>>> 11af9470
+# AIX Model Explainer
+
+## Build a Development AIX Model Explainer Docker Image
+
+First build your docker image by changing directory to kserve/python and replacing `dockeruser` with your docker username in the snippet below (running this will take some time).
+
+`docker build -t dockeruser/aixserver:latest -f aixexplainer.Dockerfile .`
+
+Then push your docker image to your dockerhub repo (this will take some time)
+
+`docker push dockeruser/aixserver:latest`
+
+Once your docker image is pushed you can pull the image from `dockeruser/aixserver:latest` when deploying an inferenceservice by specifying the image in the yaml file.
+
+## Example 
+
+Try deploying [LIME with MNIST](../../docs/samples/explanation/aix/mnist) or [LIME with NewsGroups](../../docs/samples/explanation/aix/Fetch_20newsgroups)