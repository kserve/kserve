# Copyright 2023 The KServe Authors.
#
# Licensed under the Apache License, Version 2.0 (the "License");
# you may not use this file except in compliance with the License.
# You may obtain a copy of the License at
#
#    http://www.apache.org/licenses/LICENSE-2.0
#
# Unless required by applicable law or agreed to in writing, software
# distributed under the License is distributed on an "AS IS" BASIS,
# WITHOUT WARRANTIES OR CONDITIONS OF ANY KIND, either express or implied.
# See the License for the specific language governing permissions and
# limitations under the License.

from contextlib import asynccontextmanager
from pathlib import Path
<<<<<<< HEAD
from typing import (
    AsyncGenerator,
    Callable,
    List,
    Tuple,
    Union,
    cast,
    Optional,
)
=======
from typing import AsyncIterator, Callable, Iterable, List, Optional, Tuple, Union, cast
>>>>>>> 952711ad
from unittest.mock import MagicMock, patch

import httpx
import pytest

from fastapi import Request

from kserve.protocol.rest.openai import (
<<<<<<< HEAD
    ChatPrompt,
    OpenAIChatAdapterModel,
    OpenAIProxyModel,
)

from kserve.protocol.rest.openai.types import (
    Completion,
    CompletionRequest,
    ChatCompletion,
    ChatCompletionChunk,
    ChatCompletionRequest,
    Error,
    ErrorResponse,
)
from kserve.protocol.rest.openai.errors import OpenAIError
=======
    ChatCompletionRequest,
    ChatCompletionRequestMessage,
    ChatPrompt,
    CompletionRequest,
    OpenAIChatAdapterModel,
    OpenAIProxyModel,
)
from kserve.protocol.rest.openai.errors import OpenAIError
from kserve.protocol.rest.openai.types.openapi import (
    ChatCompletionTool,
    CreateChatCompletionRequest,
)
from kserve.protocol.rest.openai.types.openapi import (
    CreateChatCompletionResponse as ChatCompletion,
)
from kserve.protocol.rest.openai.types.openapi import (
    CreateChatCompletionStreamResponse as ChatCompletionChunk,
)
from kserve.protocol.rest.openai.types.openapi import CreateCompletionRequest
from kserve.protocol.rest.openai.types.openapi import (
    CreateCompletionResponse as Completion,
)
from kserve.protocol.rest.openai.types.openapi import Error, ErrorResponse
>>>>>>> 952711ad

FIXTURES_PATH = Path(__file__).parent / "fixtures" / "openai"


class ChunkIterator:
    """Yields chunks"""

    def __init__(self, chunks: List[Completion]):
        self.chunks = chunks
        self.curr_chunk = 0

    def __aiter__(self):
        return self

    async def __anext__(self):
        if self.curr_chunk >= len(self.chunks):
            raise StopAsyncIteration
        chunk = self.chunks[self.curr_chunk]
        self.curr_chunk += 1
        return chunk


class DummyModel(OpenAIChatAdapterModel):
    data: Tuple[Completion, Completion]
    num_chunks: int

    def __init__(self, data: Tuple[Completion, Completion], num_chunks: int = 5):
        self.data = data
        self.num_chunks = num_chunks

    async def create_completion(
        self,
        request: CompletionRequest,
        raw_request: Optional[Request] = None,
    ) -> Union[AsyncGenerator[str, None], Completion, ErrorResponse]:
        if request.stream:

            async def stream_results() -> AsyncGenerator[str, None]:
                async for partial_completion in ChunkIterator(
                    [self.data[1]] * self.num_chunks
                ):
                    yield f"data: {partial_completion.model_dump_json()}\n\n"
                yield "data: [DONE]\n\n"

            return stream_results()
        else:
            return self.data[0]

    def apply_chat_template(
        self,
        request: ChatCompletionRequest,
    ) -> ChatPrompt:
        return ChatPrompt(prompt="hello")


@pytest.fixture
def completion():
    with open(FIXTURES_PATH / "completion.json") as f:
        return Completion.model_validate_json(f.read())


@pytest.fixture
def completion_partial():
    with open(FIXTURES_PATH / "completion_partial.json") as f:
        return Completion.model_validate_json(f.read())


@pytest.fixture
def completion_chunk_stream():
    with open(FIXTURES_PATH / "completion_chunk_stream.txt", "rb") as f:
        return f.read()


@pytest.fixture
def chat_completion():
    with open(FIXTURES_PATH / "chat_completion.json") as f:
        return ChatCompletion.model_validate_json(f.read())


@pytest.fixture
def chat_completion_chunk():
    with open(FIXTURES_PATH / "chat_completion_chunk.json") as f:
        return ChatCompletionChunk.model_validate_json(f.read())


@pytest.fixture
def chat_completion_chunk_stream():
    with open(FIXTURES_PATH / "chat_completion_chunk_stream.txt", "rb") as f:
        return f.read()


@pytest.fixture
def completion_create_params():
    with open(FIXTURES_PATH / "completion_create_params.json") as f:
        return CompletionRequest.model_validate_json(f.read())


@pytest.fixture
def chat_completion_create_params():
    with open(FIXTURES_PATH / "chat_completion_create_params.json") as f:
        return ChatCompletionRequest.model_validate_json(f.read())


@pytest.fixture
def completion_request(completion_create_params: CompletionRequest):
    return completion_create_params


@pytest.fixture
def chat_completion_request(chat_completion_create_params: ChatCompletionRequest):
    return chat_completion_create_params


@pytest.fixture
def dummy_model(completion: Completion, completion_partial: Completion):
    return DummyModel((completion, completion_partial))


@asynccontextmanager
async def mocked_openai_proxy_model(handler: Callable):
    transport = httpx.MockTransport(handler=handler)
    http_client = httpx.AsyncClient(transport=transport)
    try:
        with patch.object(
            OpenAIProxyModel, "preprocess_completion_request"
        ), patch.object(OpenAIProxyModel, "postprocess_completion"), patch.object(
            OpenAIProxyModel, "postprocess_completion_chunk"
        ), patch.object(
            OpenAIProxyModel, "preprocess_chat_completion_request"
        ), patch.object(
            OpenAIProxyModel, "postprocess_chat_completion"
        ), patch.object(
            OpenAIProxyModel, "postprocess_chat_completion_chunk"
        ):
            yield OpenAIProxyModel(
                name="test-model",
                predictor_url="http://example.com/",
                http_client=http_client,
            )
    finally:
        await http_client.aclose()


class TestOpenAICreateCompletion:
    def test_completion_to_chat_completion(
        self, completion: Completion, chat_completion: ChatCompletion
    ):
        converted_chat_completion = (
            OpenAIChatAdapterModel.completion_to_chat_completion(
                completion, "assistant"
            )
        )
        assert (
            converted_chat_completion.model_dump_json()
            == chat_completion.model_dump_json()
        )

    @pytest.mark.asyncio
    async def test_create_completion_not_streaming(
        self,
        dummy_model: DummyModel,
        completion: Completion,
        completion_create_params: CompletionRequest,
    ):
        c = await dummy_model.create_completion(completion_create_params)
        assert isinstance(c, Completion)
        assert c.model_dump_json(indent=2) == completion.model_dump_json(indent=2)

    @pytest.mark.asyncio
    async def test_create_completion_streaming(
        self,
        dummy_model: DummyModel,
        completion_partial: Completion,
        completion_create_params: CompletionRequest,
    ):
        completion_create_params.stream = True
        c = await dummy_model.create_completion(completion_create_params)
        assert isinstance(c, AsyncGenerator)
        num_chunks_consumed = 0
        async for chunk in c:
            chunk = chunk.removeprefix("data: ")
            if chunk == "[DONE]\n\n":
                return
            assert (
                chunk == completion_partial.model_dump_json() + "\n\n"
            )  # not using indent but using two new lines
            num_chunks_consumed += 1
        assert num_chunks_consumed == dummy_model.num_chunks


class TestOpenAICreateChatCompletion:
    def test_completion_to_chat_completion(
        self, completion: Completion, chat_completion: ChatCompletion
    ):
        converted_chat_completion = (
            OpenAIChatAdapterModel.completion_to_chat_completion(
                completion, "assistant"
            )
        )
        assert (
            converted_chat_completion.model_dump_json()
            == chat_completion.model_dump_json()
        )

    @pytest.mark.asyncio
    async def test_create_chat_completion_not_streaming(
        self,
        dummy_model: DummyModel,
        chat_completion: ChatCompletion,
        chat_completion_create_params: ChatCompletionRequest,
    ):
        c = await dummy_model.create_chat_completion(chat_completion_create_params)
        assert isinstance(c, ChatCompletion)
        assert c.model_dump_json(indent=2) == chat_completion.model_dump_json(indent=2)

    @pytest.mark.asyncio
    async def test_create_chat_completion_streaming(
        self,
        dummy_model: DummyModel,
        chat_completion_chunk: ChatCompletionChunk,
        chat_completion_create_params: ChatCompletionRequest,
    ):
        chat_completion_create_params.stream = True
        c = await dummy_model.create_chat_completion(chat_completion_create_params)
        assert isinstance(c, AsyncGenerator)
        num_chunks_consumed = 0
        async for chunk in c:
            chunk = chunk.removeprefix("data: ")
            if chunk == "[DONE]\n\n":
                return
            assert (
                chunk == chat_completion_chunk.model_dump_json() + "\n\n"
            )  # not using indent but using two new lines
            num_chunks_consumed += 1
        assert num_chunks_consumed == dummy_model.num_chunks


class TestOpenAICompletionConversion:
    def test_completion_to_chat_completion(
        self, completion: Completion, chat_completion: ChatCompletion
    ):
        converted_chat_completion = (
            OpenAIChatAdapterModel.completion_to_chat_completion(
                completion, "assistant"
            )
        )
        assert (
            converted_chat_completion.model_dump_json()
            == chat_completion.model_dump_json()
        )

    def test_completion_to_chat_completion_chunk(
        self, completion_partial: Completion, chat_completion_chunk: ChatCompletionChunk
    ):
        converted_chat_completion_chunk = (
            OpenAIChatAdapterModel.completion_to_chat_completion_chunk(
                completion_partial, "assistant"
            )
        )
        assert converted_chat_completion_chunk.model_dump_json(
            indent=2
        ) == chat_completion_chunk.model_dump_json(indent=2)


class TestOpenAIParamsConversion:
    def test_convert_params(
        self,
        chat_completion_create_params: ChatCompletionRequest,
        completion_create_params: CompletionRequest,
    ):
        converted_params = (
            OpenAIChatAdapterModel.chat_completion_params_to_completion_params(
                chat_completion_create_params,
                prompt=chat_completion_create_params.messages[0]["content"],
            )
        )
        assert converted_params == completion_create_params


class TestOpenAIProxyModelCompletion:

    @pytest.mark.asyncio
    async def test_completion_upstream_connection_error(
        self,
        completion_request: CompletionRequest,
        completion: Completion,
    ):
        def handler(request):
            raise httpx.ConnectError(
                "[Errno 8] nodename nor servname provided, or not known"
            )

        async with mocked_openai_proxy_model(handler) as model:
            with pytest.raises(OpenAIError) as err_info:
                result = await model.create_completion(completion_request)
                assert result == completion
        assert (
            "Failed to communicate with upstream: [Errno 8] nodename nor servname provided"
            in str(err_info.value)
        )

    @pytest.mark.asyncio
    async def test_completion_upstream_status_code_error_invalid_body(
        self,
        completion_request: CompletionRequest,
        completion: Completion,
    ):
        def handler(request):
            return httpx.Response(status_code=400, content="Junk response")

        async with mocked_openai_proxy_model(handler) as model:
            with pytest.raises(OpenAIError) as err_info:
                result = await model.create_completion(completion_request)
                assert result == completion
        assert "Received invalid response from upstream: Junk response" in str(
            err_info.value
        )

    @pytest.mark.asyncio
    async def test_completion_upstream_status_code_error_valid_body(
        self,
        completion_request: CompletionRequest,
        completion: Completion,
    ):
        res = ErrorResponse(
            error=Error(
                code="400", message="Bad request", type="BadRequest", param=None
            )
        )

        def handler(request):
            return httpx.Response(status_code=400, content=res.model_dump_json())

        async with mocked_openai_proxy_model(handler) as model:
            with pytest.raises(OpenAIError) as err_info:
                result = await model.create_completion(completion_request)
                assert result == completion
        assert err_info.value.response == res

    @pytest.mark.asyncio
    async def test_completion_upstream_timeout(
        self,
        completion_request: CompletionRequest,
        completion: Completion,
    ):
        def handler(request):
            raise httpx.ReadTimeout("Read timed out", request=request)

        async with mocked_openai_proxy_model(handler) as model:
            with pytest.raises(OpenAIError) as err_info:
                result = await model.create_completion(completion_request)
                assert result == completion
        assert (
            str(err_info.value)
            == "Timed out when communicating with upstream: Read timed out"
        )

    @pytest.mark.asyncio
    async def test_completion_upstream_request_error(
        self,
        completion_request: CompletionRequest,
        completion: Completion,
    ):
        def handler(request):
            raise httpx.RequestError("Some error", request=request)

        async with mocked_openai_proxy_model(handler) as model:
            with pytest.raises(OpenAIError) as err_info:
                result = await model.create_completion(completion_request)
                assert result == completion
        assert str(err_info.value) == "Upstream request failed: Some error"

    @pytest.mark.asyncio
    async def test_completion_non_streamed(
        self,
        completion_request: CompletionRequest,
        completion: Completion,
    ):
        def handler(request):
            return httpx.Response(
                200,
                headers={"Content-type": "application/json"},
                content=completion.model_dump_json(),
            )

        async with mocked_openai_proxy_model(handler) as model:
            result = await model.create_completion(completion_request)
            assert result == completion
            cast(
                MagicMock, OpenAIProxyModel.preprocess_completion_request
            ).assert_called_once_with(completion_request, None)
            cast(
                MagicMock, OpenAIProxyModel.postprocess_completion
            ).assert_called_once_with(completion, completion_request, None)
            cast(
                MagicMock, OpenAIProxyModel.preprocess_chat_completion_request
            ).assert_not_called()
            cast(
                MagicMock, OpenAIProxyModel.postprocess_chat_completion
            ).assert_not_called()

    @pytest.mark.asyncio
    async def test_completion_streamed(
        self,
        completion_request: CompletionRequest,
        completion_chunk_stream: bytes,
    ):
        completion_request.stream = True

        def handler(request):
            return httpx.Response(
                200,
                headers={"Content-type": "text/event-stream"},
                content=completion_chunk_stream,
            )

        async with mocked_openai_proxy_model(handler) as model:
            async for completion_chunk in await model.create_completion(
                completion_request
            ):
                cast(
                    MagicMock, OpenAIProxyModel.postprocess_completion_chunk
                ).assert_called_with(completion_chunk, completion_request, None)
            cast(
                MagicMock, OpenAIProxyModel.preprocess_completion_request
            ).assert_called_once_with(completion_request, None)
            cast(MagicMock, OpenAIProxyModel.postprocess_completion).assert_not_called()
            cast(
                MagicMock, OpenAIProxyModel.preprocess_chat_completion_request
            ).assert_not_called()
            cast(
                MagicMock, OpenAIProxyModel.postprocess_chat_completion
            ).assert_not_called()

    @pytest.mark.asyncio
    async def test_chat_completion_non_streamed(
        self,
        chat_completion_request: ChatCompletionRequest,
        chat_completion: ChatCompletion,
    ):
        def handler(request):
            return httpx.Response(
                200,
                headers={"Content-type": "application/json"},
                content=chat_completion.model_dump_json(),
            )

        async with mocked_openai_proxy_model(handler) as model:
            result = await model.create_chat_completion(chat_completion_request)
            assert result == chat_completion
            cast(
                MagicMock, OpenAIProxyModel.preprocess_chat_completion_request
            ).assert_called_once_with(chat_completion_request, None)
            cast(
                MagicMock, OpenAIProxyModel.postprocess_chat_completion
            ).assert_called_once_with(chat_completion, chat_completion_request, None)
            cast(
                MagicMock, OpenAIProxyModel.preprocess_completion_request
            ).assert_not_called()
            cast(MagicMock, OpenAIProxyModel.postprocess_completion).assert_not_called()

    @pytest.mark.asyncio
    async def test_chat_completion_streamed(
        self,
        chat_completion_request: ChatCompletionRequest,
        chat_completion_chunk_stream: bytes,
    ):
        chat_completion_request.stream = True

        def handler(request):
            return httpx.Response(
                200,
                headers={"Content-type": "text/event-stream"},
                content=chat_completion_chunk_stream,
            )

        async with mocked_openai_proxy_model(handler) as model:
            async for chat_completion_chunk in await model.create_chat_completion(
                chat_completion_request
            ):
                cast(
                    MagicMock, OpenAIProxyModel.postprocess_chat_completion_chunk
                ).assert_called_with(
                    chat_completion_chunk, chat_completion_request, None
                )
            cast(
                MagicMock, OpenAIProxyModel.preprocess_chat_completion_request
            ).assert_called_once_with(chat_completion_request, None)
            cast(MagicMock, OpenAIProxyModel.postprocess_completion).assert_not_called()
            cast(
                MagicMock, OpenAIProxyModel.preprocess_completion_request
            ).assert_not_called()
            cast(
                MagicMock, OpenAIProxyModel.postprocess_chat_completion
            ).assert_not_called()

    @pytest.mark.asyncio
    async def test_healthcheck_success(self):
        def handler(request):
            if request.url.path == "/health":
                return httpx.Response(
                    200,
                )
            return httpx.Response(
                503,
            )

        async with mocked_openai_proxy_model(handler) as model:
            result = await model.healthy()
            assert result is True

    @pytest.mark.asyncio
    async def test_healthcheck_failure(self):
        def handler(request):
            if request.url.path == "/health":
                return httpx.Response(
                    503,
                )
            return httpx.Response(
                200,
            )

        async with mocked_openai_proxy_model(handler) as model:
            result = await model.healthy()
            assert result is False<|MERGE_RESOLUTION|>--- conflicted
+++ resolved
@@ -14,19 +14,15 @@
 
 from contextlib import asynccontextmanager
 from pathlib import Path
-<<<<<<< HEAD
 from typing import (
     AsyncGenerator,
     Callable,
     List,
+    Optional,
     Tuple,
     Union,
     cast,
-    Optional,
 )
-=======
-from typing import AsyncIterator, Callable, Iterable, List, Optional, Tuple, Union, cast
->>>>>>> 952711ad
 from unittest.mock import MagicMock, patch
 
 import httpx
@@ -35,7 +31,6 @@
 from fastapi import Request
 
 from kserve.protocol.rest.openai import (
-<<<<<<< HEAD
     ChatPrompt,
     OpenAIChatAdapterModel,
     OpenAIProxyModel,
@@ -51,31 +46,6 @@
     ErrorResponse,
 )
 from kserve.protocol.rest.openai.errors import OpenAIError
-=======
-    ChatCompletionRequest,
-    ChatCompletionRequestMessage,
-    ChatPrompt,
-    CompletionRequest,
-    OpenAIChatAdapterModel,
-    OpenAIProxyModel,
-)
-from kserve.protocol.rest.openai.errors import OpenAIError
-from kserve.protocol.rest.openai.types.openapi import (
-    ChatCompletionTool,
-    CreateChatCompletionRequest,
-)
-from kserve.protocol.rest.openai.types.openapi import (
-    CreateChatCompletionResponse as ChatCompletion,
-)
-from kserve.protocol.rest.openai.types.openapi import (
-    CreateChatCompletionStreamResponse as ChatCompletionChunk,
-)
-from kserve.protocol.rest.openai.types.openapi import CreateCompletionRequest
-from kserve.protocol.rest.openai.types.openapi import (
-    CreateCompletionResponse as Completion,
-)
-from kserve.protocol.rest.openai.types.openapi import Error, ErrorResponse
->>>>>>> 952711ad
 
 FIXTURES_PATH = Path(__file__).parent / "fixtures" / "openai"
 
