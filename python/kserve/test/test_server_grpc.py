--- conflicted
+++ resolved
@@ -9,18 +9,14 @@
 from kserve import Model, ModelServer, model_server, InferRequest, InferOutput, InferResponse
 from kserve.utils.utils import generate_uuid
 
-<<<<<<< HEAD
+
 #from ..kserve import InferRequest, InferResponse
 #from ..kserve.model_server import Model, ModelServer
 #from ..kserve.protocol.grpc.grpc_predict_v2_pb2 import ModelInferRequest
 
 
-
-#Minimal Kserve Model solely to return data to verify secure grpc, data irrelevant
-class TestModel(kserve.Model): #Test model
-=======
 @pytest.fixture(scope="class")
-def run_model(secure_grpc_server, server_key, server_cert, ca_cert, models):
+def run_model(self, secure_grpc_server, server_key, server_cert, ca_cert, models):
     return ModelServer(
         secure_grpc_server=secure_grpc_server,
         server_key=server_key,
@@ -29,22 +25,17 @@
     ).start([models])
 
 
-class TestModel(Model):
->>>>>>> fb0ac89a
+#Minimal Kserve Model solely to return data to verify secure grpc, data irrelevant
+class TestModel(kserve.Model): #Test model
     def __init__(self, name: str):
         super().__init__(name)
         self.name = name
         self.ready = False
-<<<<<<< HEAD
-=======
-        self.load()
->>>>>>> fb0ac89a
 
     def load(self):
         self.ready = True
         pass
 
-<<<<<<< HEAD
     #Returns a number + 1
     def predict(self, payload: InferRequest, headers: Dict[str, str] = None) -> InferResponse:
         req = payload.inputs[0]
@@ -57,40 +48,8 @@
         infer_output = InferOutput(name="output-0", shape=[1], datatype="FP32", data=result)
         infer_response = InferResponse(model_name=self.name, infer_outputs=[infer_output], response_id=response_id)
         return infer_response
-=======
-    def predict(self, payload: Union[Dict, InferRequest, ModelInferRequest],
-                headers: Dict[str, str] = None) -> Union[Dict, InferResponse]:
-        req = payload.inputs[0]
->>>>>>> fb0ac89a
 
-if __name__ == "__main__":
-
-<<<<<<< HEAD
-    #K8s server creation
-    tls_certs = get_secret_data("default", "k8s-image-compare-service-tls-certs")
-    server_key = tls_certs.get("server-key")
-    server_cert = tls_certs.get("server-cert")
-    ca_cert = tls_certs.get("ca-cert")
-
-    model = TestModel("test-model")
-    
-    (kserve.ModelServer(secure_grpc_server=True,
-                        server_key=server_key,
-                        server_cert=server_cert,
-                        ca_cert=ca_cert)
-        .start([model]))
-    
-    '''
-    @pytest.fixture
-    def run_model(self, secure_grpc_server, server_key, server_cert, ca_cert, models):
-        return ModelServer(
-            secure_grpc_server=secure_grpc_server,
-            server_key=server_key,
-            server_cert=server_cert,
-            ca_cert=ca_cert
-        ).start([models])
-    '''
-=======
+  
 @pytest.mark.asyncio
 class TestGrpcSecureServer:
 
@@ -102,5 +61,3 @@
         ca_cert = "test"
         models = [TestModel("test-model")]
         run_model(True, server_key, server_cert, ca_cert, models)
-
->>>>>>> fb0ac89a
