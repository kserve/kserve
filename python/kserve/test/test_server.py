--- conflicted
+++ resolved
@@ -1257,20 +1257,6 @@
         # Start server
         task = asyncio.create_task(server.start())
 
-<<<<<<< HEAD
-        # Give some time for processes to start
-        await asyncio.sleep(10)
-
-        try:
-            # Check if all worker processes are alive
-            assert len(server._processes) == workers
-            assert all(
-                p.is_alive() for p in server._processes
-            ), "Not all processes are alive"
-
-            # Constantly poll to check if the port is open
-            for _ in range(10):
-=======
         # Wait for processes to start and become ready
         max_attempts = 30
         for attempt in range(max_attempts):
@@ -1285,7 +1271,6 @@
         try:
             # Constantly poll to check if the port is open
             for _ in range(30):
->>>>>>> c628e726
                 try:
                     resp = httpx.get("http://localhost:8080/")
                     if resp.status_code == 200:
