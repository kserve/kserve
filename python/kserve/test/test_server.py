# Copyright 2021 The KServe Authors.
#
# Licensed under the Apache License, Version 2.0 (the "License");
# you may not use this file except in compliance with the License.
# You may obtain a copy of the License at
#
#    http://www.apache.org/licenses/LICENSE-2.0
#
# Unless required by applicable law or agreed to in writing, software
# distributed under the License is distributed on an "AS IS" BASIS,
# WITHOUT WARRANTIES OR CONDITIONS OF ANY KIND, either express or implied.
# See the License for the specific language governing permissions and
# limitations under the License.

import asyncio
import io
import json
import os
import re
from typing import Dict
from unittest import mock

<<<<<<< HEAD
# import avro.io
# import avro.schema
=======
import avro.io
import avro.schema
import httpx
>>>>>>> 212a77c2
import pytest
from cloudevents.conversion import to_binary, to_structured
from cloudevents.http import CloudEvent
from fastapi.testclient import TestClient
from ray import serve

from kserve import Model, ModelRepository, ModelServer
from kserve.errors import InvalidInput
from kserve.model import PredictorProtocol
from kserve.protocol.infer_type import (
    InferInput,
    InferOutput,
    InferRequest,
    InferResponse,
)
from kserve.protocol.rest.server import RESTServer
from kserve.protocol.rest.v2_datamodels import is_pydantic_2
from kserve.utils.utils import get_predict_input, get_predict_response

test_avsc_schema = """
        {
        "namespace": "example.avro",
         "type": "record",
         "name": "User",
         "fields": [
             {"name": "name", "type": "string"},
             {"name": "favorite_number",  "type": ["int", "null"]},
             {"name": "favorite_color", "type": ["string", "null"]}
         ]
        }
        """

fake_stream_data = "some streamed data"


def dummy_cloud_event(
    data,
    set_contenttype: bool = False,
    add_extension: bool = False,
    contenttype: str = "application/json",
):
    # This data defines a binary cloudevent
    attributes = {
        "type": "com.example.sampletype1",
        "source": "https://example.com/event-producer",
        "specversion": "1.0",
        "id": "36077800-0c23-4f38-a0b4-01f4369f670a",
        "time": "2021-01-28T21:04:43.144141+00:00",
    }
    if set_contenttype:
        attributes["content-type"] = contenttype
    if add_extension:
        attributes["custom-extension"] = "custom-value"

    event = CloudEvent(attributes, data)
    return event


async def fake_data_streamer():
    for _ in range(10):
        yield fake_stream_data.encode()
        await asyncio.sleep(0.5)  # sleep 1/2 second


class DummyStreamModel(Model):
    def __init__(self, name):
        super().__init__(name)
        self.name = name
        self.ready = False

    def load(self):
        self.ready = True

    async def predict(self, request, headers=None):
        return fake_data_streamer()


class TestStreamPredict:
    @pytest.fixture(scope="class")
    def app(self):  # pylint: disable=no-self-use
        model = DummyStreamModel("TestModel")
        model.load()
        server = ModelServer()
        server.register_model(model)
        rest_server = RESTServer(server.dataplane, server.model_repository_extension)
        return rest_server.create_application()

    @pytest.fixture(scope="class")
    def http_server_client(self, app):
        return TestClient(app)

    def test_predict_stream(self, http_server_client):
        with http_server_client.stream(
            "POST", "/v1/models/TestModel:predict", content=b'{"instances":[[1,2]]}'
        ) as response:
            response: httpx.Response
            all_data = []
            for value in response.iter_bytes():
                data = value.decode()
                assert fake_stream_data in data
                all_data.append(data)
        assert all(
            [fake_stream_data in data for data in all_data]
        ), "Unexpected number of streamed responses"


class DummyModel(Model):
    def __init__(self, name):
        super().__init__(name)
        self.name = name
        self.ready = False

    def load(self):
        self.ready = True

    async def predict(self, request, headers=None):
        if isinstance(request, InferRequest):
            inputs = get_predict_input(request)
            infer_response = get_predict_response(request, inputs, self.name)
            if request.parameters:
                infer_response.parameters = request.parameters
            if request.inputs[0].parameters:
                infer_response.outputs[0].parameters = request.inputs[0].parameters
            return infer_response
        else:
            return {"predictions": request["instances"]}

    async def explain(self, request, headers=None):
        return {"predictions": request["instances"]}


@serve.deployment
class DummyServeModel(Model):
    def __init__(self, name):
        super().__init__(name)
        self.name = name
        self.ready = False

    def load(self):
        self.ready = True

    async def predict(self, request, headers=None):
        if isinstance(request, InferRequest):
            inputs = get_predict_input(request)
            infer_response = get_predict_response(request, inputs, self.name)
            return infer_response
        else:
            return {"predictions": request["instances"]}

    async def explain(self, request, headers=None):
        return {"predictions": request["instances"]}


class DummyCEModel(Model):
    def __init__(self, name):
        super().__init__(name)
        self.name = name
        self.ready = False

    def load(self):
        self.ready = True

    async def predict(self, request, headers=None):
        return {"predictions": request["instances"]}

    async def explain(self, request, headers=None):
        return {"predictions": request["instances"]}


<<<<<<< HEAD
# class DummyAvroCEModel(Model):
#     def __init__(self, name):
#         super().__init__(name)
#         self.name = name
#         self.ready = False
#
#     def load(self):
#         self.ready = True
#
#     def _parserequest(self, request):
#         schema = avro.schema.parse(test_avsc_schema)
#         raw_bytes = request
#         bytes_reader = io.BytesIO(raw_bytes)
#         decoder = avro.io.BinaryDecoder(bytes_reader)
#         reader = avro.io.DatumReader(schema)
#         record1 = reader.read(decoder)
#         return record1
#
#     def preprocess(self, request, headers: Dict[str, str] = None):
#         assert headers["ce-specversion"] == "1.0"
#         assert headers["ce-source"] == "https://example.com/event-producer"
#         assert headers["ce-type"] == "com.example.sampletype1"
#         assert headers["ce-content-type"] == "application/avro"
#         return self._parserequest(request)
#
#     async def predict(self, request, headers=None):
#         return {"predictions": [[request['name'], request['favorite_number'],
#                                  request['favorite_color']]]}
#
#     async def explain(self, request, headers=None):
#         return {"predictions": [[request['name'], request['favorite_number'],
#                                  request['favorite_color']]]}
#
#
# class DummyModelRepository(ModelRepository):
#     def __init__(self, test_load_success: bool, fail_with_exception: bool = False):
#         super().__init__()
#         self.test_load_success = test_load_success
#         self.fail_with_exception = fail_with_exception
#
#     async def load(self, name: str) -> bool:
#         if self.test_load_success:
#             model = DummyModel(name)
#             model.load()
#             self.update(model)
#             return model.ready
#         else:
#             if self.fail_with_exception:
#                 raise Exception(f"Could not load model {name}.")
#             else:
#                 return False
=======
class DummyAvroCEModel(Model):
    def __init__(self, name):
        super().__init__(name)
        self.name = name
        self.ready = False

    def load(self):
        self.ready = True

    def _parserequest(self, request):
        schema = avro.schema.parse(test_avsc_schema)
        raw_bytes = request
        bytes_reader = io.BytesIO(raw_bytes)
        decoder = avro.io.BinaryDecoder(bytes_reader)
        reader = avro.io.DatumReader(schema)
        record1 = reader.read(decoder)
        return record1

    def preprocess(self, request, headers: Dict[str, str] = None):
        assert headers["ce-specversion"] == "1.0"
        assert headers["ce-source"] == "https://example.com/event-producer"
        assert headers["ce-type"] == "com.example.sampletype1"
        assert headers["ce-content-type"] == "application/avro"
        return self._parserequest(request)

    async def predict(self, request, headers=None):
        return {
            "predictions": [
                [request["name"], request["favorite_number"], request["favorite_color"]]
            ]
        }

    async def explain(self, request, headers=None):
        return {
            "predictions": [
                [request["name"], request["favorite_number"], request["favorite_color"]]
            ]
        }


class DummyModelRepository(ModelRepository):
    def __init__(self, test_load_success: bool, fail_with_exception: bool = False):
        super().__init__()
        self.test_load_success = test_load_success
        self.fail_with_exception = fail_with_exception

    async def load(self, name: str) -> bool:
        if self.test_load_success:
            model = DummyModel(name)
            model.load()
            self.update(model)
            return model.ready
        else:
            if self.fail_with_exception:
                raise Exception(f"Could not load model {name}.")
            else:
                return False
>>>>>>> 212a77c2


@pytest.mark.asyncio
class TestModel:
    async def test_validate(self):
        model = DummyModel("TestModel")
        good_request = {"instances": []}
        validated_request = model.validate(good_request)
        assert validated_request == good_request
        bad_request = {"instances": "invalid"}
        with pytest.raises(InvalidInput):
            model.validate(bad_request)

        model.protocol = PredictorProtocol.REST_V2.value
        good_request = {"inputs": []}
        validated_request = model.validate(good_request)
        assert validated_request == good_request
        bad_request = {"inputs": "invalid"}
        with pytest.raises(InvalidInput):
            model.validate(bad_request)


# Separate out v1 and v2 endpoint unit tests in
# https://github.com/kserve/kserve/blob/master/python/kserve/test/test_server.py.


class TestV1Endpoints:
    @pytest.fixture(scope="class")
    def app(self):
        model = DummyModel("TestModel")
        model.load()
        server = ModelServer()
        server.register_model(model)
        rest_server = RESTServer(server.dataplane, server.model_repository_extension)
        return rest_server.create_application()

    @pytest.fixture(scope="class")
    def http_server_client(self, app):
        return TestClient(app, headers={"content-type": "application/json"})

    def test_liveness_v1(self, http_server_client):
        resp = http_server_client.get("/")
        assert resp.status_code == 200
        assert resp.json() == {"status": "alive"}

    def test_model_v1(self, http_server_client):
        resp = http_server_client.get("/v1/models/TestModel")
        assert resp.status_code == 200

    def test_unknown_model_v1(self, http_server_client):
        resp = http_server_client.get("/v1/models/InvalidModel")
        assert resp.status_code == 404
        assert resp.json() == {"error": "Model with name InvalidModel does not exist."}

    def test_list_models_v1(self, http_server_client):
        resp = http_server_client.get("/v1/models")
        assert resp.status_code == 200
        assert resp.json() == {"models": ["TestModel"]}

    def test_predict_v1(self, http_server_client):
        resp = http_server_client.post(
            "/v1/models/TestModel:predict", content=b'{"instances":[[1,2]]}'
        )
        assert resp.status_code == 200
        assert resp.content == b'{"predictions":[[1,2]]}'
        assert resp.headers["content-type"] == "application/json"

    def test_explain_v1(self, http_server_client):
        resp = http_server_client.post(
            "/v1/models/TestModel:explain", content=b'{"instances":[[1,2]]}'
        )
        assert resp.status_code == 200
        assert resp.content == b'{"predictions":[[1,2]]}'
        assert resp.headers["content-type"] == "application/json"

    def test_unknown_path_v1(self, http_server_client):
        resp = http_server_client.get("/unknown_path")
        assert resp.status_code == 404
        assert resp.json() == {"detail": "Not Found"}

    def test_metrics_v1(self, http_server_client):
        resp = http_server_client.get("/metrics")
        assert resp.status_code == 200
        assert resp.content is not None


class TestV2Endpoints:
    @pytest.fixture(scope="class")
    def app(self):
        model = DummyModel("TestModel")
        model.load()
        server = ModelServer()
        server.register_model(model)
        rest_server = RESTServer(server.dataplane, server.model_repository_extension)
        return rest_server.create_application()

    @pytest.fixture(scope="class")
    def http_server_client(self, app):
        return TestClient(app, headers={"content-type": "application/json"})

    def test_list_models_v2(self, http_server_client):
        resp = http_server_client.get("/v2/models")
        assert resp.status_code == 200
        assert resp.json() == {"models": ["TestModel"]}

    def test_infer_v2(self, http_server_client):
        input_data = b'{"inputs": [{"name": "input-0","shape": [1, 2],"datatype": "INT32","data": [[1,2]]}]}'
        resp = http_server_client.post("/v2/models/TestModel/infer", content=input_data)

        result = json.loads(resp.content)
        assert resp.status_code == 200
        assert result["outputs"][0]["data"] == [1, 2]
        assert resp.headers["content-type"] == "application/json"

    def test_explain_v2(self, http_server_client):
        resp = http_server_client.post(
            "/v1/models/TestModel:explain", content=b'{"instances":[[1,2]]}'
        )
        assert resp.status_code == 200
        assert resp.content == b'{"predictions":[[1,2]]}'
        assert resp.headers["content-type"] == "application/json"

    def test_infer_parameters_v2(self, http_server_client):
        model_name = "TestModel"
        req = InferRequest(
            model_name=model_name,
            request_id="123",
            parameters={
                "test-str": "dummy",
                "test-bool": True,
                "test-int": 100,
                "test-float": 1.3,
            },
            infer_inputs=[
                InferInput(
                    name="input-0",
                    datatype="INT32",
                    shape=[1, 2],
                    data=[1, 2],
                    parameters={
                        "test-str": "dummy",
                        "test-bool": True,
                        "test-int": 100,
                        "test-float": 1.3,
                    },
                )
            ],
        )

        input_data = json.dumps(req.to_rest()).encode("utf-8")
        expected_res = InferResponse(
            model_name=model_name,
            response_id="123",
            parameters={
                "test-str": "dummy",
                "test-bool": True,
                "test-int": 100,
                "test-float": 1.3,
            },
            infer_outputs=[
                InferOutput(
                    name="output-0",
                    datatype="INT32",
                    shape=[1, 2],
                    data=[1, 2],
                    parameters={
                        "test-str": "dummy",
                        "test-bool": True,
                        "test-int": 100,
                        "test-float": 1.3,
                    },
                )
            ],
        )
        resp = http_server_client.post("/v2/models/TestModel/infer", content=input_data)
        assert resp.status_code == 200
        assert resp.headers["content-type"] == "application/json"
        result = InferResponse.from_rest(
            model_name=model_name, response=json.loads(resp.content)
        )
        assert result == expected_res


class TestRayServer:
    @pytest.fixture(scope="class")
    def app(self):  # pylint: disable=no-self-use
        serve.start(http_options={"host": "0.0.0.0", "port": 9071})

        # https://github.com/ray-project/ray/blob/releases/2.8.0/python/ray/serve/deployment.py#L256
        app = DummyServeModel.bind(name="TestModel")
        handle = serve.run(app, name="TestModel", route_prefix="/")

        handle.load.remote()

        server = ModelServer()
        server.register_model_handle("TestModel", handle)
        rest_server = RESTServer(server.dataplane, server.model_repository_extension)
        return rest_server.create_application()

    @pytest.fixture(scope="class")
    def http_server_client(self, app):
        return TestClient(app, headers={"content-type": "application/json"})

    def test_liveness_handler(self, http_server_client):
        resp = http_server_client.get("/")
        assert resp.status_code == 200
        assert resp.content == b'{"status":"alive"}'

    def test_list_handler(self, http_server_client):
        resp = http_server_client.get("/v1/models")
        assert resp.status_code == 200
        assert resp.content == b'{"models":["TestModel"]}'

    def test_health_handler(self, http_server_client):
        resp = http_server_client.get("/v1/models/TestModel")
        assert resp.status_code == 200
        # for some reason the RayServer responds with the stringified python bool
        # when run on pydantic < 2 and the bool when run on pydantic >= 2
        # eg {"name":"TestModel","ready":"True"} vs {"name":"TestModel","ready":true}
        if is_pydantic_2:
            expected_content = b'{"name":"TestModel","ready":true}'
        else:
            expected_content = b'{"name":"TestModel","ready":"True"}'
        assert resp.content == expected_content

    def test_predict(self, http_server_client):
        resp = http_server_client.post(
            "/v1/models/TestModel:predict", content=b'{"instances":[[1,2]]}'
        )
        assert resp.status_code == 200
        assert resp.content == b'{"predictions":[[1,2]]}'
        assert resp.headers["content-type"] == "application/json"

    def test_infer(self, http_server_client):
        input_data = b'{"inputs": [{"name": "input-0","shape": [1, 2],"datatype": "INT32","data": [[1,2]]}]}'
        resp = http_server_client.post("/v2/models/TestModel/infer", content=input_data)

        result = json.loads(resp.content)
        assert resp.status_code == 200
        assert result["outputs"][0]["data"] == [1, 2]
        assert resp.headers["content-type"] == "application/json"

    def test_explain(self, http_server_client):
        resp = http_server_client.post(
            "/v1/models/TestModel:explain", content=b'{"instances":[[1,2]]}'
        )
        assert resp.status_code == 200
        assert resp.content == b'{"predictions":[[1,2]]}'
        assert resp.headers["content-type"] == "application/json"


class TestTFHttpServerModelNotLoaded:
    @pytest.fixture(scope="class")
    def app(self):  # pylint: disable=no-self-use
        model = DummyModel("TestModel")
        server = ModelServer()
        server.register_model(model)
        rest_server = RESTServer(server.dataplane, server.model_repository_extension)
        return rest_server.create_application()

    @pytest.fixture(scope="class")
    def http_server_client(self, app):
        return TestClient(app)

    def test_model_not_ready_error(self, http_server_client):
        resp = http_server_client.get("/v1/models/TestModel")
        assert resp.status_code == 503


class TestTFHttpServerCloudEvent:
    @pytest.fixture(scope="class")
    def app(self):  # pylint: disable=no-self-use
        model = DummyCEModel("TestModel")
        model.load()
        server = ModelServer()
        server.register_model(model)
        rest_server = RESTServer(server.dataplane, server.model_repository_extension)
        return rest_server.create_application()

    @pytest.fixture(scope="class")
    def http_server_client(self, app):
        return TestClient(app)

    def test_predict_ce_structured(self, http_server_client):
        event = dummy_cloud_event({"instances": [[1, 2]]})
        headers, body = to_structured(event)

        resp = http_server_client.post(
            "/v1/models/TestModel:predict", headers=headers, content=body
        )
        body = json.loads(resp.content)

        assert resp.status_code == 200
        assert resp.headers["content-type"] == "application/cloudevents+json"

        assert body["id"] != "36077800-0c23-4f38-a0b4-01f4369f670a"
        assert body["data"] == {"predictions": [[1, 2]]}
        assert body["specversion"] == "1.0"
        assert body["source"] == "io.kserve.inference.TestModel"
        assert body["type"] == "io.kserve.inference.response"
        assert body["time"] > "2021-01-28T21:04:43.144141+00:00"

    def test_predict_custom_ce_attributes(self, http_server_client):
        with mock.patch.dict(
            os.environ,
            {
                "CE_SOURCE": "io.kserve.inference.CustomSource",
                "CE_TYPE": "io.kserve.custom_type",
            },
        ):
            event = dummy_cloud_event({"instances": [[1, 2]]})
            headers, body = to_structured(event)

            resp = http_server_client.post(
                "/v1/models/TestModel:predict", headers=headers, content=body
            )
            body = json.loads(resp.content)

            assert resp.status_code == 200
            assert resp.headers["content-type"] == "application/cloudevents+json"

            assert body["id"] != "36077800-0c23-4f38-a0b4-01f4369f670a"
            assert body["data"] == {"predictions": [[1, 2]]}
            assert body["source"] == "io.kserve.inference.CustomSource"
            assert body["type"] == "io.kserve.custom_type"

    def test_predict_merge_structured_ce_attributes(self, http_server_client):
        with mock.patch.dict(os.environ, {"CE_MERGE": "true"}):
            event = dummy_cloud_event({"instances": [[1, 2]]}, add_extension=True)
            headers, body = to_structured(event)

            resp = http_server_client.post(
                "/v1/models/TestModel:predict", headers=headers, content=body
            )
            body = json.loads(resp.content)

            assert resp.status_code == 200
            assert resp.headers["content-type"] == "application/cloudevents+json"

            assert body["id"] != "36077800-0c23-4f38-a0b4-01f4369f670a"
            assert body["data"] == {"predictions": [[1, 2]]}
            assert body["source"] == "io.kserve.inference.TestModel"
            assert body["type"] == "io.kserve.inference.response"
            assert (
                body["custom-extension"] == "custom-value"
            )  # Added by add_extension=True in dummy_cloud_event
            assert body["time"] > "2021-01-28T21:04:43.144141+00:00"

    def test_predict_merge_binary_ce_attributes(self, http_server_client):
        with mock.patch.dict(os.environ, {"CE_MERGE": "true"}):
            event = dummy_cloud_event(
                {"instances": [[1, 2]]}, set_contenttype=True, add_extension=True
            )
            headers, body = to_binary(event)

            resp = http_server_client.post(
                "/v1/models/TestModel:predict", headers=headers, content=body
            )

            assert resp.status_code == 200
            assert resp.headers["content-type"] == "application/json"
            assert resp.headers["ce-specversion"] == "1.0"
            assert resp.headers["ce-id"] != "36077800-0c23-4f38-a0b4-01f4369f670a"
            # Added by add_extension=True in dummy_cloud_event
            assert resp.headers["ce-custom-extension"] == "custom-value"
            assert resp.headers["ce-source"] == "io.kserve.inference.TestModel"
            assert resp.headers["ce-type"] == "io.kserve.inference.response"
            assert resp.headers["ce-time"] > "2021-01-28T21:04:43.144141+00:00"
            assert resp.content == b'{"predictions": [[1, 2]]}'

    def test_predict_ce_binary_dict(self, http_server_client):
        event = dummy_cloud_event({"instances": [[1, 2]]}, set_contenttype=True)
        headers, body = to_binary(event)

        resp = http_server_client.post(
            "/v1/models/TestModel:predict", headers=headers, content=body
        )

        assert resp.status_code == 200
        assert resp.headers["content-type"] == "application/json"
        assert resp.headers["ce-specversion"] == "1.0"
        assert resp.headers["ce-id"] != "36077800-0c23-4f38-a0b4-01f4369f670a"
        assert resp.headers["ce-source"] == "io.kserve.inference.TestModel"
        assert resp.headers["ce-type"] == "io.kserve.inference.response"
        assert resp.headers["ce-time"] > "2021-01-28T21:04:43.144141+00:00"
        assert resp.content == b'{"predictions": [[1, 2]]}'

    def test_predict_ce_binary_bytes(self, http_server_client):
        event = dummy_cloud_event(b'{"instances":[[1,2]]}', set_contenttype=True)
        headers, body = to_binary(event)
        resp = http_server_client.post(
            "/v1/models/TestModel:predict", headers=headers, content=body
        )

        assert resp.status_code == 200
        assert resp.headers["content-type"] == "application/json"
        assert resp.headers["ce-specversion"] == "1.0"
        assert resp.headers["ce-id"] != "36077800-0c23-4f38-a0b4-01f4369f670a"
        assert resp.headers["ce-source"] == "io.kserve.inference.TestModel"
        assert resp.headers["ce-type"] == "io.kserve.inference.response"
        assert resp.headers["ce-time"] > "2021-01-28T21:04:43.144141+00:00"
        assert resp.content == b'{"predictions": [[1, 2]]}'

    def test_predict_ce_bytes_bad_format_exception(self, http_server_client):
        event = dummy_cloud_event(b"{", set_contenttype=True)
        headers, body = to_binary(event)

        resp = http_server_client.post(
            "/v1/models/TestModel:predict", headers=headers, content=body
        )

        assert resp.status_code == 400
        error_regex = re.compile(
            "Failed to decode or parse binary json cloudevent: "
            "unexpected end of data:*"
        )
        response = json.loads(resp.content)
        assert error_regex.match(response["error"]) is not None

    def test_predict_ce_bytes_bad_hex_format_exception(self, http_server_client):
        event = dummy_cloud_event(b"0\x80\x80\x06World!\x00\x00", set_contenttype=True)
        headers, body = to_binary(event)

        resp = http_server_client.post(
            "/v1/models/TestModel:predict", headers=headers, content=body
        )

        assert resp.status_code == 400
        error_regex = re.compile(
            "Failed to decode or parse binary json cloudevent: "
            "'utf-8' codec can't decode byte 0x80 in position 1: invalid start byte.*"
        )
        response = json.loads(resp.content)
        assert error_regex.match(response["error"]) is not None


<<<<<<< HEAD
# class TestTFHttpServerAvroCloudEvent:
#
#     @pytest.fixture(scope="class")
#     def app(self):  # pylint: disable=no-self-use
#         model = DummyAvroCEModel("TestModel")
#         model.load()
#         server = ModelServer()
#         server.register_model(model)
#         rest_server = RESTServer(server.dataplane, server.model_repository_extension)
#         return rest_server.create_application()
#
#     @pytest.fixture(scope='class')
#     def http_server_client(self, app):
#         return TestClient(app)
#
#     def test_predict_ce_avro_binary(self, http_server_client):
#         schema = avro.schema.parse(test_avsc_schema)
#         msg = {"name": "foo", "favorite_number": 1, "favorite_color": "pink"}
#
#         writer = avro.io.DatumWriter(schema)
#         bytes_writer = io.BytesIO()
#         encoder = avro.io.BinaryEncoder(bytes_writer)
#         writer.write(msg, encoder)
#         data = bytes_writer.getvalue()
#
#         event = dummy_cloud_event(data, set_contenttype=True, contenttype="application/avro")
#         # Creates the HTTP request representation of the CloudEvent in binary content mode
#         headers, body = to_binary(event)
#         resp = http_server_client.post('/v1/models/TestModel:predict', headers=headers, content=body)
#
#         assert resp.status_code == 200
#         assert resp.headers['content-type'] == "application/json"
#         assert resp.headers['ce-specversion'] == "1.0"
#         assert resp.headers["ce-id"] != "36077800-0c23-4f38-a0b4-01f4369f670a"
#         assert resp.headers['ce-source'] == "io.kserve.inference.TestModel"
#         assert resp.headers['ce-type'] == "io.kserve.inference.response"
#         assert resp.headers['ce-time'] > "2021-01-28T21:04:43.144141+00:00"
#         assert resp.content == b'{"predictions": [["foo", 1, "pink"]]}'
=======
class TestTFHttpServerAvroCloudEvent:
    @pytest.fixture(scope="class")
    def app(self):  # pylint: disable=no-self-use
        model = DummyAvroCEModel("TestModel")
        model.load()
        server = ModelServer()
        server.register_model(model)
        rest_server = RESTServer(server.dataplane, server.model_repository_extension)
        return rest_server.create_application()

    @pytest.fixture(scope="class")
    def http_server_client(self, app):
        return TestClient(app)

    def test_predict_ce_avro_binary(self, http_server_client):
        schema = avro.schema.parse(test_avsc_schema)
        msg = {"name": "foo", "favorite_number": 1, "favorite_color": "pink"}

        writer = avro.io.DatumWriter(schema)
        bytes_writer = io.BytesIO()
        encoder = avro.io.BinaryEncoder(bytes_writer)
        writer.write(msg, encoder)
        data = bytes_writer.getvalue()

        event = dummy_cloud_event(
            data, set_contenttype=True, contenttype="application/avro"
        )
        # Creates the HTTP request representation of the CloudEvent in binary content mode
        headers, body = to_binary(event)
        resp = http_server_client.post(
            "/v1/models/TestModel:predict", headers=headers, content=body
        )

        assert resp.status_code == 200
        assert resp.headers["content-type"] == "application/json"
        assert resp.headers["ce-specversion"] == "1.0"
        assert resp.headers["ce-id"] != "36077800-0c23-4f38-a0b4-01f4369f670a"
        assert resp.headers["ce-source"] == "io.kserve.inference.TestModel"
        assert resp.headers["ce-type"] == "io.kserve.inference.response"
        assert resp.headers["ce-time"] > "2021-01-28T21:04:43.144141+00:00"
        assert resp.content == b'{"predictions": [["foo", 1, "pink"]]}'
>>>>>>> 212a77c2


class TestTFHttpServerLoadAndUnLoad:
    @pytest.fixture(scope="class")
    def app(self):  # pylint: disable=no-self-use
        server = ModelServer(
            registered_models=DummyModelRepository(test_load_success=True)
        )
        rest_server = RESTServer(server.dataplane, server.model_repository_extension)
        return rest_server.create_application()

    @pytest.fixture(scope="class")
    def http_server_client(self, app):
        return TestClient(app)

    def test_load(self, http_server_client):
        resp = http_server_client.post("/v2/repository/models/model/load", content=b"")
        assert resp.status_code == 200
        assert resp.content == b'{"name":"model","load":true}'

    def test_unload(self, http_server_client):
        resp = http_server_client.post(
            "/v2/repository/models/model/unload", content=b""
        )
        assert resp.status_code == 200
        assert resp.content == b'{"name":"model","unload":true}'


class TestTFHttpServerLoadAndUnLoadFailure:
    @pytest.fixture(scope="class")
    def app(self):  # pylint: disable=no-self-use
        server = ModelServer(
            registered_models=DummyModelRepository(test_load_success=False)
        )
        rest_server = RESTServer(server.dataplane, server.model_repository_extension)
        return rest_server.create_application()

    @pytest.fixture(scope="class")
    def http_server_client(self, app):
        return TestClient(app)

    def test_load_fail(self, http_server_client):
        resp = http_server_client.post("/v2/repository/models/model/load", content=b"")
        assert resp.status_code == 503

    def test_unload_fail(self, http_server_client):
        resp = http_server_client.post(
            "/v2/repository/models/model/unload", content=b""
        )
        assert resp.status_code == 404


class TestTFHttpServerModelNotReady:
    @pytest.fixture(scope="class")
    def app(self):  # pylint: disable=no-self-use
        model = DummyModel("TestModel")
        server = ModelServer()
        server.register_model(model)
        rest_server = RESTServer(server.dataplane, server.model_repository_extension)
        return rest_server.create_application()

    @pytest.fixture(scope="class")
    def http_server_client(self, app):
        return TestClient(app)

    def test_model_not_ready_v1(self, http_server_client):
        resp = http_server_client.get("/v1/models/TestModel")
        assert resp.status_code == 503

    def test_model_not_ready_v2(self, http_server_client):
        resp = http_server_client.get("/v2/models/TestModel/ready")
        assert resp.status_code == 503

    def test_predict(self, http_server_client):
        resp = http_server_client.post(
            "/v1/models/TestModel:predict", content=b'{"instances":[[1,2]]}'
        )
        assert resp.status_code == 503

    def test_infer(self, http_server_client):
        input_data = b'{"inputs": [{"name": "input-0","shape": [1, 2],"datatype": "INT32","data": [[1,2]]}]}'
        resp = http_server_client.post("/v2/models/TestModel/infer", content=input_data)
        assert resp.status_code == 503

    def test_explain(self, http_server_client):
        resp = http_server_client.post(
            "/v1/models/TestModel:explain", content=b'{"instances":[[1,2]]}'
        )
        assert resp.status_code == 503<|MERGE_RESOLUTION|>--- conflicted
+++ resolved
@@ -20,14 +20,9 @@
 from typing import Dict
 from unittest import mock
 
-<<<<<<< HEAD
-# import avro.io
-# import avro.schema
-=======
 import avro.io
 import avro.schema
 import httpx
->>>>>>> 212a77c2
 import pytest
 from cloudevents.conversion import to_binary, to_structured
 from cloudevents.http import CloudEvent
@@ -197,59 +192,6 @@
         return {"predictions": request["instances"]}
 
 
-<<<<<<< HEAD
-# class DummyAvroCEModel(Model):
-#     def __init__(self, name):
-#         super().__init__(name)
-#         self.name = name
-#         self.ready = False
-#
-#     def load(self):
-#         self.ready = True
-#
-#     def _parserequest(self, request):
-#         schema = avro.schema.parse(test_avsc_schema)
-#         raw_bytes = request
-#         bytes_reader = io.BytesIO(raw_bytes)
-#         decoder = avro.io.BinaryDecoder(bytes_reader)
-#         reader = avro.io.DatumReader(schema)
-#         record1 = reader.read(decoder)
-#         return record1
-#
-#     def preprocess(self, request, headers: Dict[str, str] = None):
-#         assert headers["ce-specversion"] == "1.0"
-#         assert headers["ce-source"] == "https://example.com/event-producer"
-#         assert headers["ce-type"] == "com.example.sampletype1"
-#         assert headers["ce-content-type"] == "application/avro"
-#         return self._parserequest(request)
-#
-#     async def predict(self, request, headers=None):
-#         return {"predictions": [[request['name'], request['favorite_number'],
-#                                  request['favorite_color']]]}
-#
-#     async def explain(self, request, headers=None):
-#         return {"predictions": [[request['name'], request['favorite_number'],
-#                                  request['favorite_color']]]}
-#
-#
-# class DummyModelRepository(ModelRepository):
-#     def __init__(self, test_load_success: bool, fail_with_exception: bool = False):
-#         super().__init__()
-#         self.test_load_success = test_load_success
-#         self.fail_with_exception = fail_with_exception
-#
-#     async def load(self, name: str) -> bool:
-#         if self.test_load_success:
-#             model = DummyModel(name)
-#             model.load()
-#             self.update(model)
-#             return model.ready
-#         else:
-#             if self.fail_with_exception:
-#                 raise Exception(f"Could not load model {name}.")
-#             else:
-#                 return False
-=======
 class DummyAvroCEModel(Model):
     def __init__(self, name):
         super().__init__(name)
@@ -307,7 +249,6 @@
                 raise Exception(f"Could not load model {name}.")
             else:
                 return False
->>>>>>> 212a77c2
 
 
 @pytest.mark.asyncio
@@ -744,46 +685,6 @@
         assert error_regex.match(response["error"]) is not None
 
 
-<<<<<<< HEAD
-# class TestTFHttpServerAvroCloudEvent:
-#
-#     @pytest.fixture(scope="class")
-#     def app(self):  # pylint: disable=no-self-use
-#         model = DummyAvroCEModel("TestModel")
-#         model.load()
-#         server = ModelServer()
-#         server.register_model(model)
-#         rest_server = RESTServer(server.dataplane, server.model_repository_extension)
-#         return rest_server.create_application()
-#
-#     @pytest.fixture(scope='class')
-#     def http_server_client(self, app):
-#         return TestClient(app)
-#
-#     def test_predict_ce_avro_binary(self, http_server_client):
-#         schema = avro.schema.parse(test_avsc_schema)
-#         msg = {"name": "foo", "favorite_number": 1, "favorite_color": "pink"}
-#
-#         writer = avro.io.DatumWriter(schema)
-#         bytes_writer = io.BytesIO()
-#         encoder = avro.io.BinaryEncoder(bytes_writer)
-#         writer.write(msg, encoder)
-#         data = bytes_writer.getvalue()
-#
-#         event = dummy_cloud_event(data, set_contenttype=True, contenttype="application/avro")
-#         # Creates the HTTP request representation of the CloudEvent in binary content mode
-#         headers, body = to_binary(event)
-#         resp = http_server_client.post('/v1/models/TestModel:predict', headers=headers, content=body)
-#
-#         assert resp.status_code == 200
-#         assert resp.headers['content-type'] == "application/json"
-#         assert resp.headers['ce-specversion'] == "1.0"
-#         assert resp.headers["ce-id"] != "36077800-0c23-4f38-a0b4-01f4369f670a"
-#         assert resp.headers['ce-source'] == "io.kserve.inference.TestModel"
-#         assert resp.headers['ce-type'] == "io.kserve.inference.response"
-#         assert resp.headers['ce-time'] > "2021-01-28T21:04:43.144141+00:00"
-#         assert resp.content == b'{"predictions": [["foo", 1, "pink"]]}'
-=======
 class TestTFHttpServerAvroCloudEvent:
     @pytest.fixture(scope="class")
     def app(self):  # pylint: disable=no-self-use
@@ -825,7 +726,6 @@
         assert resp.headers["ce-type"] == "io.kserve.inference.response"
         assert resp.headers["ce-time"] > "2021-01-28T21:04:43.144141+00:00"
         assert resp.content == b'{"predictions": [["foo", 1, "pink"]]}'
->>>>>>> 212a77c2
 
 
 class TestTFHttpServerLoadAndUnLoad:
