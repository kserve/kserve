--- conflicted
+++ resolved
@@ -13,11 +13,7 @@
 # limitations under the License.
 
 import os
-<<<<<<< HEAD
-=======
 import time
-from collections.abc import AsyncIterable
->>>>>>> 952711ad
 from typing import AsyncGenerator
 
 from fastapi import APIRouter, FastAPI, Request, Response
