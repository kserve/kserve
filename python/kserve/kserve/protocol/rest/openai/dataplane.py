# Copyright 2023 The KServe Authors.
#
# Licensed under the Apache License, Version 2.0 (the "License");
# you may not use this file except in compliance with the License.
# You may obtain a copy of the License at
#
#    http://www.apache.org/licenses/LICENSE-2.0
#
# Unless required by applicable law or agreed to in writing, software
# distributed under the License is distributed on an "AS IS" BASIS,
# WITHOUT WARRANTIES OR CONDITIONS OF ANY KIND, either express or implied.
# See the License for the specific language governing permissions and
# limitations under the License.

<<<<<<< HEAD
from typing import AsyncGenerator, Union, List

from fastapi import Request, Response
from starlette.datastructures import Headers

from kserve.protocol.rest.openai.types import ErrorResponse

from kserve.protocol.rest.openai.types import ChatCompletionRequest, ChatCompletion

from kserve.protocol.rest.openai.types import CompletionRequest, Completion

from kserve.protocol.rest.openai.types import EmbeddingRequest, Embedding

from ...dataplane import DataPlane
from .openai_model import OpenAIModel, OpenAIGenerativeModel, OpenAIEncoderModel
=======
from typing import AsyncIterator, List, Union

from fastapi import Response
from kserve.protocol.rest.openai.types.openapi import CreateChatCompletionRequest
from kserve.protocol.rest.openai.types.openapi import (
    CreateChatCompletionResponse as ChatCompletion,
)
from kserve.protocol.rest.openai.types.openapi import (
    CreateChatCompletionStreamResponse as ChatCompletionChunk,
)
from kserve.protocol.rest.openai.types.openapi import CreateCompletionRequest
from kserve.protocol.rest.openai.types.openapi import (
    CreateCompletionResponse as Completion,
)
from kserve.protocol.rest.openai.types.openapi import CreateEmbeddingRequest
from kserve.protocol.rest.openai.types.openapi import (
    CreateEmbeddingResponse as Embedding,
)
from starlette.datastructures import Headers

from ...dataplane import DataPlane
from .openai_model import (
    ChatCompletionRequest,
    CompletionRequest,
    EmbeddingRequest,
    OpenAICompletionModel,
    OpenAIEmbeddingModel,
    OpenAIModel,
)
>>>>>>> 952711ad


class OpenAIDataPlane(DataPlane):
    """OpenAI DataPlane"""

    async def create_completion(
        self,
        model_name: str,
        request: CompletionRequest,
        raw_request: Request,
        headers: Headers,
        response: Response,
    ) -> Union[AsyncGenerator[str, None], Completion, ErrorResponse]:
        """Generate the text with the provided text prompt.

        Args:
            model_name (str): Model name.
            request (CompletionRequest): Params to create a completion.
            raw_request (Request): fastapi request object.
            headers: (Headers): Request headers.
            response: (Response): FastAPI response object
        Returns:
            response: A non-streaming or streaming completion response.

        Raises:
            InvalidInput: An error when the body bytes can't be decoded as JSON.
        """
        model = await self.get_model(model_name)
        if not isinstance(model, OpenAIGenerativeModel):
            raise RuntimeError(f"Model {model_name} does not support completion")

        context = {"headers": dict(headers), "response": response}
        return await model.create_completion(
            request=request, raw_request=raw_request, context=context
        )

    async def create_chat_completion(
        self,
        model_name: str,
        request: ChatCompletionRequest,
        raw_request: Request,
        headers: Headers,
        response: Response,
    ) -> Union[AsyncGenerator[str, None], ChatCompletion, ErrorResponse]:
        """Generate the text with the provided text prompt.

        Args:
            model_name (str): Model name.
            request (CreateChatCompletionRequest): Params to create a chat completion.
            headers: (Optional[Dict[str, str]]): Request headers.

        Returns:
            response: A non-streaming or streaming chat completion response

        Raises:
            InvalidInput: An error when the body bytes can't be decoded as JSON.
        """
        model = await self.get_model(model_name)
        if not isinstance(model, OpenAIGenerativeModel):
            raise RuntimeError(f"Model {model_name} does not support chat completion")

        context = {"headers": dict(headers), "response": response}
        return await model.create_chat_completion(
            request=request, raw_request=raw_request, context=context
        )

    async def create_embedding(
        self,
        model_name: str,
        request: EmbeddingRequest,
        raw_request: Request,
        headers: Headers,
        response: Response,
    ) -> Union[AsyncGenerator[str, None], Embedding, ErrorResponse]:
        """Generate the text with the provided text prompt.

        Args:
            model_name (str): Model name.
            request (EmbeddingRequest): Params to create a embedding.
            raw_request (Request): fastapi request object.
            headers: (Headers): Request headers.
            response: (Response): FastAPI response object
        Returns:
            response: A non-streaming or streaming embedding response.

        Raises:
            InvalidInput: An error when the body bytes can't be decoded as JSON.
        """
        model = await self.get_model(model_name)
        if not isinstance(model, OpenAIEncoderModel):
            raise RuntimeError(f"Model {model_name} does not support embedding")

        context = {"headers": dict(headers), "response": response}
        return await model.create_embedding(
            request=request, raw_request=raw_request, context=context
        )

    async def models(self) -> List[OpenAIModel]:
        """Retrieve a list of models

        Returns:
            response: A list of OpenAIModel instances
        """
        return [
            model
            for model in self.model_registry.get_models().values()
            if isinstance(model, OpenAIModel)
        ]<|MERGE_RESOLUTION|>--- conflicted
+++ resolved
@@ -12,53 +12,22 @@
 # See the License for the specific language governing permissions and
 # limitations under the License.
 
-<<<<<<< HEAD
-from typing import AsyncGenerator, Union, List
+from typing import AsyncGenerator, List, Union
 
 from fastapi import Request, Response
-from starlette.datastructures import Headers
-
-from kserve.protocol.rest.openai.types import ErrorResponse
-
-from kserve.protocol.rest.openai.types import ChatCompletionRequest, ChatCompletion
-
-from kserve.protocol.rest.openai.types import CompletionRequest, Completion
-
-from kserve.protocol.rest.openai.types import EmbeddingRequest, Embedding
-
-from ...dataplane import DataPlane
-from .openai_model import OpenAIModel, OpenAIGenerativeModel, OpenAIEncoderModel
-=======
-from typing import AsyncIterator, List, Union
-
-from fastapi import Response
-from kserve.protocol.rest.openai.types.openapi import CreateChatCompletionRequest
-from kserve.protocol.rest.openai.types.openapi import (
-    CreateChatCompletionResponse as ChatCompletion,
-)
-from kserve.protocol.rest.openai.types.openapi import (
-    CreateChatCompletionStreamResponse as ChatCompletionChunk,
-)
-from kserve.protocol.rest.openai.types.openapi import CreateCompletionRequest
-from kserve.protocol.rest.openai.types.openapi import (
-    CreateCompletionResponse as Completion,
-)
-from kserve.protocol.rest.openai.types.openapi import CreateEmbeddingRequest
-from kserve.protocol.rest.openai.types.openapi import (
-    CreateEmbeddingResponse as Embedding,
+from kserve.protocol.rest.openai.types import (
+    ChatCompletion,
+    ChatCompletionRequest,
+    Completion,
+    CompletionRequest,
+    Embedding,
+    EmbeddingRequest,
+    ErrorResponse,
 )
 from starlette.datastructures import Headers
 
 from ...dataplane import DataPlane
-from .openai_model import (
-    ChatCompletionRequest,
-    CompletionRequest,
-    EmbeddingRequest,
-    OpenAICompletionModel,
-    OpenAIEmbeddingModel,
-    OpenAIModel,
-)
->>>>>>> 952711ad
+from .openai_model import OpenAIModel, OpenAIGenerativeModel, OpenAIEncoderModel
 
 
 class OpenAIDataPlane(DataPlane):
