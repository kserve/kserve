--- conflicted
+++ resolved
@@ -263,20 +263,9 @@
             if bucket_path == obj.key:
                 target_key = obj.key.rsplit("/", 1)[-1]
                 exact_obj_found = True
-<<<<<<< HEAD
+
             else:
                 target_key = re.sub(r"^" + re.escape(bucket_path) + r"/?", "", obj.key)
-=======
-            elif bucket_path_last_part and object_last_path.startswith(
-                bucket_path_last_part
-            ):
-                target_key = object_last_path
-            elif obj.key.startswith(bucket_path):
-                # remove only the bucket_path prefix
-                target_key = obj.key[len(bucket_path) :].lstrip("/")
-            else:
-                target_key = obj.key
->>>>>>> 1b64da98
 
             target = f"{temp_dir}/{target_key}"
             if not os.path.exists(os.path.dirname(target)):
