# Copyright 2021 The KServe Authors.
#
# Licensed under the Apache License, Version 2.0 (the "License");
# you may not use this file except in compliance with the License.
# You may obtain a copy of the License at
#
#    http://www.apache.org/licenses/LICENSE-2.0
#
# Unless required by applicable law or agreed to in writing, software
# distributed under the License is distributed on an "AS IS" BASIS,
# WITHOUT WARRANTIES OR CONDITIONS OF ANY KIND, either express or implied.
# See the License for the specific language governing permissions and
# limitations under the License.

import base64
import io
import json
import os
import tempfile
import binascii
import unittest.mock as mock
import mimetypes
from pathlib import Path

import botocore
import pytest

from kserve.storage import Storage

STORAGE_MODULE = "kserve.storage.storage"
HTTPS_URI_TARGZ = "https://foo.bar/model.tar.gz"
HTTPS_URI_TARGZ_WITH_QUERY = HTTPS_URI_TARGZ + "?foo=bar"

# *.tar.gz contains a single empty file model.pth
FILE_TAR_GZ_RAW = binascii.unhexlify(
    "1f8b0800bac550600003cbcd4f49cdd12b28c960a01d3030303033315100d1e666a660dac008c28"
    "701054313a090a189919981998281a1b1b1a1118382010ddd0407a5c525894540a754656466e464e"
    "2560754969686c71ca83fe0f4281805a360140c7200009f7e1bb400060000"
)
# *.zip contains a single empty file model.pth
FILE_ZIP_RAW = binascii.unhexlify(
    "504b030414000800080035b67052000000000000000000000000090020006d6f64656c2e70746855540"
    "d000786c5506086c5506086c5506075780b000104f501000004140000000300504b07080000000002000"
    "00000000000504b0102140314000800080035b6705200000000020000000000000009002000000000000"
    "0000000a481000000006d6f64656c2e70746855540d000786c5506086c5506086c5506075780b000104f"
    "50100000414000000504b0506000000000100010057000000590000000000"
)


def test_storage_local_path():
    abs_path = "file:///"
    relative_path = "file://."
    assert Storage.download(abs_path) == abs_path.replace("file://", "", 1)
    assert Storage.download(relative_path) == relative_path.replace("file://", "", 1)


def test_storage_local_path_exception():
    not_exist_path = "file:///some/random/path"
    with pytest.raises(Exception):
        Storage.download(not_exist_path)


def test_no_prefix_local_path():
    abs_path = "/"
    relative_path = "."
    assert Storage.download(abs_path) == abs_path
    assert Storage.download(relative_path) == relative_path


def test_local_path_with_out_dir_exist():
    abs_path = "file:///tmp"
    out_dir = "/tmp"
    assert Storage.download(abs_path, out_dir=out_dir) == out_dir


def test_local_path_with_out_dir_not_exist():
    abs_path = "file:///tmp"
    out_dir = "/tmp/test-abc"
    assert Storage.download(abs_path, out_dir=out_dir) == out_dir


class MockHttpResponse(object):
    def __init__(self, status_code=404, raw=b"", content_type=""):
        self.status_code = status_code
        self.raw = io.BytesIO(raw)
        self.headers = {"Content-Type": content_type}

    def __enter__(self):
        return self

    def __exit__(self, ex_type, ex_val, traceback):
        pass


@mock.patch(
    "requests.get",
    return_value=MockHttpResponse(
        status_code=200, content_type="application/octet-stream"
    ),
)
def test_http_uri_path(_):
    http_uri = "http://foo.bar/model.joblib"
    http_with_query_uri = "http://foo.bar/model.joblib?foo=bar"
    out_dir = "."
    assert Storage.download(http_uri, out_dir=out_dir) == out_dir
    assert Storage.download(http_with_query_uri, out_dir=out_dir) == out_dir
    os.remove("./model.joblib")


@mock.patch(
    "requests.get",
    return_value=MockHttpResponse(
        status_code=200, content_type="application/octet-stream"
    ),
)
def test_https_uri_path(_):
    https_uri = "https://foo.bar/model.joblib"
    https_with_query_uri = "https://foo.bar/model.joblib?foo=bar"
    out_dir = "."
    assert Storage.download(https_uri, out_dir=out_dir) == out_dir
    assert Storage.download(https_with_query_uri, out_dir=out_dir) == out_dir
    os.remove("./model.joblib")


http_uri_path_testparams = [
    (
        HTTPS_URI_TARGZ,
        MockHttpResponse(200, FILE_TAR_GZ_RAW, "application/x-tar"),
        None,
    ),
    (
        HTTPS_URI_TARGZ,
        MockHttpResponse(200, FILE_TAR_GZ_RAW, "application/x-gtar"),
        None,
    ),
    (
        HTTPS_URI_TARGZ,
        MockHttpResponse(200, FILE_TAR_GZ_RAW, "application/x-gzip"),
        None,
    ),
    (HTTPS_URI_TARGZ, MockHttpResponse(200, FILE_TAR_GZ_RAW, "application/gzip"), None),
    (
        HTTPS_URI_TARGZ,
        MockHttpResponse(200, FILE_TAR_GZ_RAW, "application/zip"),
        RuntimeError,
    ),
    (
        HTTPS_URI_TARGZ_WITH_QUERY,
        MockHttpResponse(200, FILE_TAR_GZ_RAW, "application/x-tar"),
        None,
    ),
    (
        HTTPS_URI_TARGZ_WITH_QUERY,
        MockHttpResponse(200, FILE_TAR_GZ_RAW, "application/x-gtar"),
        None,
    ),
    (
        HTTPS_URI_TARGZ_WITH_QUERY,
        MockHttpResponse(200, FILE_TAR_GZ_RAW, "application/x-gzip"),
        None,
    ),
    (
        HTTPS_URI_TARGZ_WITH_QUERY,
        MockHttpResponse(200, FILE_TAR_GZ_RAW, "application/gzip"),
        None,
    ),
    (
        "https://foo.bar/model.zip",
        MockHttpResponse(200, FILE_ZIP_RAW, "application/zip"),
        None,
    ),
    (
        "https://foo.bar/model.zip",
        MockHttpResponse(200, FILE_ZIP_RAW, "application/x-zip-compressed"),
        None,
    ),
    (
        "https://foo.bar/model.zip",
        MockHttpResponse(200, FILE_ZIP_RAW, "application/zip-compressed"),
        None,
    ),
    (
        "https://foo.bar/model.zip?foo=bar",
        MockHttpResponse(200, FILE_ZIP_RAW, "application/zip"),
        None,
    ),
    (
        "https://foo.bar/model.zip?foo=bar",
        MockHttpResponse(200, FILE_ZIP_RAW, "application/x-zip-compressed"),
        None,
    ),
    (
        "https://foo.bar/model.zip?foo=bar",
        MockHttpResponse(200, FILE_ZIP_RAW, "application/zip-compressed"),
        None,
    ),
    ("https://theabyss.net/model.joblib", MockHttpResponse(404), RuntimeError),
    (
        "https://some.site.com/test.model",
        MockHttpResponse(status_code=200, content_type="text/html"),
        RuntimeError,
    ),
    ("https://foo.bar/test/", MockHttpResponse(200), ValueError),
    (
        "https://foo.bar/download?path=/20210530/model.zip",
        MockHttpResponse(200, FILE_ZIP_RAW, "application/zip"),
        None,
    ),
    (
        "https://foo.bar/download?path=/20210530/model.zip",
        MockHttpResponse(200, FILE_ZIP_RAW, "application/x-zip" "-compressed"),
        None,
    ),
    (
        "https://foo.bar/download?path=/20210530/model.zip",
        MockHttpResponse(200, FILE_ZIP_RAW, "application/zip" "-compressed"),
        None,
    ),
]


@pytest.mark.parametrize("uri,response,expected_error", http_uri_path_testparams)
def test_http_uri_paths(uri, response, expected_error):
    if expected_error:

        def test(_):
            with pytest.raises(expected_error):
                Storage.download(uri)

    else:

        def test(_):
            with tempfile.TemporaryDirectory() as out_dir:
                assert Storage.download(uri, out_dir=out_dir) == out_dir
                assert os.path.exists(os.path.join(out_dir, "model.pth"))

    mock.patch("requests.get", return_value=response)(test)()


@mock.patch(STORAGE_MODULE + ".storage")
def test_mock_gcs(mock_storage):
    gcs_path = "gs://foo/bar"
    mock_obj = mock.MagicMock()
    mock_obj.name = "bar/"
    mock_obj1 = mock.MagicMock()
    mock_obj1.name = "bar/mock.object"
    mock_storage.Client().bucket().list_blobs().__iter__.return_value = [
        mock_obj,
        mock_obj1,
    ]
    assert Storage.download(gcs_path)


def test_storage_blob_exception():
    blob_path = "https://accountname.blob.core.windows.net/container/some/blob/"
    with pytest.raises(Exception):
        Storage.download(blob_path)


@mock.patch(STORAGE_MODULE + ".boto3")
def test_storage_s3_exception(mock_boto3):
    path = "s3://foo/bar"
    # Create mock client
    mock_s3_resource = mock.MagicMock()
    mock_s3_resource.Bucket.side_effect = Exception()
    mock_boto3.resource.return_value = mock_s3_resource

    with pytest.raises(Exception):
        Storage.download(path)


@mock.patch(STORAGE_MODULE + ".boto3")
@mock.patch("urllib3.PoolManager")
def test_no_permission_buckets(mock_connection, mock_boto3):
    bad_s3_path = "s3://random/path"
    # Access private buckets without credentials
    mock_s3_resource = mock.MagicMock()
    mock_s3_bucket = mock.MagicMock()
    mock_s3_bucket.objects.filter.return_value = [mock.MagicMock()]
    mock_s3_bucket.objects.filter.side_effect = botocore.exceptions.ClientError(
        {}, "GetObject"
    )
    mock_s3_resource.Bucket.return_value = mock_s3_bucket
    mock_boto3.resource.return_value = mock_s3_resource

    with pytest.raises(botocore.exceptions.ClientError):
        Storage.download(bad_s3_path)


def test_unpack_tar_file():
    out_dir = "."
    tar_file = os.path.join(out_dir, "model.tgz")
    Path(tar_file).write_bytes(FILE_TAR_GZ_RAW)
    mimetype, _ = mimetypes.guess_type(tar_file)
    Storage._unpack_archive_file(tar_file, mimetype, out_dir)
    assert os.path.exists(os.path.join(out_dir, "model.pth"))
    os.remove(os.path.join(out_dir, "model.pth"))


def test_unpack_zip_file():
    out_dir = "."
    tar_file = os.path.join(out_dir, "model.zip")
    Path(tar_file).write_bytes(FILE_ZIP_RAW)
    mimetype, _ = mimetypes.guess_type(tar_file)
    Storage._unpack_archive_file(tar_file, mimetype, out_dir)
    assert os.path.exists(os.path.join(out_dir, "model.pth"))
    os.remove(os.path.join(out_dir, "model.pth"))


<<<<<<< HEAD
@mock.patch.dict(
    "os.environ",
    {
        "STORAGE_CONFIG": json.dumps(
            {
                "type": "gs",
                "base64_service_account_key_file": base64.b64encode(
                    json.dumps({"key": "value"}).encode("utf-8")
                ).decode("utf-8"),
            }
        )
    },
    clear=True,
)
def test_gs_storage_spec():
    Storage._update_with_storage_spec()
    assert "GOOGLE_SERVICE_ACCOUNT" in os.environ
    assert json.loads(os.environ["GOOGLE_SERVICE_ACCOUNT"]) == {"key": "value"}
=======
@mock.patch(STORAGE_MODULE + ".Storage._download_azure_blob")
def test_download_azure_blob_called_with_matching_uri(mock_download_azure_blob):
    azure_blob_uris = [
        "https://accountname.blob.core.windows.net/container/some/blob/",
        "https://accountname.z20.blob.storage.azure.net/container/some/blob/",
    ]

    for uri in azure_blob_uris:
        Storage.download(uri, out_dir="dest_path")

    expected_calls = [mock.call(uri, "dest_path") for uri in azure_blob_uris]
    mock_download_azure_blob.assert_has_calls(expected_calls)


@mock.patch(STORAGE_MODULE + ".Storage._download_azure_file_share")
def test_download_azure_file_share_called_with_matching_uri(
    mock_download_azure_file_share,
):
    azure_file_uris = [
        "https://accountname.file.core.windows.net/container/some/blob",
        "https://accountname.z20.file.storage.azure.net/container/some/blob",
    ]

    for uri in azure_file_uris:
        Storage.download(uri, out_dir="dest_path")

    expected_calls = [mock.call(uri, "dest_path") for uri in azure_file_uris]
    mock_download_azure_file_share.assert_has_calls(expected_calls)
>>>>>>> ab251d68
<|MERGE_RESOLUTION|>--- conflicted
+++ resolved
@@ -307,7 +307,6 @@
     os.remove(os.path.join(out_dir, "model.pth"))
 
 
-<<<<<<< HEAD
 @mock.patch.dict(
     "os.environ",
     {
@@ -326,7 +325,8 @@
     Storage._update_with_storage_spec()
     assert "GOOGLE_SERVICE_ACCOUNT" in os.environ
     assert json.loads(os.environ["GOOGLE_SERVICE_ACCOUNT"]) == {"key": "value"}
-=======
+
+
 @mock.patch(STORAGE_MODULE + ".Storage._download_azure_blob")
 def test_download_azure_blob_called_with_matching_uri(mock_download_azure_blob):
     azure_blob_uris = [
@@ -354,5 +354,4 @@
         Storage.download(uri, out_dir="dest_path")
 
     expected_calls = [mock.call(uri, "dest_path") for uri in azure_file_uris]
-    mock_download_azure_file_share.assert_has_calls(expected_calls)
->>>>>>> ab251d68
+    mock_download_azure_file_share.assert_has_calls(expected_calls)