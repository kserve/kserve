--- conflicted
+++ resolved
@@ -307,7 +307,6 @@
     os.remove(os.path.join(out_dir, "model.pth"))
 
 
-<<<<<<< HEAD
 @mock.patch.dict(
     "os.environ",
     {
@@ -322,14 +321,14 @@
     },
     clear=True,
 )
+
+
 def test_gs_storage_spec():
     Storage._update_with_storage_spec()
     assert "GOOGLE_SERVICE_ACCOUNT" in os.environ
     assert json.loads(os.environ["GOOGLE_SERVICE_ACCOUNT"]) == {"key": "value"}
 
 
-=======
->>>>>>> 6f5fae97
 @mock.patch(STORAGE_MODULE + ".Storage._download_azure_blob")
 def test_download_azure_blob_called_with_matching_uri(mock_download_azure_blob):
     azure_blob_uris = [
