# Copyright 2021 The KServe Authors.
#
# Licensed under the Apache License, Version 2.0 (the "License");
# you may not use this file except in compliance with the License.
# You may obtain a copy of the License at
#
#    http://www.apache.org/licenses/LICENSE-2.0
#
# Unless required by applicable law or agreed to in writing, software
# distributed under the License is distributed on an "AS IS" BASIS,
# WITHOUT WARRANTIES OR CONDITIONS OF ANY KIND, either express or implied.
# See the License for the specific language governing permissions and
# limitations under the License.

import os
import sys
import uuid
from typing import Dict, Union

import psutil
<<<<<<< HEAD
from cloudevents.http import CloudEvent, to_binary, to_structured
from grpc import ServicerContext
=======
from cloudevents.conversion import to_binary, to_structured
from cloudevents.http import CloudEvent
>>>>>>> e126d019


def is_running_in_k8s():
    return os.path.isdir('/var/run/secrets/kubernetes.io/')


def get_current_k8s_namespace():
    with open('/var/run/secrets/kubernetes.io/serviceaccount/namespace', 'r') as f:
        return f.readline()


def get_default_target_namespace():
    if not is_running_in_k8s():
        return 'default'
    return get_current_k8s_namespace()


def set_isvc_namespace(inferenceservice):
    isvc_namespace = inferenceservice.metadata.namespace
    namespace = isvc_namespace or get_default_target_namespace()
    return namespace


def set_ig_namespace(inferencegraph):
    return inferencegraph.metadata.namespace or get_default_target_namespace()


def cpu_count():
    """Get the available CPU count for this system.
    Takes the minimum value from the following locations:
    - Total system cpus available on the host.
    - CPU Affinity (if set)
    - Cgroups limit (if set)
    """
    count = os.cpu_count()

    # Check CPU affinity if available
    try:
        affinity_count = len(psutil.Process().cpu_affinity())
        if affinity_count > 0:
            count = min(count, affinity_count)
    except Exception:
        pass

    # Check cgroups if available
    if sys.platform == "linux":
        try:
            with open("/sys/fs/cgroup/cpu,cpuacct/cpu.cfs_quota_us") as f:
                quota = int(f.read())
            with open("/sys/fs/cgroup/cpu,cpuacct/cpu.cfs_period_us") as f:
                period = int(f.read())
            cgroups_count = int(quota / period)
            if cgroups_count > 0:
                count = min(count, cgroups_count)
        except Exception:
            pass

    return count


def is_structured_cloudevent(body: Dict) -> bool:
    """Returns True if the JSON request body resembles a structured CloudEvent"""
    return "time" in body \
           and "type" in body \
           and "source" in body \
           and "id" in body \
           and "specversion" in body \
           and "data" in body


def create_response_cloudevent(model_name: str, body: Union[Dict, CloudEvent], response: Dict,
                               binary_event=False) -> tuple:
    ce_attributes = {}

    if os.getenv("CE_MERGE", "false").lower() == "true":
        if binary_event:
            ce_attributes = body._attributes
            if "datacontenttype" in ce_attributes:  # Optional field so must check
                del ce_attributes["datacontenttype"]
        else:
            ce_attributes = body
            del ce_attributes["data"]

        # Remove these fields so we generate new ones
        del ce_attributes["id"]
        del ce_attributes["time"]

    ce_attributes["type"] = os.getenv("CE_TYPE", "io.kserve.inference.response")
    ce_attributes["source"] = os.getenv("CE_SOURCE", f"io.kserve.kfserver.{model_name}")

    event = CloudEvent(ce_attributes, response)

    if binary_event:
        event_headers, event_body = to_binary(event)
    else:
        event_headers, event_body = to_structured(event)

    return event_headers, event_body


def generate_uuid() -> str:
    return str(uuid.uuid4())


def to_headers(context: ServicerContext) -> Dict[str, str]:
    metadata = context.invocation_metadata()
    if hasattr(context, "trailing_metadata"):
        metadata += context.trailing_metadata()
    headers = {}
    for metadatum in metadata:
        headers[metadatum.key] = metadatum.value

    return headers<|MERGE_RESOLUTION|>--- conflicted
+++ resolved
@@ -18,13 +18,9 @@
 from typing import Dict, Union
 
 import psutil
-<<<<<<< HEAD
-from cloudevents.http import CloudEvent, to_binary, to_structured
-from grpc import ServicerContext
-=======
+
 from cloudevents.conversion import to_binary, to_structured
 from cloudevents.http import CloudEvent
->>>>>>> e126d019
 
 
 def is_running_in_k8s():
