# Copyright 2021 The KServe Authors.
#
# Licensed under the Apache License, Version 2.0 (the "License");
# you may not use this file except in compliance with the License.
# You may obtain a copy of the License at
#
#    http://www.apache.org/licenses/LICENSE-2.0
#
# Unless required by applicable law or agreed to in writing, software
# distributed under the License is distributed on an "AS IS" BASIS,
# WITHOUT WARRANTIES OR CONDITIONS OF ANY KIND, either express or implied.
# See the License for the specific language governing permissions and
# limitations under the License.
import inspect
import logging
import time
from enum import Enum
from typing import Dict, Union, List

import grpc
<<<<<<< HEAD
from prometheus_client import Histogram
from google.protobuf.json_format import MessageToJson
from kserve.grpc import grpc_predict_v2_pb2_grpc
from kserve.grpc.grpc_predict_v2_pb2 import (ModelInferRequest,
                                             ModelInferResponse)
=======
import httpx
import orjson
from cloudevents.http import CloudEvent
from prometheus_client import Histogram
from tritonclient.grpc import InferResult, service_pb2_grpc
from tritonclient.grpc.service_pb2 import ModelInferRequest, ModelInferResponse
>>>>>>> e126d019

from kserve.errors import InvalidInput
from kserve.utils.utils import is_structured_cloudevent

PREDICTOR_URL_FORMAT = "http://{0}/v1/models/{1}:predict"
EXPLAINER_URL_FORMAT = "http://{0}/v1/models/{1}:explain"
PREDICTOR_V2_URL_FORMAT = "http://{0}/v2/models/{1}/infer"
EXPLAINER_V2_URL_FORMAT = "http://{0}/v2/models/{1}/explain"

logging.basicConfig(level=logging.INFO)

PRE_HIST_TIME = Histogram('request_preprocessing_seconds', 'pre-processing request latency')
POST_HIST_TIME = Histogram('request_postprocessing_seconds', 'post-processing request latency')
PREDICT_HIST_TIME = Histogram('request_predict_processing_seconds', 'prediction request latency')
EXPLAIN_HIST_TIME = Histogram('request_explain_processing_seconds', 'explain request latency')


class ModelType(Enum):
    EXPLAINER = 1
    PREDICTOR = 2


class PredictorProtocol(Enum):
    REST_V1 = "v1"
    REST_V2 = "v2"
    GRPC_V2 = "grpc-v2"


def get_latency_ms(start: float, end: float) -> float:
    return round((end - start) * 1000, 9)


class Model:
    def __init__(self, name: str):
        """KServe Model

        Model is intended to be subclassed by various components within KServe.

        Args:
            name (str): Name of the model.
        """
        self.name = name
        self.ready = False
        self.protocol = PredictorProtocol.REST_V1.value
        self.predictor_host = None
        self.explainer_host = None
        # The timeout matches what is set in generated Istio resources.
        # We generally don't want things to time out at the request level here,
        # timeouts should be handled elsewhere in the system.
        self.timeout = 600
        self._http_client_instance = None
        self._grpc_client_stub = None
        self.enable_latency_logging = False

<<<<<<< HEAD
    async def __call__(self, body, model_type: ModelType = ModelType.PREDICTOR, headers: Dict[str, str] = None):
        request_id = headers.get("X-Request-Id")
=======
    async def __call__(self, body: Union[Dict, CloudEvent],
                       model_type: ModelType = ModelType.PREDICTOR,
                       headers: Dict[str, str] = None) -> Dict:
        """Method to call predictor or explainer with the given input.

        Args:
            body (Dict|CloudEvent): Request payload body.
            model_type (ModelType): Model type enum. Can be either predictor or explainer.
            headers (Dict): Request headers.

        Returns:
            Dict: Response output from preprocess -> predictor/explainer -> postprocess
        """
        request_id = headers.get("X-Request-Id", "N.A.") if headers else "N.A."

>>>>>>> e126d019
        # latency vars
        preprocess_ms = 0
        explain_ms = 0
        predict_ms = 0
        postprocess_ms = 0

        with PRE_HIST_TIME.time():
            start = time.time()
            payload = await self.preprocess(body, headers) if inspect.iscoroutinefunction(self.preprocess) \
                else self.preprocess(body, headers)
            preprocess_ms = get_latency_ms(start, time.time())
        payload = self.validate(payload)
        if model_type == ModelType.EXPLAINER:
            with EXPLAIN_HIST_TIME.time():
                start = time.time()
                response = (await self.explain(payload, headers)) if inspect.iscoroutinefunction(self.explain) \
                    else self.explain(payload, headers)
                explain_ms = get_latency_ms(start, time.time())
        elif model_type == ModelType.PREDICTOR:
            with PREDICT_HIST_TIME.time():
                start = time.time()
                response = (await self.predict(payload, headers)) if inspect.iscoroutinefunction(self.predict) \
                    else self.predict(payload, headers)
                predict_ms = get_latency_ms(start, time.time())
        else:
            raise NotImplementedError

        with POST_HIST_TIME.time():
            start = time.time()
            response = self.postprocess(response, headers)
            postprocess_ms = get_latency_ms(start, time.time())

        if self.enable_latency_logging is True:
            logging.info(f"requestId: {request_id}, preprocess_ms: {preprocess_ms}, "
                         f"explain_ms: {explain_ms}, predict_ms: {predict_ms}, "
                         f"postprocess_ms: {postprocess_ms}")

        return response

    @property
    def _http_client(self):
        if self._http_client_instance is None:
            self._http_client_instance = httpx.AsyncClient()
        return self._http_client_instance

    @property
    def _grpc_client(self):
        if self._grpc_client_stub is None:
            # requires appending ":80" to the predictor host for gRPC to work
            if ":" not in self.predictor_host:
                self.predictor_host = self.predictor_host + ":80"
            _channel = grpc.aio.insecure_channel(self.predictor_host)
            self._grpc_client_stub = grpc_predict_v2_pb2_grpc.GRPCInferenceServiceStub(_channel)
        return self._grpc_client_stub

    def validate(self, payload):
<<<<<<< HEAD
        if isinstance(payload, ModelInferRequest):
            return payload
=======
        # TODO: validate the request if self.get_input_types() defines the input types.
>>>>>>> e126d019
        if self.protocol == PredictorProtocol.REST_V2.value:
            if "inputs" in payload and not isinstance(payload["inputs"], list):
                raise InvalidInput("Expected \"inputs\" to be a list")
        elif isinstance(payload, Dict) or self.protocol == PredictorProtocol.REST_V1.value:
            if "instances" in payload and not isinstance(payload["instances"], list):
                raise InvalidInput("Expected \"instances\" to be a list")
        return payload

    def load(self) -> bool:
        """Load handler can be overridden to load the model from storage
        ``self.ready`` flag is used for model health check

        Returns:
            bool: True if model is ready, False otherwise
        """
        self.ready = True
        return self.ready

<<<<<<< HEAD
    async def preprocess(
        self,
        payload: Union[Dict, CloudEvent, ModelInferRequest],
        headers: Dict[str, str] = None
    ) -> Union[Dict, ModelInferRequest]:
        """
        The preprocess handler can be overridden for data or feature transformation.
=======
    def get_input_types(self) -> List[Dict]:
        # Override this function to return appropriate input format expected by your model.
        # Refer https://kserve.github.io/website/0.9/modelserving/inference_api/#model-metadata-response-json-object

        # Eg.
        # return [{ "name": "", "datatype": "INT32", "shape": [1,5], }]
        return []

    def get_output_types(self) -> List[Dict]:
        # Override this function to return appropriate output format returned by your model.
        # Refer https://kserve.github.io/website/0.9/modelserving/inference_api/#model-metadata-response-json-object

        # Eg.
        # return [{ "name": "", "datatype": "INT32", "shape": [1,5], }]
        return []

    async def preprocess(self, payload: Union[Dict, CloudEvent],
                         headers: Dict[str, str] = None) -> Union[Dict, ModelInferRequest]:
        """`preprocess` handler can be overridden for data or feature transformation.
>>>>>>> e126d019
        The default implementation decodes to Dict if it is a binary CloudEvent
        or gets the data field from a structured CloudEvent.

        Args:
            payload (Dict|CloudEvent|ModelInferRequest): Body of the request.
            headers (Dict): Request headers.

        Returns:
            Transformed Dict|ModelInferRequest which passes to ``predict`` handler
        """
        response = payload

        if isinstance(payload, CloudEvent):
            response = payload.data
            # Try to decode and parse JSON UTF-8 if possible, otherwise
            # just pass the CloudEvent data on to the predict function.
            # This is for the cases that CloudEvent encoding is protobuf, avro etc.
            try:
                response = orjson.loads(response.decode('UTF-8'))
            except (orjson.JSONDecodeError, UnicodeDecodeError) as e:
                # If decoding or parsing failed, check if it was supposed to be JSON UTF-8
                if "content-type" in payload._attributes and \
                        (payload._attributes["content-type"] == "application/cloudevents+json" or
                         payload._attributes["content-type"] == "application/json"):
                    raise InvalidInput(f"Failed to decode or parse binary json cloudevent: {e}")

        elif isinstance(payload, dict):
            if is_structured_cloudevent(payload):
                response = payload["data"]

        return response

<<<<<<< HEAD
    def postprocess(
        self,
        response: Union[Dict, ModelInferResponse],
        headers: Dict[str, str] = None
    ) -> Union[Dict, ModelInferResponse]:
        """
        The postprocess handler can be overridden for inference response transformation
        :param response: Dict|ModelInferResponse passed from predict handler
        :param headers: Dict
        :return: Dict
=======
    def postprocess(self, response: Union[Dict, ModelInferResponse]) -> Dict:
        """The postprocess handler can be overridden for inference response transformation

        Args:
            response (Dict|ModelInferResponse): The response passed from ``predict`` handler.

        Returns:
            Dict: post-processed response.
>>>>>>> e126d019
        """
        if headers:
            if "grpc" in headers.get("user-agent", "") and isinstance(response, ModelInferResponse):
                return response
            if "application/json" in headers.get("Content-Type", "") and isinstance(response, ModelInferResponse):
                return json.loads(
                    MessageToJson(response, preserving_proto_field_name=True, including_default_value_fields=True))
        return response

    async def _http_predict(self, payload: Dict, headers: Dict[str, str] = None) -> Dict:
        predict_url = PREDICTOR_URL_FORMAT.format(self.predictor_host, self.name)
        if self.protocol == PredictorProtocol.REST_V2.value:
            predict_url = PREDICTOR_V2_URL_FORMAT.format(self.predictor_host, self.name)

        # Adjusting headers. Inject content type if not exist.
        # Also, removing host, as the header is the one passed to transformer and contains transformer's host
        predict_headers = {'Content-Type': 'application/json'}
        if headers is not None:
            if 'X-Request-Id' in headers:
                predict_headers['X-Request-Id'] = headers['X-Request-Id']
            if 'X-B3-Traceid' in headers:
                predict_headers['X-B3-Traceid'] = headers['X-B3-Traceid']

        response = await self._http_client.post(
            predict_url,
            timeout=self.timeout,
            headers=predict_headers,
            content=orjson.dumps(payload)
        )
        response.raise_for_status()
        return orjson.loads(response.content)

    async def _grpc_predict(self, payload: ModelInferRequest, headers: Dict[str, str] = None) -> ModelInferResponse:
        async_result = await self._grpc_client.ModelInfer(
            request=payload,
            timeout=self.timeout,
            metadata=(('request_type', 'grpc_v2'), ('response_type', 'grpc_v2'))
        )
        return async_result

    async def predict(self, payload: Union[Dict, ModelInferRequest],
                      headers: Dict[str, str] = None) -> Union[Dict, ModelInferResponse]:
        """

        Args:
            payload (Dict|ModelInferRequest): Prediction data passed from ``preprocess`` handler.
            headers (Dict): Request headers.

        Returns:
            Dict|ModelInferResponse: Prediction result from the model.
        """
        if not self.predictor_host:
            raise NotImplementedError("Could not find predictor_host.")
        if self.protocol == PredictorProtocol.GRPC_V2.value:
            return await self._grpc_predict(payload, headers)
        else:
            return await self._http_predict(payload, headers)

    async def explain(self, payload: Dict, headers: Dict[str, str] = None) -> Dict:
        """`explain` handler can be overridden to implement the model explanation.
        The default implementation makes call to the explainer if ``explainer_host`` is specified

        Args:
            payload (Dict): Dict passed from preprocess handler.
            headers (Dict): Request headers.

        Returns:
            Dict: Response from the explainer.
        """
        if self.explainer_host is None:
            raise NotImplementedError("Could not find explainer_host.")
        explain_url = EXPLAINER_URL_FORMAT.format(self.explainer_host, self.name)
        if self.protocol == PredictorProtocol.REST_V2.value:
            explain_url = EXPLAINER_V2_URL_FORMAT.format(self.explainer_host, self.name)
        response = await self._http_client.post(
            url=explain_url,
            timeout=self.timeout,
            content=orjson.dumps(payload)
        )
<<<<<<< HEAD
        if response.code != 200:
            raise tornado.web.HTTPError(
                status_code=response.code,
                reason=response.body)
        return json.loads(response.body)

    async def metadata(self):
        return {
            "name": self.name,
            "versions": [],
            "platform": "",
            "inputs": [],
            "outputs": []
        }
=======
        response.raise_for_status()
        return orjson.loads(response.content)
>>>>>>> e126d019
<|MERGE_RESOLUTION|>--- conflicted
+++ resolved
@@ -18,20 +18,13 @@
 from typing import Dict, Union, List
 
 import grpc
-<<<<<<< HEAD
-from prometheus_client import Histogram
-from google.protobuf.json_format import MessageToJson
-from kserve.grpc import grpc_predict_v2_pb2_grpc
-from kserve.grpc.grpc_predict_v2_pb2 import (ModelInferRequest,
-                                             ModelInferResponse)
-=======
+
 import httpx
 import orjson
 from cloudevents.http import CloudEvent
 from prometheus_client import Histogram
 from tritonclient.grpc import InferResult, service_pb2_grpc
 from tritonclient.grpc.service_pb2 import ModelInferRequest, ModelInferResponse
->>>>>>> e126d019
 
 from kserve.errors import InvalidInput
 from kserve.utils.utils import is_structured_cloudevent
@@ -86,10 +79,7 @@
         self._grpc_client_stub = None
         self.enable_latency_logging = False
 
-<<<<<<< HEAD
-    async def __call__(self, body, model_type: ModelType = ModelType.PREDICTOR, headers: Dict[str, str] = None):
-        request_id = headers.get("X-Request-Id")
-=======
+
     async def __call__(self, body: Union[Dict, CloudEvent],
                        model_type: ModelType = ModelType.PREDICTOR,
                        headers: Dict[str, str] = None) -> Dict:
@@ -105,7 +95,6 @@
         """
         request_id = headers.get("X-Request-Id", "N.A.") if headers else "N.A."
 
->>>>>>> e126d019
         # latency vars
         preprocess_ms = 0
         explain_ms = 0
@@ -162,12 +151,9 @@
         return self._grpc_client_stub
 
     def validate(self, payload):
-<<<<<<< HEAD
         if isinstance(payload, ModelInferRequest):
             return payload
-=======
         # TODO: validate the request if self.get_input_types() defines the input types.
->>>>>>> e126d019
         if self.protocol == PredictorProtocol.REST_V2.value:
             if "inputs" in payload and not isinstance(payload["inputs"], list):
                 raise InvalidInput("Expected \"inputs\" to be a list")
@@ -186,15 +172,7 @@
         self.ready = True
         return self.ready
 
-<<<<<<< HEAD
-    async def preprocess(
-        self,
-        payload: Union[Dict, CloudEvent, ModelInferRequest],
-        headers: Dict[str, str] = None
-    ) -> Union[Dict, ModelInferRequest]:
-        """
-        The preprocess handler can be overridden for data or feature transformation.
-=======
+
     def get_input_types(self) -> List[Dict]:
         # Override this function to return appropriate input format expected by your model.
         # Refer https://kserve.github.io/website/0.9/modelserving/inference_api/#model-metadata-response-json-object
@@ -214,7 +192,6 @@
     async def preprocess(self, payload: Union[Dict, CloudEvent],
                          headers: Dict[str, str] = None) -> Union[Dict, ModelInferRequest]:
         """`preprocess` handler can be overridden for data or feature transformation.
->>>>>>> e126d019
         The default implementation decodes to Dict if it is a binary CloudEvent
         or gets the data field from a structured CloudEvent.
 
@@ -247,18 +224,7 @@
 
         return response
 
-<<<<<<< HEAD
-    def postprocess(
-        self,
-        response: Union[Dict, ModelInferResponse],
-        headers: Dict[str, str] = None
-    ) -> Union[Dict, ModelInferResponse]:
-        """
-        The postprocess handler can be overridden for inference response transformation
-        :param response: Dict|ModelInferResponse passed from predict handler
-        :param headers: Dict
-        :return: Dict
-=======
+
     def postprocess(self, response: Union[Dict, ModelInferResponse]) -> Dict:
         """The postprocess handler can be overridden for inference response transformation
 
@@ -267,7 +233,6 @@
 
         Returns:
             Dict: post-processed response.
->>>>>>> e126d019
         """
         if headers:
             if "grpc" in headers.get("user-agent", "") and isinstance(response, ModelInferResponse):
@@ -347,22 +312,6 @@
             timeout=self.timeout,
             content=orjson.dumps(payload)
         )
-<<<<<<< HEAD
-        if response.code != 200:
-            raise tornado.web.HTTPError(
-                status_code=response.code,
-                reason=response.body)
-        return json.loads(response.body)
-
-    async def metadata(self):
-        return {
-            "name": self.name,
-            "versions": [],
-            "platform": "",
-            "inputs": [],
-            "outputs": []
-        }
-=======
+
         response.raise_for_status()
-        return orjson.loads(response.content)
->>>>>>> e126d019
+        return orjson.loads(response.content)