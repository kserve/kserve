# Copyright 2022 The KServe Authors.
#
# Licensed under the Apache License, Version 2.0 (the "License");
# you may not use this file except in compliance with the License.
# You may obtain a copy of the License at
#
#    http://www.apache.org/licenses/LICENSE-2.0
#
# Unless required by applicable law or agreed to in writing, software
# distributed under the License is distributed on an "AS IS" BASIS,
# WITHOUT WARRANTIES OR CONDITIONS OF ANY KIND, either express or implied.
# See the License for the specific language governing permissions and
# limitations under the License.
<<<<<<< HEAD
import logging
import sys
=======

>>>>>>> 9fd262f4
import argparse
import asyncio
import concurrent.futures
import multiprocessing
import signal
import socket
import sys
from multiprocessing import Process
<<<<<<< HEAD
from typing import Dict, List, Optional, Union, Callable, Any, IO
=======
from typing import Any, Callable, Dict, List, Optional, Union
>>>>>>> 9fd262f4

from ray import serve as rayserve
from ray.serve.api import Deployment
from ray.serve.handle import DeploymentHandle

from .logging import KSERVE_LOG_CONFIG, logger
from .model import Model
from .model_repository import ModelRepository
from .protocol.dataplane import DataPlane
from .protocol.grpc.server import GRPCServer
from .protocol.model_repository_extension import ModelRepositoryExtension
from .protocol.rest.server import UvicornServer
from .utils import utils

DEFAULT_HTTP_PORT = 8080
DEFAULT_GRPC_PORT = 8081

parser = argparse.ArgumentParser(
    add_help=False, formatter_class=argparse.ArgumentDefaultsHelpFormatter
)
# Model Server Arguments: The arguments are passed to the kserve.ModelServer object
<<<<<<< HEAD
parser.add_argument("--http_port", default=DEFAULT_HTTP_PORT, type=int,
                    help="The HTTP Port listened to by the model server.")
parser.add_argument("--grpc_port", default=DEFAULT_GRPC_PORT, type=int,
                    help="The GRPC Port listened to by the model server.")
parser.add_argument("--workers", default=1, type=int,
                    help="The number of uvicorn workers for multi-processing.")
parser.add_argument("--max_threads", default=4, type=int,
                    help="The max number of gRPC processing threads.")
parser.add_argument('--max_asyncio_workers', default=None, type=int,
                    help='The max number of asyncio workers to spawn.')
parser.add_argument("--enable_grpc", default=True, type=lambda x: utils.strtobool(x),
                    help="Enable gRPC for the model server.")
parser.add_argument("--enable_docs_url", default=False, type=lambda x: utils.strtobool(x),
                    help="Enable docs url '/docs' to display Swagger UI.")
parser.add_argument("--enable_latency_logging", default=True, type=lambda x: utils.strtobool(x),
                    help="Enable a log line per request with preprocess/predict/postprocess latency metrics.")
parser.add_argument("--configure_logging", default=True, type=lambda x: utils.strtobool(x),
                    help="Enable to configure KServe and Uvicorn logging.")
parser.add_argument("--log_config_file", default=None, type=str,
                    help="File path containing UvicornServer's log config. Needs to be a yaml or json file.")
parser.add_argument("--access_log_format", default=None, type=str,
                    help="The asgi access logging format.")
parser.add_argument("--secure_grpc_server", default=False, type=bool,
                    choices=[True, False],
                    help="Enable gRPC server authentication using SSL for the model server.")
parser.add_argument("--ssl_server_key", default=None, type=str,
                    help="File path for SSL server key used for gRPC server authentication.")
parser.add_argument("--ssl_server_cert", default=None, type=str,
                    help="File path for SSL server key used for gRPC server authentication.")
parser.add_argument("--ssl_ca_cert", default=None, type=str,
                    help="File path for SSL server key used for gRPC server authentication.")
=======
parser.add_argument(
    "--http_port",
    default=DEFAULT_HTTP_PORT,
    type=int,
    help="The HTTP Port listened to by the model server.",
)
parser.add_argument(
    "--grpc_port",
    default=DEFAULT_GRPC_PORT,
    type=int,
    help="The GRPC Port listened to by the model server.",
)
parser.add_argument(
    "--workers",
    default=1,
    type=int,
    help="The number of uvicorn workers for multi-processing.",
)
parser.add_argument(
    "--max_threads",
    default=4,
    type=int,
    help="The max number of gRPC processing threads.",
)
parser.add_argument(
    "--max_asyncio_workers",
    default=None,
    type=int,
    help="The max number of asyncio workers to spawn.",
)
parser.add_argument(
    "--enable_grpc",
    default=True,
    type=lambda x: utils.strtobool(x),
    help="Enable gRPC for the model server.",
)
parser.add_argument(
    "--enable_docs_url",
    default=False,
    type=lambda x: utils.strtobool(x),
    help="Enable docs url '/docs' to display Swagger UI.",
)
parser.add_argument(
    "--enable_latency_logging",
    default=True,
    type=lambda x: utils.strtobool(x),
    help="Enable a log line per request with preprocess/predict/postprocess latency metrics.",
)
parser.add_argument(
    "--configure_logging",
    default=True,
    type=lambda x: utils.strtobool(x),
    help="Enable to configure KServe and Uvicorn logging.",
)
parser.add_argument(
    "--log_config_file",
    default=None,
    type=str,
    help="File path containing UvicornServer's log config. Needs to be a yaml or json file.",
)
parser.add_argument(
    "--access_log_format",
    default=None,
    type=str,
    help="The asgi access logging format.",
)
>>>>>>> 9fd262f4

# Model arguments: The arguments are passed to the kserve.Model object
parser.add_argument(
    "--model_name",
    default="model",
    type=str,
    help="The name of the model used on the endpoint path.",
)
parser.add_argument(
    "--predictor_host",
    default=None,
    type=str,
    help="The host name used for calling to the predictor from transformer.",
)
# For backwards compatibility.
parser.add_argument(
    "--protocol",
    default="v1",
    type=str,
    choices=["v1", "v2", "grpc-v2"],
    help="The inference protocol used for calling to the predictor from transformer. "
    "Deprecated and replaced by --predictor_protocol",
)
parser.add_argument(
    "--predictor_protocol",
    default="v1",
    type=str,
    choices=["v1", "v2", "grpc-v2"],
    help="The inference protocol used for calling to the predictor from transformer.",
)
parser.add_argument(
    "--predictor_use_ssl",
    default=False,
    type=lambda x: utils.strtobool(x),
    help="Use ssl for the http connection to the predictor.",
)
parser.add_argument(
    "--predictor_request_timeout_seconds",
    default=600,
    type=int,
    help="The timeout seconds for the request sent to the predictor.",
)
args, _ = parser.parse_known_args()


class ModelServer:
<<<<<<< HEAD
    def __init__(self, http_port: int = args.http_port,
                 grpc_port: int = args.grpc_port,
                 workers: int = args.workers,
                 max_threads: int = args.max_threads,
                 max_asyncio_workers: int = args.max_asyncio_workers,
                 registered_models: ModelRepository = ModelRepository(),
                 enable_grpc: bool = args.enable_grpc,
                 enable_docs_url: bool = args.enable_docs_url,
                 enable_latency_logging: bool = args.enable_latency_logging,
                 configure_logging: bool = args.configure_logging,
                 log_config: Optional[Union[Dict, str]] = args.log_config_file,
                 access_log_format: str = args.access_log_format,
                 secure_grpc_server: bool = args.secure_grpc_server,
                 server_key: Union[str, bytes] = args.ssl_server_key,
                 server_cert: Union[str, bytes] = args.ssl_server_cert,
                 ca_cert: Union[str, bytes] = args.ssl_ca_cert
                 ):
        self.registered_models = registered_models
=======
    def __init__(
        self,
        http_port: int = args.http_port,
        grpc_port: int = args.grpc_port,
        workers: int = args.workers,
        max_threads: int = args.max_threads,
        max_asyncio_workers: int = args.max_asyncio_workers,
        registered_models: ModelRepository = ModelRepository(),
        enable_grpc: bool = args.enable_grpc,
        enable_docs_url: bool = args.enable_docs_url,
        enable_latency_logging: bool = args.enable_latency_logging,
        configure_logging: bool = args.configure_logging,
        log_config: Optional[Union[Dict, str]] = args.log_config_file,
        access_log_format: str = args.access_log_format,
    ):
>>>>>>> 9fd262f4
        """KServe ModelServer Constructor

        Args:
            http_port: HTTP port. Default: ``8080``.
            grpc_port: GRPC port. Default: ``8081``.
            workers: Number of uvicorn workers. Default: ``1``.
            max_threads: Max number of gRPC processing threads. Default: ``4``
            max_asyncio_workers: Max number of AsyncIO threads. Default: ``None``
            registered_models: Model repository with registered models.
            enable_grpc: Whether to turn on grpc server. Default: ``True``
            enable_docs_url: Whether to turn on ``/docs`` Swagger UI. Default: ``False``.
            enable_latency_logging: Whether to log latency metric. Default: ``True``.
            configure_logging: Whether to configure KServe and Uvicorn logging. Default: ``True``.
            log_config: File path or dict containing log config. Default: ``None``.
            access_log_format: Format to set for the access log (provided by asgi-logger). Default: ``None``
            secure_grpc_server: Whether to enable secure grpc server. Default: ``False``.
            ssl_server_key: File path to server key for secure grpc SSL server credentials.  Default: ``None``.
            ssl_server_cert: File path to server cert for secure grpc SSL server credentials.  Default: ``None``.
            ssl_ca_cert: File path to CA cert for secure grpc SSL server credentials.  Default: ``None``.
        """
        self.http_port = http_port
        self.grpc_port = grpc_port
        self.workers = workers
        self.max_threads = max_threads
        self.max_asyncio_workers = max_asyncio_workers
        self.enable_grpc = enable_grpc
        self.enable_docs_url = enable_docs_url
        self.enable_latency_logging = enable_latency_logging
        self.dataplane = DataPlane(model_registry=registered_models)
        self.model_repository_extension = ModelRepositoryExtension(
            model_registry=self.registered_models
        )
        self._grpc_server = None
        self._rest_server = None
        self.secure_grpc_server = secure_grpc_server
        self.grpc_ssl_key = server_key
        self.grpc_ssl_cert = server_cert
        self.grpc_ssl_ca_cert = ca_cert
        if self.enable_grpc:
<<<<<<< HEAD
            if self.secure_grpc_server:
                server_credentials = []
                if type(self.grpc_ssl_key) == str:
                    ssl_key_file = open(self.grpc_ssl_key, 'rb').read()
                    server_credentials.append(ssl_key_file)
                elif type(self.grpc_ssl_key) == bytes:
                    server_credentials.append(self.grpc_ssl_key)
                else:
                    raise Exception(
                        "SSL key must be of type string (file path to cert) or bytes (raw cert).")
                if type(self.grpc_ssl_cert) == str:
                    ssl_cert_file = open(self.grpc_ssl_cert, 'rb').read()
                    server_credentials.append(ssl_cert_file)
                elif type(self.grpc_ssl_cert) == bytes:
                    server_credentials.append(self.grpc_ssl_cert)
                else:
                    raise Exception(
                        "SSL cert must be of type string (file path to cert) or bytes (raw cert).")
                if type(self.grpc_ssl_ca_cert) == str:
                    ssl_ca_cert_file = open(self.grpc_ssl_ca_cert, 'rb').read()
                    server_credentials.append(ssl_ca_cert_file)
                elif type(self.grpc_ssl_ca_cert) == bytes:
                    server_credentials.append(self.grpc_ssl_ca_cert)
                else:
                    raise Exception(
                        "SSL CA cert must be of type string (file path to cert) or bytes (raw cert).")

                self._grpc_server = GRPCServer(grpc_port, self.dataplane,
                                                self.model_repository_extension,
                                                secure_server=self.secure_grpc_server,
                                                grpc_secure_server_credentials=server_credentials
                                                )
            else:
                self._grpc_server = GRPCServer(grpc_port, self.dataplane,
                                                self.model_repository_extension)
=======
            self._grpc_server = GRPCServer(
                grpc_port, self.dataplane, self.model_repository_extension
            )
>>>>>>> 9fd262f4

        # Logs can be passed as a path to a file or a dictConfig.
        # We rely on Uvicorn to configure the loggers for us.
        if configure_logging:
            self.log_config = (
                log_config if log_config is not None else KSERVE_LOG_CONFIG
            )
        else:
            # By setting log_config to None we tell Uvicorn not to configure logging
            self.log_config = None

        self.access_log_format = access_log_format
        self._custom_exception_handler = None

    def start(self, models: Union[List[Model], Dict[str, Deployment]]) -> None:
        """Start the model server with a set of registered models.

        Args:
            models: a list of models to register to the model server.
        """
        if isinstance(models, list):
            for model in models:
                if isinstance(model, Model):
                    self.register_model(model)
                    # pass whether to log request latency into the model
                    model.enable_latency_logging = self.enable_latency_logging
                else:
                    raise RuntimeError("Model type should be 'Model'")
        elif isinstance(models, dict):
            if all([isinstance(v, Deployment) for v in models.values()]):
                # TODO: make this port number a variable
                rayserve.start(
                    detached=True, http_options={"host": "0.0.0.0", "port": 9071}
                )
                for key in models:
                    models[key].deploy()
                    handle = models[key].get_handle()
                    self.register_model_handle(key, handle)
            else:
                raise RuntimeError("Model type should be RayServe Deployment")
        else:
            raise RuntimeError("Unknown model collection types")

        if self.max_asyncio_workers is None:
            # formula as suggest in https://bugs.python.org/issue35279
            self.max_asyncio_workers = min(32, utils.cpu_count() + 4)
        logger.info(f"Setting max asyncio worker threads as {self.max_asyncio_workers}")
        asyncio.get_event_loop().set_default_executor(
            concurrent.futures.ThreadPoolExecutor(max_workers=self.max_asyncio_workers)
        )

        async def serve():
            logger.info(f"Starting uvicorn with {self.workers} workers")
            loop = asyncio.get_event_loop()
            if sys.platform not in ["win32", "win64"]:
                sig_list = [signal.SIGINT, signal.SIGTERM, signal.SIGQUIT]
            else:
                sig_list = [signal.SIGINT, signal.SIGTERM]

            for sig in sig_list:
                loop.add_signal_handler(
                    sig, lambda s=sig: asyncio.create_task(self.stop(sig=s))
                )
            if self._custom_exception_handler is None:
                loop.set_exception_handler(self.default_exception_handler)
            else:
                loop.set_exception_handler(self._custom_exception_handler)
            if self.workers == 1:
                self._rest_server = UvicornServer(
                    self.http_port,
                    [],
                    self.dataplane,
                    self.model_repository_extension,
                    self.enable_docs_url,
                    log_config=self.log_config,
                    access_log_format=self.access_log_format,
                )
                await self._rest_server.run()
            else:
                # Since py38 MacOS/Windows defaults to use spawn for starting multiprocessing.
                # https://docs.python.org/3/library/multiprocessing.html#contexts-and-start-methods
                # Spawn does not work with FastAPI/uvicorn in multiprocessing mode, use fork for multiprocessing
                # https://github.com/tiangolo/fastapi/issues/1586
                serversocket = socket.socket(socket.AF_INET, socket.SOCK_STREAM)
                serversocket.setsockopt(socket.SOL_SOCKET, socket.SO_REUSEADDR, 1)
                serversocket.bind(("0.0.0.0", self.http_port))
                serversocket.listen(5)
                multiprocessing.set_start_method("fork")
                self._rest_server = UvicornServer(
                    self.http_port,
                    [serversocket],
                    self.dataplane,
                    self.model_repository_extension,
                    self.enable_docs_url,
                    log_config=self.log_config,
                    access_log_format=self.access_log_format,
                )
                for _ in range(self.workers):
                    p = Process(target=self._rest_server.run_sync)
                    p.start()

        async def servers_task():
            servers = [serve()]
            if self.enable_grpc:
                servers.append(self._grpc_server.start(self.max_threads))
            await asyncio.gather(*servers)

        asyncio.run(servers_task())

    async def stop(self, sig: Optional[int] = None):
        """Stop the instances of REST and gRPC model servers.

        Args:
            sig: The signal to stop the server. Default: ``None``.
        """
        logger.info("Stopping the model server")
        if self._rest_server:
            logger.info("Stopping the rest server")
            await self._rest_server.stop()
        if self._grpc_server:
            logger.info("Stopping the grpc server")
            await self._grpc_server.stop(sig)
        for _, model in self.registered_models.get_models().items():
            model.unload()

    def register_exception_handler(
        self,
        handler: Callable[[asyncio.events.AbstractEventLoop, Dict[str, Any]], None],
    ):
        """Add a custom handler as the event loop exception handler.

        If a handler is not provided, the default exception handler will be set.

        handler should be a callable object, it should have a signature matching '(loop, context)', where 'loop'
        will be a reference to the active event loop, 'context' will be a dict object (see `call_exception_handler()`
        documentation for details about context).
        """
        self._custom_exception_handler = handler

    def default_exception_handler(
        self, loop: asyncio.events.AbstractEventLoop, context: Dict[str, Any]
    ):
        """Default exception handler for event loop.

        This is called when an exception occurs and no exception handler is set.
        By default, this will shut down the server gracefully.

        This can be called by a custom exception handler that wants to defer to the default handler behavior.
        """
        # gracefully shutdown the server
        loop.run_until_complete(self.stop())
        loop.default_exception_handler(context)

    def register_model_handle(self, name: str, model_handle: DeploymentHandle):
        """Register a model handle to the model server.

        Args:
            name: The name of the model handle.
            model_handle: The model handle object.
        """
        self.registered_models.update_handle(name, model_handle)
        logger.info("Registering model handle: %s", name)

    def register_model(self, model: Model):
        """Register a model to the model server.

        Args:
            model: The model object.
        """
        if not model.name:
            raise Exception("Failed to register model, model.name must be provided.")
        self.registered_models.update(model)
        logger.info("Registering model: %s", model.name)<|MERGE_RESOLUTION|>--- conflicted
+++ resolved
@@ -11,12 +11,8 @@
 # WITHOUT WARRANTIES OR CONDITIONS OF ANY KIND, either express or implied.
 # See the License for the specific language governing permissions and
 # limitations under the License.
-<<<<<<< HEAD
 import logging
 import sys
-=======
-
->>>>>>> 9fd262f4
 import argparse
 import asyncio
 import concurrent.futures
@@ -25,11 +21,7 @@
 import socket
 import sys
 from multiprocessing import Process
-<<<<<<< HEAD
 from typing import Dict, List, Optional, Union, Callable, Any, IO
-=======
-from typing import Any, Callable, Dict, List, Optional, Union
->>>>>>> 9fd262f4
 
 from ray import serve as rayserve
 from ray.serve.api import Deployment
@@ -51,39 +43,6 @@
     add_help=False, formatter_class=argparse.ArgumentDefaultsHelpFormatter
 )
 # Model Server Arguments: The arguments are passed to the kserve.ModelServer object
-<<<<<<< HEAD
-parser.add_argument("--http_port", default=DEFAULT_HTTP_PORT, type=int,
-                    help="The HTTP Port listened to by the model server.")
-parser.add_argument("--grpc_port", default=DEFAULT_GRPC_PORT, type=int,
-                    help="The GRPC Port listened to by the model server.")
-parser.add_argument("--workers", default=1, type=int,
-                    help="The number of uvicorn workers for multi-processing.")
-parser.add_argument("--max_threads", default=4, type=int,
-                    help="The max number of gRPC processing threads.")
-parser.add_argument('--max_asyncio_workers', default=None, type=int,
-                    help='The max number of asyncio workers to spawn.')
-parser.add_argument("--enable_grpc", default=True, type=lambda x: utils.strtobool(x),
-                    help="Enable gRPC for the model server.")
-parser.add_argument("--enable_docs_url", default=False, type=lambda x: utils.strtobool(x),
-                    help="Enable docs url '/docs' to display Swagger UI.")
-parser.add_argument("--enable_latency_logging", default=True, type=lambda x: utils.strtobool(x),
-                    help="Enable a log line per request with preprocess/predict/postprocess latency metrics.")
-parser.add_argument("--configure_logging", default=True, type=lambda x: utils.strtobool(x),
-                    help="Enable to configure KServe and Uvicorn logging.")
-parser.add_argument("--log_config_file", default=None, type=str,
-                    help="File path containing UvicornServer's log config. Needs to be a yaml or json file.")
-parser.add_argument("--access_log_format", default=None, type=str,
-                    help="The asgi access logging format.")
-parser.add_argument("--secure_grpc_server", default=False, type=bool,
-                    choices=[True, False],
-                    help="Enable gRPC server authentication using SSL for the model server.")
-parser.add_argument("--ssl_server_key", default=None, type=str,
-                    help="File path for SSL server key used for gRPC server authentication.")
-parser.add_argument("--ssl_server_cert", default=None, type=str,
-                    help="File path for SSL server key used for gRPC server authentication.")
-parser.add_argument("--ssl_ca_cert", default=None, type=str,
-                    help="File path for SSL server key used for gRPC server authentication.")
-=======
 parser.add_argument(
     "--http_port",
     default=DEFAULT_HTTP_PORT,
@@ -150,7 +109,24 @@
     type=str,
     help="The asgi access logging format.",
 )
->>>>>>> 9fd262f4
+parser.add_argument(
+    "--secure_grpc_server", 
+    default=False, 
+    type=bool,
+    choices=[True, False],
+    help="Enable gRPC server authentication using SSL for the model server.")
+parser.add_argument(
+    "--ssl_server_key", 
+    default=None, type=str,              
+    help="File path for SSL server key used for gRPC server authentication.")
+parser.add_argument(
+    "--ssl_server_cert", 
+    default=None, type=str,       
+    help="File path for SSL server key used for gRPC server authentication.")
+parser.add_argument(
+    "--ssl_ca_cert", 
+    default=None, type=str,                 
+    help="File path for SSL server key used for gRPC server authentication.")
 
 # Model arguments: The arguments are passed to the kserve.Model object
 parser.add_argument(
@@ -197,7 +173,7 @@
 
 
 class ModelServer:
-<<<<<<< HEAD
+
     def __init__(self, http_port: int = args.http_port,
                  grpc_port: int = args.grpc_port,
                  workers: int = args.workers,
@@ -216,23 +192,7 @@
                  ca_cert: Union[str, bytes] = args.ssl_ca_cert
                  ):
         self.registered_models = registered_models
-=======
-    def __init__(
-        self,
-        http_port: int = args.http_port,
-        grpc_port: int = args.grpc_port,
-        workers: int = args.workers,
-        max_threads: int = args.max_threads,
-        max_asyncio_workers: int = args.max_asyncio_workers,
-        registered_models: ModelRepository = ModelRepository(),
-        enable_grpc: bool = args.enable_grpc,
-        enable_docs_url: bool = args.enable_docs_url,
-        enable_latency_logging: bool = args.enable_latency_logging,
-        configure_logging: bool = args.configure_logging,
-        log_config: Optional[Union[Dict, str]] = args.log_config_file,
-        access_log_format: str = args.access_log_format,
-    ):
->>>>>>> 9fd262f4
+
         """KServe ModelServer Constructor
 
         Args:
@@ -272,7 +232,6 @@
         self.grpc_ssl_cert = server_cert
         self.grpc_ssl_ca_cert = ca_cert
         if self.enable_grpc:
-<<<<<<< HEAD
             if self.secure_grpc_server:
                 server_credentials = []
                 if type(self.grpc_ssl_key) == str:
@@ -308,11 +267,6 @@
             else:
                 self._grpc_server = GRPCServer(grpc_port, self.dataplane,
                                                 self.model_repository_extension)
-=======
-            self._grpc_server = GRPCServer(
-                grpc_port, self.dataplane, self.model_repository_extension
-            )
->>>>>>> 9fd262f4
 
         # Logs can be passed as a path to a file or a dictConfig.
         # We rely on Uvicorn to configure the loggers for us.
