--- conflicted
+++ resolved
@@ -35,15 +35,7 @@
 from kserve.handlers.v2_datamodels import InferenceResponse, ServerMetadataResponse, ServerLiveResponse, \
     ServerReadyResponse, ModelMetadataResponse
 from kserve.model_repository import ModelRepository
-<<<<<<< HEAD
-from ray.serve.api import Deployment, RayServeHandle
-from ray import serve
-from tornado.web import RequestHandler
-from prometheus_client import REGISTRY
-from prometheus_client.exposition import choose_encoder
-from kserve.grpc.server import GRPCServer
-=======
->>>>>>> e126d019
+
 
 DEFAULT_HTTP_PORT = 8080
 DEFAULT_GRPC_PORT = 8081
@@ -92,42 +84,6 @@
         self.http_port = http_port
         self.grpc_port = grpc_port
         self.workers = workers
-<<<<<<< HEAD
-        self.max_asyncio_workers = max_asyncio_workers
-        self._http_server: Optional[tornado.httpserver.HTTPServer] = None
-        self.enable_latency_logging = validate_enable_latency_logging(enable_latency_logging)
-
-    def create_application(self):
-        return tornado.web.Application([
-            (r"/metrics", MetricsHandler),
-            # Server Liveness API returns 200 if server is alive.
-            (r"/", handlers.LivenessHandler),
-            (r"/v2/health/live", handlers.LivenessHandler),
-            (r"/v1/models",
-             handlers.ListHandler, dict(models=self.registered_models)),
-            (r"/v2/models",
-             handlers.ListHandler, dict(models=self.registered_models)),
-            # Model Health API returns 200 if model is ready to serve.
-            (r"/v1/models/([a-zA-Z0-9_-]+)",
-             handlers.HealthHandler, dict(models=self.registered_models)),
-            (r"/v2/models/([a-zA-Z0-9_-]+)/status",
-             handlers.HealthHandler, dict(models=self.registered_models)),
-            (r"/v1/models/([a-zA-Z0-9_-]+):predict",
-             handlers.PredictHandler, dict(models=self.registered_models)),
-            (r"/v2/models/([a-zA-Z0-9_-]+)/infer",
-             handlers.PredictHandler, dict(models=self.registered_models)),
-            (r"/v1/models/([a-zA-Z0-9_-]+):explain",
-             handlers.ExplainHandler, dict(models=self.registered_models)),
-            (r"/v2/models/([a-zA-Z0-9_-]+)/explain",
-             handlers.ExplainHandler, dict(models=self.registered_models)),
-            (r"/v2/repository/models/([a-zA-Z0-9_-]+)/load",
-             handlers.LoadHandler, dict(models=self.registered_models)),
-            (r"/v2/repository/models/([a-zA-Z0-9_-]+)/unload",
-             handlers.UnloadHandler, dict(models=self.registered_models)),
-        ], default_handler_class=handlers.NotFoundHandler)
-
-    async def start(self, models: Union[List[Model], Dict[str, Deployment]], nest_asyncio: bool = False):
-=======
         self._server = None
         self.enable_docs_url = enable_docs_url
         self.enable_latency_logging = enable_latency_logging
@@ -190,7 +146,6 @@
         )
 
     async def start(self, models: Union[List[Model], Dict[str, Deployment]]) -> None:
->>>>>>> e126d019
         if isinstance(models, list):
             for model in models:
                 if isinstance(model, Model):
@@ -219,14 +174,10 @@
             workers=self.workers
         )
 
-<<<<<<< HEAD
-        await self._grpc_server.start(self.workers)
-=======
         self._server = uvicorn.Server(cfg)
-        servers = [self._server.serve()]
+        servers = [self._server.serve(), self._grpc_server.start(self.workers)]
         servers_task = asyncio.gather(*servers)
         await servers_task
->>>>>>> e126d019
 
     def register_model_handle(self, name: str, model_handle: RayServeHandle):
         self.registered_models.update_handle(name, model_handle)
