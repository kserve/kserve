--- conflicted
+++ resolved
@@ -28,10 +28,7 @@
 from typing import Optional
 import zipfile
 from pathlib import Path
-<<<<<<< HEAD
 from typing import Dict, Tuple
-=======
->>>>>>> 70c6c617
 from urllib.parse import urlparse
 import requests
 
