--- conflicted
+++ resolved
@@ -69,10 +69,4 @@
 if __name__ == "__main__":
     model = AlexNetModel("custom-model")
     model.load()
-<<<<<<< HEAD
-    asyncio.run(
-        kserve.ModelServer(workers=1).start([model])
-    )
-=======
-    asyncio.run(kserve.ModelServer(workers=1).start([model]))
->>>>>>> e126d019
+    asyncio.run(kserve.ModelServer(workers=1).start([model]))