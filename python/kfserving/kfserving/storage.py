--- conflicted
+++ resolved
@@ -27,13 +27,8 @@
 
 class Storage(object): # pylint: disable=too-few-public-methods
     @staticmethod
-<<<<<<< HEAD
     def download(uri: str, out_dir: str = None) -> str:
         logging.info("Copying contents of %s to local" % uri)
-=======
-    def download(uri: str) -> str:
-        logging.info("Copying contents of %s to local", uri)
->>>>>>> 679f3613
         if uri.startswith(_LOCAL_PREFIX) or os.path.exists(uri):
             return Storage._download_local(uri)
 
@@ -49,13 +44,8 @@
                             "\n'%s', '%s', and '%s' are the current available storage type." %
                             (_GCS_PREFIX, _S3_PREFIX, _LOCAL_PREFIX))
 
-<<<<<<< HEAD
         logging.info("Successfully copied %s to %s" % (uri, out_dir))
         return out_dir
-=======
-        logging.info("Successfully copied %s to %s", uri, temp_dir)
-        return temp_dir
->>>>>>> 679f3613
 
     @staticmethod
     def _download_s3(uri, temp_dir: str):
