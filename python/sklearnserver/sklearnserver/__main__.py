--- conflicted
+++ resolved
@@ -41,12 +41,6 @@
                       f"trying loading from model repository.")
 
     asyncio.run(
-<<<<<<< HEAD
-        kserve.ModelServer(
-            registered_models=SKLearnModelRepository(args.model_dir)
-        ).start([model] if model.ready else [])
-=======
         kserve.ModelServer(registered_models=SKLearnModelRepository(args.model_dir)).start(
             [model] if model.ready else [])
->>>>>>> e126d019
     )