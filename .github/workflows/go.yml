--- conflicted
+++ resolved
@@ -18,19 +18,11 @@
     steps:
       - name: Check out code into the Go module directory
         uses: actions/checkout@v4
-<<<<<<< HEAD
-      
-      - name: Set up Go 1.x
-        uses: actions/setup-go@v5
-        with:
-          go-version-file: "go.mod"
-=======
 
       - name: Set up Go 1.x
         uses: actions/setup-go@v5
         with:
           go-version-file: go.mod
->>>>>>> e83a197a
         id: go
 
       - name: Get dependencies
