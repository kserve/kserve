--- conflicted
+++ resolved
@@ -27,13 +27,8 @@
       uses: medyagh/setup-minikube@latest
       with:
         minikube-version: '1.33.1'
-<<<<<<< HEAD
         kubernetes-version: 'v1.30.7'
         driver: 'none'
-=======
-        kubernetes-version: 'v1.29.7'
-        driver: ${{ inputs.driver }}
->>>>>>> 717c6ae8
         wait: 'all'
         cpus: 'max'
         memory: 'max'
