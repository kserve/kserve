--- conflicted
+++ resolved
@@ -25,26 +25,10 @@
 SCRIPT_DIR="$(cd -- "$(dirname -- "${BASH_SOURCE[0]:-$0}")" &>/dev/null && pwd 2>/dev/null)"
 source "${SCRIPT_DIR}/../../../hack/setup/common.sh"
 
-<<<<<<< HEAD
-shopt -s nocasematch
-if [[ $DEPLOYMENT_MODE == "raw" ]];then
-  echo "Patching default deployment mode to raw deployment"
-  kubectl patch cm -n kserve inferenceservice-config --patch='{"data": {"deploy": "{\"defaultDeploymentMode\": \"Standard\"}"}}'
-  echo "Verifying defaultDeploymentMode setting ..."
-  kubectl get cm -n kserve inferenceservice-config -o jsonpath='{.data.deploy}' || true
-  # Ensure CRDs are established before tests use the Python Kubernetes client
-  echo "Waiting for KServe CRDs to be established ..."
-  kubectl wait --for=condition=Established --timeout=120s crd/inferenceservices.serving.kserve.io || true
-  kubectl wait --for=condition=Established --timeout=120s crd/servingruntimes.serving.kserve.io || true
-  kubectl wait --for=condition=Established --timeout=120s crd/clusterservingruntimes.serving.kserve.io || true
-  kubectl wait --for=condition=Established --timeout=120s crd/trainedmodels.serving.kserve.io || true
-  kubectl wait --for=condition=Established --timeout=120s crd/inferencegraphs.serving.kserve.io || true
-=======
 export DEPLOYMENT_MODE="${1:-'Knative'}"
 export NETWORK_LAYER="${2:-'istio'}"
 export GATEWAY_NETWORK_LAYER="false"
 export LLMISVC="${LLMISVC:-'false'}"
->>>>>>> b73e3f6d
 
 # Extract gateway class name from NETWORK_LAYER (e.g., "envoy-gatewayapi" -> "envoy")
 # If NETWORK_LAYER contains "-", extract the first part; otherwise, use "false"
@@ -52,21 +36,6 @@
   export GATEWAY_NETWORK_LAYER="${NETWORK_LAYER%%-*}"
 fi
 
-<<<<<<< HEAD
-echo "Ensuring agent image in inferenceservice-config has a valid tag ..."
-if [[ -n "${GITHUB_SHA:-}" ]]; then
-  kubectl get cm -n kserve inferenceservice-config -o yaml \
-    | sed "s#kserve/agent:#kserve/agent:${GITHUB_SHA}#g" \
-    | kubectl apply -f -
-  # Optional: also patch router image tag if present
-  kubectl get cm -n kserve inferenceservice-config -o yaml \
-    | sed "s#kserve/router:#kserve/router:${GITHUB_SHA}#g" \
-    | kubectl apply -f - || true
-fi
-
-echo "Waiting for KServe started ..."
-kubectl wait --for=condition=Ready pods --all --timeout=180s -n kserve
-=======
 echo "Installing KServe using Kustomize..."
 KSERVE_OVERYLAY_DIR=test INSTALL_RUNTIMES=false ${REPO_ROOT}/hack/setup/infra/manage.kserve-kustomize.sh 
 
@@ -77,7 +46,6 @@
   echo "Installing KServe Runtimes..."
   kubectl apply --server-side=true -k config/overlays/test/clusterresources
 fi
->>>>>>> b73e3f6d
 kubectl get events -A
 
 echo "Add testing models to minio storage ..."
