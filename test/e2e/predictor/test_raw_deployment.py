# Copyright 2022 The KServe Authors.
#
# Licensed under the Apache License, Version 2.0 (the "License");
# you may not use this file except in compliance with the License.
# You may obtain a copy of the License at
#
#    http://www.apache.org/licenses/LICENSE-2.0
#
# Unless required by applicable law or agreed to in writing, software
# distributed under the License is distributed on an "AS IS" BASIS,
# WITHOUT WARRANTIES OR CONDITIONS OF ANY KIND, either express or implied.
# See the License for the specific language governing permissions and
# limitations under the License.

import base64
import json
import os
from kubernetes import client
from kubernetes.client import (
    V1ResourceRequirements,
    V1Container,
    V1ContainerPort,
)
from kserve import (
    constants,
    KServeClient,
    V1beta1InferenceService,
    V1beta1InferenceServiceSpec,
    V1beta1PredictorSpec,
    V1beta1SKLearnSpec,
    V1beta1ModelSpec,
    V1beta1ModelFormat,
)
import pytest

from ..common.utils import KSERVE_TEST_NAMESPACE, predict_grpc
from ..common.utils import predict_isvc

api_version = constants.KSERVE_V1BETA1


@pytest.mark.raw
@pytest.mark.asyncio(scope="session")
async def test_raw_deployment_kserve(rest_v1_client):
    service_name = "raw-sklearn"
    annotations = dict()
    annotations["serving.kserve.io/deploymentMode"] = "RawDeployment"

    predictor = V1beta1PredictorSpec(
        min_replicas=1,
        sklearn=V1beta1SKLearnSpec(
            storage_uri="gs://kfserving-examples/models/sklearn/1.0/model",
            resources=V1ResourceRequirements(
                requests={"cpu": "50m", "memory": "128Mi"},
                limits={"cpu": "100m", "memory": "256Mi"},
            ),
        ),
    )

    isvc = V1beta1InferenceService(
        api_version=constants.KSERVE_V1BETA1,
        kind=constants.KSERVE_KIND,
        metadata=client.V1ObjectMeta(
            name=service_name,
            namespace=KSERVE_TEST_NAMESPACE,
            annotations=annotations,
        ),
        spec=V1beta1InferenceServiceSpec(predictor=predictor),
    )

    kserve_client = KServeClient(
        config_file=os.environ.get("KUBECONFIG", "~/.kube/config")
    )
    kserve_client.create(isvc)
    kserve_client.wait_isvc_ready(service_name, namespace=KSERVE_TEST_NAMESPACE)
    res = await predict_isvc(rest_v1_client, service_name, "./data/iris_input.json")
    assert res["predictions"] == [1, 1]
    kserve_client.delete(service_name, KSERVE_TEST_NAMESPACE)


@pytest.mark.raw
@pytest.mark.asyncio(scope="session")
async def test_raw_deployment_runtime_kserve(rest_v1_client):
    service_name = "raw-sklearn-runtime"
    annotations = dict()
    annotations["serving.kserve.io/deploymentMode"] = "RawDeployment"

    predictor = V1beta1PredictorSpec(
        min_replicas=1,
        model=V1beta1ModelSpec(
            model_format=V1beta1ModelFormat(
                name="sklearn",
            ),
            storage_uri="gs://kfserving-examples/models/sklearn/1.0/model",
            resources=V1ResourceRequirements(
                requests={"cpu": "50m", "memory": "128Mi"},
                limits={"cpu": "100m", "memory": "256Mi"},
            ),
        ),
    )

    isvc = V1beta1InferenceService(
        api_version=constants.KSERVE_V1BETA1,
        kind=constants.KSERVE_KIND,
        metadata=client.V1ObjectMeta(
            name=service_name,
            namespace=KSERVE_TEST_NAMESPACE,
            annotations=annotations,
        ),
        spec=V1beta1InferenceServiceSpec(predictor=predictor),
    )

    kserve_client = KServeClient(
        config_file=os.environ.get("KUBECONFIG", "~/.kube/config")
    )
    kserve_client.create(isvc)
    kserve_client.wait_isvc_ready(service_name, namespace=KSERVE_TEST_NAMESPACE)
    res = await predict_isvc(rest_v1_client, service_name, "./data/iris_input.json")
    assert res["predictions"] == [1, 1]
    kserve_client.delete(service_name, KSERVE_TEST_NAMESPACE)


@pytest.mark.grpc
@pytest.mark.raw
<<<<<<< HEAD
@pytest.mark.skip(
    "The custom-model-grpc image fails in OpenShift with a permission denied error"
)
def test_raw_isvc_with_multiple_container_port():
=======
@pytest.mark.asyncio(scope="session")
async def test_isvc_with_multiple_container_port():
>>>>>>> 7e436424
    service_name = "raw-multiport-custom-model"
    model_name = "custom-model"

    predictor = V1beta1PredictorSpec(
        containers=[
            V1Container(
                name="kserve-container",
                image="kserve/custom-model-grpc:" + os.environ.get("GITHUB_SHA"),
                resources=V1ResourceRequirements(
                    requests={"cpu": "50m", "memory": "128Mi"},
                    limits={"cpu": "100m", "memory": "1Gi"},
                ),
                ports=[
                    V1ContainerPort(
                        container_port=8081, name="grpc-port", protocol="TCP"
                    ),
                    V1ContainerPort(
                        container_port=8080, name="http-port", protocol="TCP"
                    ),
                ],
            )
        ]
    )

    isvc = V1beta1InferenceService(
        api_version=constants.KSERVE_V1BETA1,
        kind=constants.KSERVE_KIND,
        metadata=client.V1ObjectMeta(
            name=service_name,
            namespace=KSERVE_TEST_NAMESPACE,
            annotations={"serving.kserve.io/deploymentMode": "RawDeployment"},
        ),
        spec=V1beta1InferenceServiceSpec(predictor=predictor),
    )

    kserve_client = KServeClient(
        config_file=os.environ.get("KUBECONFIG", "~/.kube/config")
    )
    kserve_client.create(isvc)
    kserve_client.wait_isvc_ready(service_name, namespace=KSERVE_TEST_NAMESPACE)

    with open("./data/custom_model_input.json") as json_file:
        data = json.load(json_file)
    payload = [
        {
            "name": "input-0",
            "shape": [],
            "datatype": "BYTES",
            "contents": {
                "bytes_contents": [
                    base64.b64decode(data["instances"][0]["image"]["b64"])
                ]
            },
        }
    ]
    expected_output = ["14.976", "14.037", "13.966", "12.252", "12.086"]
    grpc_response = await predict_grpc(
        service_name=service_name, payload=payload, model_name=model_name
    )
    fields = grpc_response.outputs[0].data
    grpc_output = ["%.3f" % value for value in fields]
    assert grpc_output == expected_output
    kserve_client.delete(service_name, KSERVE_TEST_NAMESPACE)<|MERGE_RESOLUTION|>--- conflicted
+++ resolved
@@ -122,15 +122,11 @@
 
 @pytest.mark.grpc
 @pytest.mark.raw
-<<<<<<< HEAD
+@pytest.mark.asyncio(scope="session")
 @pytest.mark.skip(
     "The custom-model-grpc image fails in OpenShift with a permission denied error"
 )
-def test_raw_isvc_with_multiple_container_port():
-=======
-@pytest.mark.asyncio(scope="session")
 async def test_isvc_with_multiple_container_port():
->>>>>>> 7e436424
     service_name = "raw-multiport-custom-model"
     model_name = "custom-model"
 
