--- conflicted
+++ resolved
@@ -32,17 +32,11 @@
 
 @pytest.mark.graph
 @pytest.mark.kourier
-<<<<<<< HEAD
-def test_inference_graph():
-    logging.info("Starting test test_inference_graph")
-    sklearn_name_1 = "isvc-sklearn-graph-1"
-    sklearn_name_2 = "isvc-sklearn-graph-2"
-=======
 @pytest.mark.asyncio(scope="session")
 async def test_inference_graph(rest_v1_client):
     logger.info("Starting test test_inference_graph")
-    sklearn_name = "isvc-sklearn-graph"
->>>>>>> 74c9ff40
+    sklearn_name_1 = "isvc-sklearn-graph-1"
+    sklearn_name_2 = "isvc-sklearn-graph-2"
     xgb_name = "isvc-xgboost-graph"
     graph_name = "model-chainer"
 
