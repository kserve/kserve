--- conflicted
+++ resolved
@@ -263,11 +263,9 @@
             $.parts(namespace, name, overrides).e2e(prow_env, bucket).buildTemplate("unit-test", testWorkerImage, [
               "test/scripts/unit-test.sh",
             ]),  // unit test
-<<<<<<< HEAD
             $.parts(namespace, name, overrides).e2e(prow_env, bucket).buildTemplate("verify-codegen", testWorkerImage, [
               "hack/verify-codegen.sh",
             ]),  // verify codegen
-=======
             $.parts(namespace, name, overrides).e2e(prow_env, bucket).buildTemplate("pylint-checking", testWorkerImage, [
               "python",
               "-m",
@@ -283,7 +281,6 @@
               "copy_artifacts",
               "--bucket=" + bucket,
             ]),  // copy-artifacts
->>>>>>> 679f3613
           ],  // templates
         },
       },  // e2e
