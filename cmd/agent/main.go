--- conflicted
+++ resolved
@@ -59,7 +59,6 @@
 	configDir    = flag.String("config-dir", "/mnt/configs", "directory for model config files")
 	modelDir     = flag.String("model-dir", "/mnt/models", "directory for model files")
 	// logger flags
-<<<<<<< HEAD
 	logUrl              = flag.String("log-url", "", "The URL to send request/response logs to")
 	workers             = flag.Int("workers", 5, "Number of workers")
 	sourceUri           = flag.String("source-uri", "", "The source URI to use when publishing cloudevents")
@@ -70,20 +69,9 @@
 	namespace           = flag.String("namespace", "", "The namespace to add as header to log events")
 	endpoint            = flag.String("endpoint", "", "The endpoint name to add as header to log events")
 	component           = flag.String("component", "", "The component name (predictor, explainer, transformer) to add as header to log events")
+	customlogschema     = flag.String("custom-log-schema", "", "The custom log schema to be used for packaging logs")
 	metadataHeaders     = flag.StringSlice("metadata-headers", nil, "Allow list of headers that will be passed down as metadata")
 	metadataAnnotations = flag.StringSlice("metadata-annotations", nil, "Allow list of metadata annotation to be passed with payload logging")
-=======
-	logUrl           = flag.String("log-url", "", "The URL to send request/response logs to")
-	workers          = flag.Int("workers", 5, "Number of workers")
-	sourceUri        = flag.String("source-uri", "", "The source URI to use when publishing cloudevents")
-	logMode          = flag.String("log-mode", string(v1beta1.LogAll), "Whether to log 'request', 'response' or 'all'")
-	inferenceService = flag.String("inference-service", "", "The InferenceService name to add as header to log events")
-	namespace        = flag.String("namespace", "", "The namespace to add as header to log events")
-	endpoint         = flag.String("endpoint", "", "The endpoint name to add as header to log events")
-	component        = flag.String("component", "", "The component name (predictor, explainer, transformer) to add as header to log events")
-	customlogschema  = flag.String("custom-log-schema", "", "The custom log schema to be used for packaging logs")
-	metadataHeaders  = flag.StringSlice("metadata-headers", nil, "Allow list of headers that will be passed down as metadata")
->>>>>>> 5a115c92
 	// batcher flags
 	enableBatcher = flag.Bool("enable-batcher", false, "Enable request batcher")
 	maxBatchSize  = flag.String("max-batchsize", "32", "Max Batch Size")
@@ -169,12 +157,7 @@
 	var loggerArgs *loggerArgs
 	if *logUrl != "" {
 		logger.Info("Starting logger")
-<<<<<<< HEAD
 		loggerArgs = startLogger(*workers, logStorePath, logStoreFormat, logger)
-=======
-		loggerArgs = startLogger(*workers, logger)
-		fmt.Println(*loggerArgs)
->>>>>>> 5a115c92
 	}
 
 	var batcherArgs *batcherArgs
@@ -310,7 +293,6 @@
 		os.Exit(-1)
 	}
 
-<<<<<<< HEAD
 	annotationKVPair := map[string]string{}
 	for _, annotations := range *metadataAnnotations {
 		k, v, found := strings.Cut(annotations, "=")
@@ -336,12 +318,6 @@
 
 	log.Info("Starting the log dispatcher")
 	kfslogger.StartDispatcher(workers, store, log)
-=======
-	fmt.Printf("parsed metadata headers: %v", *metadataHeaders)
-	fmt.Printf("\n")
-	logger.Info("Starting the log dispatcher")
-	kfslogger.StartDispatcher(workers, logger)
->>>>>>> 5a115c92
 	return &loggerArgs{
 		loggerType:       loggingMode,
 		logUrl:           logUrlParsed,
@@ -415,11 +391,7 @@
 	if loggerArgs != nil {
 		composedHandler = kfslogger.New(loggerArgs.logUrl, loggerArgs.sourceUrl, loggerArgs.loggerType,
 			loggerArgs.inferenceService, loggerArgs.namespace, loggerArgs.endpoint, loggerArgs.component, composedHandler,
-<<<<<<< HEAD
-			loggerArgs.metadataHeaders, loggerArgs.certName, loggerArgs.annotations, loggerArgs.tlsSkipVerify)
-=======
-			loggerArgs.metadataHeaders, loggerArgs.certName, loggerArgs.tlsSkipVerify, loggerArgs.customLogSchema)
->>>>>>> 5a115c92
+			loggerArgs.metadataHeaders, loggerArgs.certName, loggerArgs.annotations, loggerArgs.tlsSkipVerify, loggerArgs.customLogSchema)
 	}
 
 	composedHandler = queue.ForwardedShimHandler(composedHandler)
