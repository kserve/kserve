/*
Copyright 2023 The KServe Authors.

Licensed under the Apache License, Version 2.0 (the "License");
you may not use this file except in compliance with the License.
You may obtain a copy of the License at

    http://www.apache.org/licenses/LICENSE-2.0

Unless required by applicable law or agreed to in writing, software
distributed under the License is distributed on an "AS IS" BASIS,
WITHOUT WARRANTIES OR CONDITIONS OF ANY KIND, either express or implied.
See the License for the specific language governing permissions and
limitations under the License.
*/

package main

import (
	"context"
	"fmt"
	"net"
	"net/http"
	"net/http/httputil"
	"net/url"
	"os"
	"strconv"
	"strings"
	"time"

	"github.com/go-logr/zapr"
	"github.com/kelseyhightower/envconfig"
	"github.com/pkg/errors"
	flag "github.com/spf13/pflag"
	"go.uber.org/zap"
	"knative.dev/networking/pkg/http/header"
	proxy "knative.dev/networking/pkg/http/proxy"
	pkglogging "knative.dev/pkg/logging"
	pkgnet "knative.dev/pkg/network"
	pkghandler "knative.dev/pkg/network/handlers"
	"knative.dev/pkg/signals"
	"knative.dev/serving/pkg/queue"
	"knative.dev/serving/pkg/queue/health"
	"knative.dev/serving/pkg/queue/readiness"
	ctrl "sigs.k8s.io/controller-runtime"

	"github.com/kserve/kserve/pkg/agent"
	"github.com/kserve/kserve/pkg/agent/storage"
	"github.com/kserve/kserve/pkg/apis/serving/v1beta1"
	"github.com/kserve/kserve/pkg/batcher"
	kfslogger "github.com/kserve/kserve/pkg/logger"
)

var (
	port          = flag.String("port", "9081", "Agent port")
	componentPort = flag.Int("component-port", 8080, "Component port")
	// model puller flags
	enablePuller = flag.Bool("enable-puller", false, "Enable model puller")
	configDir    = flag.String("config-dir", "/mnt/configs", "directory for model config files")
	modelDir     = flag.String("model-dir", "/mnt/models", "directory for model files")
	// logger flags
<<<<<<< HEAD
	logUrl             = flag.String("log-url", "", "The URL to send request/response logs to")
	workers            = flag.Int("workers", 5, "Number of workers")
	sourceUri          = flag.String("source-uri", "", "The source URI to use when publishing cloudevents")
	logMode            = flag.String("log-mode", string(v1beta1.LogAll), "Whether to log 'request', 'response' or 'all'")
	logStorePath       = flag.String("log-store-path", "", "The path to the log output")
	logStoreParameters = flag.StringSlice("log-store-parameters", nil, "Parameters to override the default storage credentials and config.")
	logStoreKey        = flag.String("log-store-key", "", "The storage key in the secret to use when logging")
	inferenceService   = flag.String("inference-service", "", "The InferenceService name to add as header to log events")
	namespace          = flag.String("namespace", "", "The namespace to add as header to log events")
	endpoint           = flag.String("endpoint", "", "The endpoint name to add as header to log events")
	component          = flag.String("component", "", "The component name (predictor, explainer, transformer) to add as header to log events")
	metadataHeaders    = flag.StringSlice("metadata-headers", nil, "Allow list of headers that will be passed down as metadata")
=======
	logUrl              = flag.String("log-url", "", "The URL to send request/response logs to")
	workers             = flag.Int("workers", 5, "Number of workers")
	sourceUri           = flag.String("source-uri", "", "The source URI to use when publishing cloudevents")
	logMode             = flag.String("log-mode", string(v1beta1.LogAll), "Whether to log 'request', 'response' or 'all'")
	inferenceService    = flag.String("inference-service", "", "The InferenceService name to add as header to log events")
	namespace           = flag.String("namespace", "", "The namespace to add as header to log events")
	endpoint            = flag.String("endpoint", "", "The endpoint name to add as header to log events")
	component           = flag.String("component", "", "The component name (predictor, explainer, transformer) to add as header to log events")
	metadataHeaders     = flag.StringSlice("metadata-headers", nil, "Allow list of headers that will be passed down as metadata")
	metadataAnnotations = flag.StringSlice("metadata-annotations", nil, "Allow list of metadata annotation to be passed with payload logging")
>>>>>>> 998a95c8
	// batcher flags
	enableBatcher = flag.Bool("enable-batcher", false, "Enable request batcher")
	maxBatchSize  = flag.String("max-batchsize", "32", "Max Batch Size")
	maxLatency    = flag.String("max-latency", "5000", "Max Latency in milliseconds")
	// probing flags
	readinessProbeTimeout = flag.Duration("probe-period", -1, "run readiness probe with given timeout") //nolint: unused
	// This creates an abstract socket instead of an actual file.
	unixSocketPath = "@/kserve/agent.sock"
	CaCertFile     = flag.String("logger-ca-cert-file", "service-ca.crt", "The logger CA certificate file")
	TlsSkipVerify  = flag.Bool("logger-tls-skip-verify", false, "Skip verification of TLS certificate")
)

const (
	// reportingPeriod is the interval of time between reporting stats by queue proxy.
	reportingPeriod = 1 * time.Second //nolint: unused

	// Duration the /wait-for-drain handler should wait before returning.
	// This is to give networking a little bit more time to remove the pod
	// from its configuration and propagate that to all loadbalancers and nodes.
	drainSleepDuration = 30 * time.Second
)

type config struct {
	// Making the below fields optional since raw deployment won't have them
	ContainerConcurrency   int    `split_words:"true"`
	QueueServingPort       int    `split_words:"true"`
	UserPort               int    `split_words:"true"`
	RevisionTimeoutSeconds int    `split_words:"true"`
	ServingReadinessProbe  string `split_words:"true" required:"true"`
	// See https://github.com/knative/serving/issues/12387
	EnableHTTP2AutoDetection   bool `envconfig:"ENABLE_HTTP2_AUTO_DETECTION"` // optional
	EnableMultiContainerProbes bool `split_words:"true"`
	// Logging configuration
	ServingLoggingConfig         string `split_words:"true"`
	ServingLoggingLevel          string `split_words:"true"`
	ServingRequestLogTemplate    string `split_words:"true"` // optional
	ServingEnableRequestLog      bool   `split_words:"true"` // optional
	ServingEnableProbeRequestLog bool   `split_words:"true"` // optional
}

type loggerArgs struct {
	loggerType       v1beta1.LoggerType
	logUrl           *url.URL
	sourceUrl        *url.URL
	inferenceService string
	namespace        string
	endpoint         string
	component        string
	metadataHeaders  []string
	annotations      map[string]string
	certName         string
	tlsSkipVerify    bool
}

type batcherArgs struct {
	maxBatchSize int
	maxLatency   int
}

func main() {
	flag.Parse()
	// Parse the environment.
	var env config
	if err := envconfig.Process("", &env); err != nil {
		fmt.Fprintln(os.Stderr, err)
		os.Exit(1)
	}

	logger, _ := pkglogging.NewLogger(env.ServingLoggingConfig, env.ServingLoggingLevel)
	ctrl.SetLogger(zapr.NewLogger(logger.Desugar()))
	// Setup probe to run for checking user container healthiness.
	probe := func() bool { return true }
	if env.ServingReadinessProbe != "" {
		probe = buildProbe(logger, env.ServingReadinessProbe, env.EnableHTTP2AutoDetection, env.EnableMultiContainerProbes).ProbeContainer
	}

	if *enablePuller {
		logger.Infof("Initializing model agent with config-dir %s, model-dir %s", *configDir, *modelDir)
		startModelPuller(logger)
	}

	var loggerArgs *loggerArgs
	if *logUrl != "" {
		logger.Info("Starting logger")
		params := make(map[string]string)
		if logStoreParameters != nil && len(*logStoreParameters) > 0 {
			for _, param := range *logStoreParameters {
				kv := strings.Split(param, "=")
				if len(kv) != 2 {
					logger.Errorf("Malformed log-parameters %s", param)
					os.Exit(-1)
				}
				params[kv[0]] = kv[1]
			}
		}

		storageSpec := &v1beta1.StorageSpec{
			Path:       logStorePath,
			Parameters: &params,
			StorageKey: logStoreKey,
		}
		loggerArgs = startLogger(*workers, storageSpec, logger)
	}

	var batcherArgs *batcherArgs
	if *enableBatcher {
		logger.Info("Starting batcher")
		batcherArgs = startBatcher(logger)
	}
	logger.Info("Starting agent http server...")
	ctx := signals.NewContext()
	mainServer, drain := buildServer(*port, *componentPort, loggerArgs, batcherArgs, probe, logger)
	servers := map[string]*http.Server{
		"main": mainServer,
	}
	errCh := make(chan error)
	listenCh := make(chan struct{})
	for name, server := range servers {
		go func(name string, s *http.Server) {
			l, err := net.Listen("tcp", s.Addr)
			if err != nil {
				errCh <- fmt.Errorf("%s server failed to listen: %w", name, err)
				return
			}

			// Notify the unix socket setup that the tcp socket for the main server is ready.
			if s == mainServer {
				close(listenCh)
			}

			// Don't forward ErrServerClosed as that indicates we're already shutting down.
			if err := s.Serve(l); err != nil && !errors.Is(err, http.ErrServerClosed) {
				errCh <- fmt.Errorf("%s server failed to serve: %w", name, err)
			}
		}(name, server)
	}

	// Listen on a unix socket so that the exec probe can avoid having to go
	// through the full tcp network stack.
	go func() {
		// Only start listening on the unix socket once the tcp socket for the
		// main server is setup.
		// This avoids the unix socket path succeeding before the tcp socket path
		// is actually working and thus it avoids a race.
		<-listenCh

		l, err := net.Listen("unix", unixSocketPath)
		if err != nil {
			errCh <- fmt.Errorf("failed to listen to unix socket: %w", err)
			return
		}
		// Create an http.Server instance with timeouts
		// https://medium.com/a-journey-with-go/go-understand-and-mitigate-slowloris-attack-711c1b1403f6
		ServerInstance := &http.Server{
			Handler:           mainServer.Handler, // specify your HTTP handler
			ReadHeaderTimeout: time.Minute,        // set the maximum duration for reading the entire request, including the body
			WriteTimeout:      time.Minute,        // set the maximum duration before timing out writes of the response
			IdleTimeout:       3 * time.Minute,    // set the maximum amount of time to wait for the next request when keep-alives are enabled
		}

		if err := ServerInstance.Serve(l); err != nil {
			errCh <- fmt.Errorf("serving failed on unix socket: %w", err)
		}
	}()

	// Blocks until we actually receive a TERM signal or one of the servers
	// exit unexpectedly. We fold both signals together because we only want
	// to act on the first of those to reach here.
	select {
	case err := <-errCh:
		logger.Errorw("Failed to bring up agent, shutting down.", zap.Error(err))
		// This extra flush is needed because defers are not handled via os.Exit calls.
		if err := logger.Sync(); err != nil {
			logger.Errorf("Error syncing logger: %v", err)
		}
		os.Stdout.Sync()
		os.Stderr.Sync()
		os.Exit(1)
	case <-ctx.Done():
		logger.Info("Received TERM signal, attempting to gracefully shutdown servers.")
		logger.Infof("Sleeping %v to allow K8s propagation of non-ready state", drainSleepDuration)
		drain()

		for serverName, srv := range servers {
			logger.Info("Shutting down server: ", serverName)
			if err := srv.Shutdown(context.Background()); err != nil {
				logger.Errorw("Failed to shutdown server", zap.String("server", serverName), zap.Error(err))
			}
		}
		logger.Info("Shutdown complete, exiting...")
	}
}

func startBatcher(logger *zap.SugaredLogger) *batcherArgs {
	maxBatchSizeInt, err := strconv.Atoi(*maxBatchSize)
	if err != nil || maxBatchSizeInt <= 0 {
		logger.Error(errors.New("Invalid max batch size"), *maxBatchSize)
		os.Exit(1)
	}

	maxLatencyInt, err := strconv.Atoi(*maxLatency)
	if err != nil || maxLatencyInt <= 0 {
		logger.Error(errors.New("Invalid max latency"), *maxLatency)
		os.Exit(1)
	}

	return &batcherArgs{
		maxLatency:   maxLatencyInt,
		maxBatchSize: maxBatchSizeInt,
	}
}

func startLogger(workers int, storageSpec *v1beta1.StorageSpec, log *zap.SugaredLogger) *loggerArgs {
	loggingMode := v1beta1.LoggerType(*logMode)
	switch loggingMode {
	case v1beta1.LogAll, v1beta1.LogRequest, v1beta1.LogResponse:
	default:
		log.Errorf("Malformed log-mode %s", *logMode)
		os.Exit(-1)
	}

	logUrlParsed, err := url.Parse(*logUrl)
	if err != nil {
		log.Errorf("Malformed log-url %s", *logUrl)
		os.Exit(-1)
	}

	if *sourceUri == "" {
		*sourceUri = fmt.Sprintf("http://localhost:%s/", *port)
	}

	sourceUriParsed, err := url.Parse(*sourceUri)
	if err != nil {
		log.Errorw("Malformed source_uri %s", *sourceUri)
		os.Exit(-1)
	}

<<<<<<< HEAD
	var store kfslogger.Store
	if kfslogger.GetStorageStrategy(*logUrl) != kfslogger.HttpStorage {
		if *logStorePath != "" {
			log.Infow("Logger storage is enabled", "path", *storageSpec.Path, "key", *storageSpec.StorageKey)
			store, err = kfslogger.NewStoreForScheme(logUrlParsed.Scheme, storageSpec, log)
			if err != nil {
				log.Errorw("Error creating logger store", zap.Error(err))
				os.Exit(-1)
			}
		}
	}

	log.Info("Starting the log dispatcher")
	kfslogger.StartDispatcher(workers, store, log)
=======
	var annotationKVPair map[string]string = map[string]string{}
	for _, annotations := range *metadataAnnotations {
		k, v, found := strings.Cut(annotations, "=")
		if found {
			annotationKVPair[k] = v
		} else {
			logger.Errorf("annotation does not adhere to desired format got key: %s value: %s", k, v)
			os.Exit(-1)
		}
	}

	logger.Info("Starting the log dispatcher")
	kfslogger.StartDispatcher(workers, logger)
>>>>>>> 998a95c8
	return &loggerArgs{
		loggerType:       loggingMode,
		logUrl:           logUrlParsed,
		sourceUrl:        sourceUriParsed,
		inferenceService: *inferenceService,
		endpoint:         *endpoint,
		namespace:        *namespace,
		component:        *component,
		metadataHeaders:  *metadataHeaders,
		annotations:      annotationKVPair,
		certName:         *CaCertFile,
		tlsSkipVerify:    *TlsSkipVerify,
	}
}

func startModelPuller(logger *zap.SugaredLogger) {
	downloader := agent.Downloader{
		ModelDir:  *modelDir,
		Providers: map[storage.Protocol]storage.Provider{},
		Logger:    logger,
	}
	watcher := agent.NewWatcher(*configDir, *modelDir, logger)
	logger.Info("Starting puller")
	agent.StartPullerAndProcessModels(&downloader, watcher.ModelEvents, logger)
	go watcher.Start()
}

func buildProbe(logger *zap.SugaredLogger, probeJSON string, autodetectHTTP2 bool, multiContainerProbes bool) *readiness.Probe {
	coreProbes, err := readiness.DecodeProbes(probeJSON, multiContainerProbes)
	if err != nil {
		logger.Fatalw("Agent failed to parse readiness probe", zap.Error(err))
		panic("Agent failed to parse readiness probe")
	}
	for _, probe := range coreProbes {
		if probe.InitialDelaySeconds == 0 {
			probe.InitialDelaySeconds = 10
		}
	}
	if autodetectHTTP2 {
		return readiness.NewProbeWithHTTP2AutoDetection(coreProbes)
	}
	newProbe := readiness.NewProbe(coreProbes)
	return newProbe
}

func buildServer(port string, userPort int, loggerArgs *loggerArgs, batcherArgs *batcherArgs,
	probeContainer func() bool, logging *zap.SugaredLogger,
) (server *http.Server, drain func()) {
	logging.Infof("Building server user port %d port %s", userPort, port)
	target := &url.URL{
		Scheme: "http",
		Host:   net.JoinHostPort("127.0.0.1", strconv.Itoa(userPort)),
	}

	maxIdleConns := 1000 // TODO: somewhat arbitrary value for CC=0, needs experimental validation.

	httpProxy := httputil.NewSingleHostReverseProxy(target)
	httpProxy.Transport = pkgnet.NewAutoTransport(maxIdleConns /* max-idle */, maxIdleConns /* max-idle-per-host */)
	httpProxy.ErrorHandler = pkghandler.Error(logging)
	httpProxy.BufferPool = proxy.NewBufferPool()
	httpProxy.FlushInterval = proxy.FlushInterval

	// Create handler chain.
	// Note: innermost handlers are specified first, ie. the last handler in the chain will be executed first.
	var composedHandler http.Handler = httpProxy

	if batcherArgs != nil {
		composedHandler = batcher.New(batcherArgs.maxBatchSize, batcherArgs.maxLatency, composedHandler, logging)
	}
	if loggerArgs != nil {
		composedHandler = kfslogger.New(loggerArgs.logUrl, loggerArgs.sourceUrl, loggerArgs.loggerType,
			loggerArgs.inferenceService, loggerArgs.namespace, loggerArgs.endpoint, loggerArgs.component, composedHandler,
			loggerArgs.metadataHeaders, loggerArgs.certName, loggerArgs.annotations, loggerArgs.tlsSkipVerify)
	}

	composedHandler = queue.ForwardedShimHandler(composedHandler)

	drainer := &pkghandler.Drainer{
		QuietPeriod: drainSleepDuration,
		// Add Activator probe header to the drainer so it can handle probes directly from activator
		HealthCheckUAPrefixes: []string{header.ActivatorUserAgent},
		Inner:                 composedHandler,
		HealthCheck:           health.ProbeHandler(probeContainer, false),
	}
	composedHandler = drainer
	return pkgnet.NewServer(":"+port, composedHandler), drainer.Drain
}<|MERGE_RESOLUTION|>--- conflicted
+++ resolved
@@ -59,31 +59,19 @@
 	configDir    = flag.String("config-dir", "/mnt/configs", "directory for model config files")
 	modelDir     = flag.String("model-dir", "/mnt/models", "directory for model files")
 	// logger flags
-<<<<<<< HEAD
-	logUrl             = flag.String("log-url", "", "The URL to send request/response logs to")
-	workers            = flag.Int("workers", 5, "Number of workers")
-	sourceUri          = flag.String("source-uri", "", "The source URI to use when publishing cloudevents")
-	logMode            = flag.String("log-mode", string(v1beta1.LogAll), "Whether to log 'request', 'response' or 'all'")
-	logStorePath       = flag.String("log-store-path", "", "The path to the log output")
-	logStoreParameters = flag.StringSlice("log-store-parameters", nil, "Parameters to override the default storage credentials and config.")
-	logStoreKey        = flag.String("log-store-key", "", "The storage key in the secret to use when logging")
-	inferenceService   = flag.String("inference-service", "", "The InferenceService name to add as header to log events")
-	namespace          = flag.String("namespace", "", "The namespace to add as header to log events")
-	endpoint           = flag.String("endpoint", "", "The endpoint name to add as header to log events")
-	component          = flag.String("component", "", "The component name (predictor, explainer, transformer) to add as header to log events")
-	metadataHeaders    = flag.StringSlice("metadata-headers", nil, "Allow list of headers that will be passed down as metadata")
-=======
 	logUrl              = flag.String("log-url", "", "The URL to send request/response logs to")
 	workers             = flag.Int("workers", 5, "Number of workers")
 	sourceUri           = flag.String("source-uri", "", "The source URI to use when publishing cloudevents")
 	logMode             = flag.String("log-mode", string(v1beta1.LogAll), "Whether to log 'request', 'response' or 'all'")
+	logStorePath        = flag.String("log-store-path", "", "The path to the log output")
+	logStoreParameters  = flag.StringSlice("log-store-parameters", nil, "Parameters to override the default storage credentials and config.")
+	logStoreKey         = flag.String("log-store-key", "", "The storage key in the secret to use when logging")
 	inferenceService    = flag.String("inference-service", "", "The InferenceService name to add as header to log events")
 	namespace           = flag.String("namespace", "", "The namespace to add as header to log events")
 	endpoint            = flag.String("endpoint", "", "The endpoint name to add as header to log events")
 	component           = flag.String("component", "", "The component name (predictor, explainer, transformer) to add as header to log events")
 	metadataHeaders     = flag.StringSlice("metadata-headers", nil, "Allow list of headers that will be passed down as metadata")
 	metadataAnnotations = flag.StringSlice("metadata-annotations", nil, "Allow list of metadata annotation to be passed with payload logging")
->>>>>>> 998a95c8
 	// batcher flags
 	enableBatcher = flag.Bool("enable-batcher", false, "Enable request batcher")
 	maxBatchSize  = flag.String("max-batchsize", "32", "Max Batch Size")
@@ -321,7 +309,17 @@
 		os.Exit(-1)
 	}
 
-<<<<<<< HEAD
+	var annotationKVPair map[string]string = map[string]string{}
+	for _, annotations := range *metadataAnnotations {
+		k, v, found := strings.Cut(annotations, "=")
+		if found {
+			annotationKVPair[k] = v
+		} else {
+			log.Errorf("annotation does not adhere to desired format got key: %s value: %s", k, v)
+			os.Exit(-1)
+		}
+	}
+
 	var store kfslogger.Store
 	if kfslogger.GetStorageStrategy(*logUrl) != kfslogger.HttpStorage {
 		if *logStorePath != "" {
@@ -336,21 +334,6 @@
 
 	log.Info("Starting the log dispatcher")
 	kfslogger.StartDispatcher(workers, store, log)
-=======
-	var annotationKVPair map[string]string = map[string]string{}
-	for _, annotations := range *metadataAnnotations {
-		k, v, found := strings.Cut(annotations, "=")
-		if found {
-			annotationKVPair[k] = v
-		} else {
-			logger.Errorf("annotation does not adhere to desired format got key: %s value: %s", k, v)
-			os.Exit(-1)
-		}
-	}
-
-	logger.Info("Starting the log dispatcher")
-	kfslogger.StartDispatcher(workers, logger)
->>>>>>> 998a95c8
 	return &loggerArgs{
 		loggerType:       loggingMode,
 		logUrl:           logUrlParsed,
