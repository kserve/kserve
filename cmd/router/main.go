--- conflicted
+++ resolved
@@ -18,10 +18,7 @@
 
 import (
 	"bytes"
-<<<<<<< HEAD
-=======
 	"context"
->>>>>>> c418bea7
 	"crypto/rand"
 	"encoding/json"
 	goerrors "errors"
@@ -38,25 +35,13 @@
 	"time"
 
 	"github.com/pkg/errors"
-<<<<<<< HEAD
-
-	"github.com/kserve/kserve/pkg/constants"
-
-=======
 	flag "github.com/spf13/pflag"
->>>>>>> c418bea7
 	"github.com/tidwall/gjson"
 	logf "sigs.k8s.io/controller-runtime/pkg/log"
 	"sigs.k8s.io/controller-runtime/pkg/log/zap"
 
-<<<<<<< HEAD
-	flag "github.com/spf13/pflag"
-
-	"github.com/kserve/kserve/pkg/apis/serving/v1alpha1"
-=======
 	"github.com/kserve/kserve/pkg/apis/serving/v1alpha1"
 	"github.com/kserve/kserve/pkg/constants"
->>>>>>> c418bea7
 )
 
 var log = logf.Log.WithName("InferenceGraphRouter")
@@ -396,11 +381,6 @@
 		WriteTimeout: time.Minute,     // set the maximum duration before timing out writes of the response
 		IdleTimeout:  3 * time.Minute, // set the maximum amount of time to wait for the next request when keep-alives are enabled
 	}
-<<<<<<< HEAD
-	err = server.ListenAndServe()
-	if err != nil {
-		log.Error(err, "failed to listen on 8080")
-=======
 
 	go func() {
 		err = server.ListenAndServe()
@@ -422,14 +402,13 @@
 	log.Info("Received shutdown signal", "signal", sig)
 	// Fail the readiness probe
 	isShuttingDown = true
-	log.Info("Sleeping %v to allow K8s propagation of non-ready state", drainSleepDuration)
+	log.Info(fmt.Sprintf("Sleeping %v to allow K8s propagation of non-ready state", drainSleepDuration))
 	// Sleep to give networking a little bit more time to remove the pod
 	// from its configuration and propagate that to all loadbalancers and nodes.
 	time.Sleep(drainSleepDuration)
 	// Shut down the server gracefully
 	if err := server.Shutdown(context.Background()); err != nil {
 		log.Error(err, "Failed to shutdown the server gracefully")
->>>>>>> c418bea7
 		os.Exit(1)
 	}
 	log.Info("Server gracefully shutdown")
