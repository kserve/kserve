run:
  timeout: 6m
<<<<<<< HEAD
  go: "1.22"
  tests: true
=======
  go: "1.23"
  tests: false
  skip-dirs: # skip auto gen folders
    - "client/"
    - "clientv1alpha1/"
    - "tools/tf2openapi/generated/"
>>>>>>> e83a197a

issues:
  max-same-issues: 0
  max-issues-per-linter: 0
  uniq-by-line: true
  exclude-dirs: # skip auto gen folders
    - "client/*"
    - "tools/tf2openapi/generated/*"
    - "openapi/"
  exclude-files:
    - "zz_generated.*.go"

output:
  formats:
    - format: "colored-line-number"
  print-issued-lines: true
  print-linter-name: true
  path-prefix: ""
  sort-results: true

# REF: https://golangci-lint.run/usage/linters/
linters:
  disable-all: true
  enable:
    # Check for pass []any as any in variadic func(...any).
    - asasalint

    # Dangerous unicode characters
    - bidichk

    # Checks whether HTTP response body is closed successfully.
    - bodyclose

      # Canonicalheader checks whether net/http.Header uses canonical header.
    - canonicalheader

    # Containedctx is a linter that detects struct contained context.Context
    # field.
    - containedctx

    # Check whether the function uses a non-inherited context.
    - contextcheck

      # Copyloopvar is a linter detects places where loop variables are copied.
    - copyloopvar

      # Check declaration order of types, consts, vars and funcs.
    - decorder

    # Checks assignments with too many blank identifiers (e.g. x, , , _, := f()).
    - dogsled
<<<<<<< HEAD

    # Checks for duplicate words in the source code.
    - dupword

    # Check for two durations multiplied together.
    - durationcheck

    # Checks that sentinel errors are prefixed with the Err- and error types
    # are suffixed with the -Error.
    - errname

    # Errorlint is a linter for that can be used to find code that will cause
    # problems with the error wrapping scheme introduced in Go 1.13.
    - errorlint

    # Detects functions from golang.org/x/exp/ that can be replaced by std functions.
    - exptostd

    # Detects nested contexts in loops. https://gabnotes.org/fat-contexts/
    - fatcontext

    # Enforces standards of using ginkgo and gomega.
    - ginkgolinter

    # Provides diagnostics that check for bugs, performance and style issues.
    # Extensible without recompilation through dynamic rules.
    # Dynamic rules are written declaratively with AST patterns, filters,
    # report message and optional suggestion.
=======
    - copyloopvar
>>>>>>> e83a197a
    - gocritic

    # Gofmt checks whether code was gofmt-ed. By default this tool runs
    # with -s option to check for code simplification.
    - gofmt

    # Gofumpt checks whether code was gofumpt-ed.
    - gofumpt

    # Check import statements are formatted according to the 'goimport'
    # command. Reformat imports in autofix mode.
    - goimports

    # Inspects source code for security problems.
    - gosec

    # Linter that specializes in simplifying code.
    - gosimple

    # Vet examines Go source code and reports suspicious constructs.
    # It is roughly the same as 'go vet' and uses its passes.
    - govet

    # Enforces consistent import aliases.
    - importas

    # Detects when assignments to existing variables are not used.
    - ineffassign

    # Intrange is a linter to find places where for loops could make use of
    # an integer range.
    - intrange

    # Checks key value pairs for common logger libraries (kitlog,klog,logr,zap).
    - loggercheck

    # Finds slice declarations with non-zero initial length.
    - makezero

    # Reports use of unnecessary []byte/string conversion calls
    - mirror

    # Finds commonly misspelled English words.
    - misspell

    # Checks that functions with naked returns are not longer than a maximum size (can be zero).
    - nakedret

    # Finds the code that returns nil even if it checks that the error is not nil.
    - nilerr

    # Reports constructs that checks for err != nil, but returns a different nil value error.
    # Powered by nilness and nilerr.
    - nilnesserr

    # Reports ill-formed or insufficient nolint directives.
    - nolintlint

    # Checks that fmt.Sprintf can be replaced with a faster alternative.
    - perfsprint

    # Finds slice declarations that could potentially be pre-allocated.
    - prealloc

    # Reports direct reads from proto message fields when getters should be used.
    - protogetter

    # Checks that package variables are not reassigned.
    - reassign

    # Checks for receiver type consistency.
    - recvcheck

    # Fast, configurable, extensible, flexible, and beautiful linter for Go. Drop-in replacement of golint.
    # - revive

    # Checks for mistakes with OpenTelemetry/Census spans.
    - spancheck

    # Stylecheck is a replacement for golint.
    # - stylecheck

    # It's a set of rules from staticcheck. It's not the same thing as the staticcheck binary.
    - staticcheck

    # Tenv is analyzer that detects using os.Setenv instead of t.Setenv
    # since Go1.17.
    - tenv

    # Checks usage of github.com/stretchr/testify.
    - testifylint

    - typecheck

    # Remove unnecessary type conversions.
    - unconvert

    # Reports unused function parameters and results in your code.
    - unparam

    # A linter that detect the possibility to use variables/constants from the
    # Go standard library.
    - usestdlibvars

    # Finds wasted assignment statements.
    - wastedassign

    # Whitespace is a linter that checks for unnecessary newlines at the start
    # and end of functions, if, for, etc.
    - whitespace

linters-settings:
  goimports:
    local-prefixes: "github.com/kserve/kserve"
  gosec:
    # specify configuration of gosec rules: https://github.com/securego/gosec#available-rules
    config:
      # maximum allowed permissions for os.OpenFile and os.Chmod
      # default: "0600"
      G302: "0640"
      # maximum allowed permissions for os.WriteFile and ioutil.WriteFile
      G306: "0640"
  importas:
    alias:
      - pkg: "github.com/kserve/kserve/pkg/apis/serving/v1beta1"
        alias: ""
      - pkg: "github.com/kserve/kserve/pkg/apis/serving/v1alpha1"
        alias: ""
      - pkg: "k8s.io/api/core/v1"
        alias: "corev1"
      - pkg: "k8s.io/apimachinery/pkg/apis/meta/v1"
        alias: "metav1"
      - pkg: "sigs.k8s.io/controller-runtime"
        alias: "ctrl"
      - pkg: "sigs.k8s.io/controller-runtime/runtime"
        alias: "runtime"<|MERGE_RESOLUTION|>--- conflicted
+++ resolved
@@ -1,16 +1,7 @@
 run:
   timeout: 6m
-<<<<<<< HEAD
-  go: "1.22"
+  go: "1.23"
   tests: true
-=======
-  go: "1.23"
-  tests: false
-  skip-dirs: # skip auto gen folders
-    - "client/"
-    - "clientv1alpha1/"
-    - "tools/tf2openapi/generated/"
->>>>>>> e83a197a
 
 issues:
   max-same-issues: 0
@@ -62,7 +53,6 @@
 
     # Checks assignments with too many blank identifiers (e.g. x, , , _, := f()).
     - dogsled
-<<<<<<< HEAD
 
     # Checks for duplicate words in the source code.
     - dupword
@@ -91,9 +81,6 @@
     # Extensible without recompilation through dynamic rules.
     # Dynamic rules are written declaratively with AST patterns, filters,
     # report message and optional suggestion.
-=======
-    - copyloopvar
->>>>>>> e83a197a
     - gocritic
 
     # Gofmt checks whether code was gofmt-ed. By default this tool runs
