--- conflicted
+++ resolved
@@ -22,23 +22,20 @@
   unused-packages = true
   non-go = true
 
-<<<<<<< HEAD
-  [[prune.project]]
-    name = "k8s.io/code-generator"
-    non-go = false
-    unused-packages = false
+[[prune.project]]
+  name = "k8s.io/code-generator"
+  non-go = false
+  unused-packages = false
 
-  [[prune.project]]
-    name = "k8s.io/gengo"
-    unused-packages = false 
+[[prune.project]]
+  name = "k8s.io/gengo"
+  unused-packages = false 
     
-=======
 [[prune.project]]
   name = "github.com/tensorflow/tensorflow"
   unused-packages = false
   non-go = false
 
->>>>>>> 69aa619e
 # For dependency below: Refer to issue https://github.com/golang/dep/issues/1799
 [[override]]
 name = "gopkg.in/fsnotify.v1"
