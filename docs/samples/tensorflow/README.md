
# Predict on a KFService using Tensorflow
## Setup
1. Your ~/.kube/config should point to a cluster with [KFServing installed](https://github.com/kubeflow/kfserving/blob/master/docs/DEVELOPER_GUIDE.md#deploy-kfserving).
2. Your cluster's Istio Ingress gateway must be network accessible.
3. Your cluster's Istio Egresss gateway must [allow Google Cloud Storage](https://knative.dev/docs/serving/outbound-network-access/)

## Create the KFService
Apply the CRD
```
kubectl apply -f tensorflow.yaml 
```

Expected Output
```
$ kfservice.serving.kubeflow.org/flowers-sample configured
```

## Run a prediction

```
MODEL_NAME=flowers-sample
INPUT_PATH=@./input.json
CLUSTER_IP=$(kubectl -n istio-system get service istio-ingressgateway -o jsonpath='{.status.loadBalancer.ingress[0].ip}')

curl -v -H "Host: flowers-sample.default.svc.cluster.local" http://$CLUSTER_IP/v1/models/$MODEL_NAME:predict -d $INPUT_PATH
```
Expected Output
```
*   Trying 34.83.190.188...
* TCP_NODELAY set
* Connected to 34.83.190.188 (34.83.190.188) port 80 (#0)
> POST /v1/models/flowers-sample:predict HTTP/1.1
> Host: flowers-sample.default.svc.cluster.local
> User-Agent: curl/7.60.0
> Accept: */*
> Content-Length: 16201
> Content-Type: application/x-www-form-urlencoded
> Expect: 100-continue
> 
< HTTP/1.1 100 Continue
* We are completely uploaded and fine
< HTTP/1.1 200 OK
< content-length: 204
< content-type: application/json
< date: Fri, 10 May 2019 23:22:04 GMT
< server: envoy
< x-envoy-upstream-service-time: 19162
< 
{
    "predictions": [
        {
            "scores": [0.999115, 9.20988e-05, 0.000136786, 0.000337257, 0.000300533, 1.84814e-05],
            "prediction": 0,
            "key": "   1"
        }
    ]
* Connection #0 to host 34.83.190.188 left intact
}%
```

If you stop making requests to the application, you should eventually see that your application scales itself back down to zero. Watch the pod until you see that it is `Terminating`. This should take approximately 90 seconds.

    ```
    kubectl get pods --watch
    ```

    Note: To exit the watch, use `ctrl + c`.

## Canary Rollout

To test a canary rollout, you can use the tensorflow-canary.yaml 

Apply the CRD
```
kubectl apply -f tensorflow-canary.yaml 
```

<<<<<<< HEAD
To verify if your traffic split percenage is applied correctly, you can use the following command:

```
kubectl get kfservices
NAME             URL                                  DEFAULT TRAFFIC   CANARY TRAFFIC   AGE
flowers-sample   flowers-sample.default.example.com   90                10               48s
```

If you are using the [Knative CLI (knctl)](#knative-cli)
=======
To verify if your traffic split percenage is applied correctly, you can use the following command using the [Knative CLI](#knative-cli)
>>>>>>> 1fcfa5f9

```
knctl revision list 
Revisions

Service                 Name                          Tags  Annotations                                                 Conditions  Age  Traffic  
flowers-sample-canary   flowers-sample-canary-6kpt6   -     autoscaling.knative.dev/class: kpa.autoscaling.knative.dev  4 OK / 5    40m  10% -> flowers-sample.default.example.com  
                                                            autoscaling.knative.dev/target: "1"                                            
flowers-sample-default  flowers-sample-default-l9c24  -     autoscaling.knative.dev/class: kpa.autoscaling.knative.dev  4 OK / 5    40m  90% -> flowers-sample.default.example.com  
                                                            autoscaling.knative.dev/target: "1"  
```

### Knative CLI:

[Knative CLI (`knctl`)](https://github.com/cppforlife/knctl) provides simple set of commands to interact with a [Knative installation](https://github.com/knative/docs). You can grab pre-built binaries from the [Releases page](https://github.com/cppforlife/knctl/releases). Once downloaded, you can run the following commands to get it working.

```
# compare checksum output to what's included in the release notes
$ shasum -a 265 ~/Downloads/knctl-*

# move binary to your system’s /usr/local/bin -- might require root password
$ mv ~/Downloads/knctl-* /usr/local/bin/knctl

# make the newly copied file executable -- might require root password
$ chmod +x /usr/local/bin/knctl
```<|MERGE_RESOLUTION|>--- conflicted
+++ resolved
@@ -76,7 +76,6 @@
 kubectl apply -f tensorflow-canary.yaml 
 ```
 
-<<<<<<< HEAD
 To verify if your traffic split percenage is applied correctly, you can use the following command:
 
 ```
@@ -85,10 +84,7 @@
 flowers-sample   flowers-sample.default.example.com   90                10               48s
 ```
 
-If you are using the [Knative CLI (knctl)](#knative-cli)
-=======
-To verify if your traffic split percenage is applied correctly, you can use the following command using the [Knative CLI](#knative-cli)
->>>>>>> 1fcfa5f9
+If you are using the [Knative CLI (knctl)](#knative-cli), run the following command
 
 ```
 knctl revision list 
