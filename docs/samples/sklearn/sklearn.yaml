apiVersion: "serving.kubeflow.org/v1alpha2"
kind: "KFService"
metadata:
  name: "sklearn-iris"
spec:
  default:
    predictor:
      sklearn:
<<<<<<< HEAD
        modelUri: "gs://kfserving-samples/models/sklearn/iris"
=======
        storageUri: "gs://kfserving-samples/models/sklearn/iris"
>>>>>>> f22856a0
<|MERGE_RESOLUTION|>--- conflicted
+++ resolved
@@ -6,8 +6,4 @@
   default:
     predictor:
       sklearn:
-<<<<<<< HEAD
-        modelUri: "gs://kfserving-samples/models/sklearn/iris"
-=======
-        storageUri: "gs://kfserving-samples/models/sklearn/iris"
->>>>>>> f22856a0
+        storageUri: "gs://kfserving-samples/models/sklearn/iris"