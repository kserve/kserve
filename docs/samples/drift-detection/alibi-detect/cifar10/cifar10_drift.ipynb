--- conflicted
+++ resolved
@@ -399,13 +399,8 @@
     }
    ],
    "source": [
-<<<<<<< HEAD
     "SERVICE_HOSTNAMES=!(kubectl get ksvc -n cifar10 tfserving-cifar10-predictor -o jsonpath='{.status.url}' | cut -d \"/\" -f 3)\n",
     "SERVICE_HOSTNAME_CIFAR10=SERVICE_HOSTNAMES[0]\n",
-=======
-    "SERVICE_HOSTNAMES = !(kubectl get inferenceservice -n cifar10 tfserving-cifar10 -o jsonpath='{.status.url}' | cut -d \"/\" -f 3)\n",
-    "SERVICE_HOSTNAME_CIFAR10 = SERVICE_HOSTNAMES[0]\n",
->>>>>>> ca691f72
     "print(SERVICE_HOSTNAME_CIFAR10)"
    ]
   },
