--- conflicted
+++ resolved
@@ -5,24 +5,12 @@
 
 ## Setup
 
-<<<<<<< HEAD
-1. Your ~/.kube/config should point to a cluster with [KServe installed](https://github.com/kserve/kserve#installation)
+1. Your ~/.kube/config should point to a cluster with [KServe installed](https://github.com/kserve/kserve#installation).
 2. Your cluster's Istio Ingress gateway must be [network accessible](https://istio.io/latest/docs/tasks/traffic-management/ingress/ingress-control/).
 
 ## Build Transformer image
 
-`KFServe.KFModel` base class mainly defines three handlers `preprocess`, `predict` and `postprocess`, these handlers are executed
-in sequence, the output of the `preprocess` is passed to `predict` as the input, when `predictor_host` is passed the `predict` handler by default makes a HTTP call to the predictor url and gets back a response which then passes to `postprocess` handler. KServe automatically fills in the `predictor_host` for `Transformer` and handle the call to the `Predictor`, for gRPC
-=======
-1. Your ~/.kube/config should point to a cluster with [KServe installed](https://github.com/kserve/kserve#installation).
-2. Your cluster's Istio Ingress gateway must be [network accessible](https://istio.io/latest/docs/tasks/traffic-management/ingress/ingress-control/).
-
-## Build Transformer image
-`KServe.Model` base class mainly defines three handlers `preprocess`, `predict` and `postprocess`, these handlers are executed
-in sequence, the output of the `preprocess` is passed to `predict` as the input, when `predictor_host` is passed the `predict` handler by default makes a HTTP call to the predictor url 
-and gets back a response which then passes to `postproces` handler. KServe automatically fills in the `predictor_host` for `Transformer` and handle the call to the `Predictor`, for gRPC
->>>>>>> 80b7445c
-predictor currently you would need to overwrite the `predict` handler to make the gRPC call.
+`KServe.Model` base class mainly defines three handlers `preprocess`, `predict` and `postprocess`, these handlers are executed in sequence, the output of the `preprocess` is passed to `predict` as the input, when `predictor_host` is passed the `predict` handler by default makes a HTTP call to the predictor url and gets back a response which then passes to `postproces` handler. KServe automatically fills in the `predictor_host` for `Transformer` and handle the call to the `Predictor`, for gRPC predictor currently you would need to overwrite the `predict` handler to make the gRPC call.
 
 To implement a `Transformer` you can derive from the base `Model` class and then overwrite the `preprocess` and `postprocess` handler to have your own
 customized transformation logic.
@@ -56,11 +44,7 @@
     return res.tolist()
 
 
-<<<<<<< HEAD
-class ImageTransformer(kserve.KFModel):
-=======
 class ImageTransformer(kserve.Model):
->>>>>>> 80b7445c
     def __init__(self, name: str, predictor_host: str):
         super().__init__(name)
         self.predictor_host = predictor_host
@@ -87,12 +71,7 @@
 Please use the [YAML file](./transformer.yaml) to create the `InferenceService`, which includes a Transformer and a PyTorch Predictor.
 
 By default `InferenceService` uses `TorchServe` to serve the PyTorch models and the models are loaded from a model repository in KServe example gcs bucket according to `TorchServe` model repository layout.
-<<<<<<< HEAD
-The model repository contains a mnist model but you can store more than one models there. In the `Transformer` image you can create a tranformer class for all the models in the repository if they can share the same transformer or maintain a map from model name to transformer classes so KServe knows to use the transformer for the corresponding model.  
-=======
-The model repository contains a mnist model but you can store more than one models there. In the `Transformer` image you can create a transformer class for all the models in the repository if they can share the same transformer 
-or maintain a map from model name to transformer classes so KServe knows to use the transformer for the corresponding model.  
->>>>>>> 80b7445c
+The model repository contains a mnist model but you can store more than one models there. In the `Transformer` image you can create a transformer class for all the models in the repository if they can share the same transformer or maintain a map from model name to transformer classes so KServe knows to use the transformer for the corresponding model.  
 
 ```yaml
 apiVersion: serving.kserve.io/v1beta1
