# TorchServe example with Huggingface bert model
In this example we will show how to serve [Huggingface Transformers with TorchServe](https://github.com/pytorch/serve/tree/master/examples/Huggingface_Transformers)
on KServe.

## Model archive file creation

Clone [pytorch/serve](https://github.com/pytorch/serve) repository,
navigate to `examples/Huggingface_Transformers` and follow the steps for creating the MAR file including serialized model and other dependent files.
TorchServe supports both eager model and torchscript and here we save as the pretrained model. 
 
```bash
torch-model-archiver --model-name BERTSeqClassification --version 1.0 \
--serialized-file Transformer_model/pytorch_model.bin \
--handler ./Transformer_handler_generalized.py \
--extra-files "Transformer_model/config.json,./setup_config.json,./Seq_classification_artifacts/index_to_name.json"
```

## Create the InferenceService

Apply the CRD

```bash
kubectl apply -f bert.yaml
```

Expected Output

```bash
$inferenceservice.serving.kubeflow.org/torchserve-bert created
```

## Run a prediction

The first step is to [determine the ingress IP and ports](../../../../../README.md#determine-the-ingress-ip-and-ports) and set `INGRESS_HOST` and `INGRESS_PORT`

```bash
MODEL_NAME=torchserve-bert
SERVICE_HOSTNAME=$(kubectl get inferenceservice ${MODEL_NAME} -n <namespace> -o jsonpath='{.status.url}' | cut -d "/" -f 3)

curl -v -H "Host: ${SERVICE_HOSTNAME}" http://${INGRESS_HOST}:${INGRESS_PORT}/v1/models/BERTSeqClassification:predict -d ./sample_text.txt
```

Expected Output

```bash
*   Trying 44.239.20.204...
* Connected to a881f5a8c676a41edbccdb0a394a80d6-2069247558.us-west-2.elb.amazonaws.com (44.239.20.204) port 80 (#0)
> PUT /v1/models/BERTSeqClassification:predict HTTP/1.1
> Host: torchserve-bert.kserve-test.example.com
> User-Agent: curl/7.47.0
> Accept: */*
> Content-Length: 79
> Expect: 100-continue
>
< HTTP/1.1 100 Continue
* We are completely uploaded and fine
< HTTP/1.1 200 OK
< cache-control: no-cache; no-store, must-revalidate, private
< content-length: 8
< date: Wed, 04 Nov 2020 10:54:49 GMT
< expires: Thu, 01 Jan 1970 00:00:00 UTC
< pragma: no-cache
< x-request-id: 4b54d3ac-185f-444c-b344-b8a785fdeb50
< x-envoy-upstream-service-time: 2085
< server: istio-envoy
<
* Connection #0 to host torchserve-bert.kserve-test.example.com left intact
Accepted
```

## Captum Explanations
<<<<<<< HEAD

In order to understand the word importances and attributions when we make an explanation Request, we use Captum Insights for the Hugginface Transformers pre-trained model.

=======
In order to understand the word importances and attributions when we make an explanation Request, we use Captum Insights for the HuggingFace Transformers pre-trained model.
>>>>>>> 80b7445c
```bash
MODEL_NAME=torchserve-bert
SERVICE_HOSTNAME=$(kubectl get inferenceservice ${MODEL_NAME} -n <namespace> -o jsonpath='{.status.url}' | cut -d "/" -f 3)

curl -v -H "Host: ${SERVICE_HOSTNAME}" http://${INGRESS_HOST}:${INGRESS_PORT}/v1/models/BERTSeqClassification:explain -d ./sample_text.txt
```

Expected output

```bash
*   Trying ::1:8080...
* Connected to localhost (::1) port 8080 (#0)
> POST /v1/models/BERTSeqClassification:explain HTTP/1.1
> Host: torchserve-bert.default.example.com
> User-Agent: curl/7.73.0
> Accept: */*
> Content-Length: 84
> Content-Type: application/x-www-form-urlencoded
>Handling connection for 8080
 
* upload completely sent off: 84 out of 84 bytes
* Mark bundle as not supporting multiuse
< HTTP/1.1 200 OK
< content-length: 292
< content-type: application/json; charset=UTF-8
< date: Sun, 27 Dec 2020 05:53:52 GMT
< server: istio-envoy
< x-envoy-upstream-service-time: 5769
< 
* Connection #0 to host localhost left intact
{"explanations": [{"importances": [0.0, -0.6324463574494716, -0.033115653530477414, 0.2681695752722339, -0.29124745608778546, 0.5422589681903883, -0.3848768219546909, 0.0], 
"words": ["[CLS]", "bloomberg", "has", "reported", "on", "the", "economy", "[SEP]"], "delta": -0.0007350619859377225}]}
```<|MERGE_RESOLUTION|>--- conflicted
+++ resolved
@@ -69,13 +69,7 @@
 ```
 
 ## Captum Explanations
-<<<<<<< HEAD
-
-In order to understand the word importances and attributions when we make an explanation Request, we use Captum Insights for the Hugginface Transformers pre-trained model.
-
-=======
 In order to understand the word importances and attributions when we make an explanation Request, we use Captum Insights for the HuggingFace Transformers pre-trained model.
->>>>>>> 80b7445c
 ```bash
 MODEL_NAME=torchserve-bert
 SERVICE_HOSTNAME=$(kubectl get inferenceservice ${MODEL_NAME} -n <namespace> -o jsonpath='{.status.url}' | cut -d "/" -f 3)
