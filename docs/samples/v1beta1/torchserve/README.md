# Predict on a InferenceService using TorchServe

In this example, we use a trained pytorch mnist model to predict handwritten digits by running an inference service with [TorchServe](https://github.com/pytorch/serve) predictor.

## Setup

1. Your ~/.kube/config should point to a cluster with [KServe installed](https://github.com/kserve/kserve#installation)
2. Your cluster's Istio Ingress gateway must be [network accessible](https://istio.io/latest/docs/tasks/traffic-management/ingress/ingress-control/).

## Creating model storage with model archive file

TorchServe provides a utility to package all the model artifacts into a single [Torchserve Model Archive Files (MAR)](https://github.com/pytorch/serve/blob/master/model-archiver/README.md).

You can store your model and dependent files on remote storage or local persistent volume, the mnist model and dependent files can be obtained
from [here](https://github.com/pytorch/serve/tree/master/examples/image_classifier/mnist).

The KServe/TorchServe integration expects following model store layout.

```bash
├── config
│   ├── config.properties
├── model-store
│   ├── densenet_161.mar
│   ├── mnist.mar
```

- For remote storage you can choose to start the example using the prebuilt mnist MAR file stored on KServe example GCS bucket
`gs://kfserving-examples/models/torchserve/image_classifier`,
you can also generate the MAR file with `torch-model-archiver` and create the model store on remote storage according to the above layout.

```bash
torch-model-archiver --model-name mnist --version 1.0 \
--model-file model-archiver/model-store/mnist/mnist.py \
--serialized-file model-archiver/model-store/mnist/mnist_cnn.pt \
--handler model-archiver/model-store/mnist/mnist_handler.py
```


- For PVC user please refer to [model archive file generation](./model-archiver/README.md) for auto generation of MAR files from
the model and dependent files.

<<<<<<< HEAD
The requests are converted from KServe inference request format to torchserve request format and sent to the `inference_address` configured
=======
- The [config.properties](./v1/config.properties) file includes the flag `service_envelope=kfserving` to enable the KFServing inference protocol.
The requests are converted from KFServing inference request format to torchserve request format and sent to the `inference_address` configured
>>>>>>> dd4eeb77
via local socket.

## TorchServe with KFS envelope inference endpoints

<<<<<<< HEAD
The KServe/TorchServe integration supports both KServe v1 and v2 protocols.
=======
The KServe/TorchServe integration supports both KFServing v1 and v2 protocols.
>>>>>>> dd4eeb77

V1 Protocol

| API  | Verb | Path | Payload |
| ------------- | ------------- | ------------- | ------------- |
| Predict  | POST  | /v1/models/<model_name>:predict  | Request:{"instances": []}  Response:{"predictions": []} |
| Explain  | POST  | /v1/models/<model_name>:explain  | Request:{"instances": []}  Response:{"predictions": [], "explainations": []}   ||

V2 Protocol

| API  | Verb | Path | Payload |
| ------------- | ------------- | ------------- | ------------- |
| Predict  | POST  | /v2/models/<model_name>/infer  | Request: {"id" : $string #optional,"parameters" : $parameters #optional,"inputs" : [ $request_input, ... ],"outputs" : [ $request_output, ... ] #optional}  Response:{"model_name" : $string,"model_version" : $string #optional,"id" : $string,"parameters" : $parameters #optional,"outputs" : [ $response_output, ... ]}
| Explain  | POST  | /v2/models/<model_name>/explain  | Request: {"id" : $string #optional,"parameters" : $parameters #optional,"inputs" : [ $request_input, ... ],"outputs" : [ $request_output, ... ] #optional}  Response:{"model_name" : $string,"model_version" : $string #optional,"id" : $string,"parameters" : $parameters #optional,"outputs" : [ $response_output, ... ]} ||

<<<<<<< HEAD
[Sample requests for text and image classification](https://github.com/pytorch/serve/tree/master/kubernetes/kserve/kf_request_json)
=======
[Sample requests for text and image classification](https://github.com/pytorch/serve/tree/master/kubernetes/kfserving/kf_request_json)
>>>>>>> dd4eeb77

## Autoscaling

One of the main serverless inference features is to automatically scale the replicas of an `InferenceService` matching the incoming workload.
KServe by default enables [Knative Pod Autoscaler](https://knative.dev/docs/serving/autoscaling/) which watches traffic flow and scales up and down
based on the configured metrics.

[Autoscaling Example](autoscaling/README.md)

## Canary Rollout

Canary rollout is a deployment strategy when you release a new version of model to a small percent of the production traffic.

[Canary Deployment](canary/README.md)

## Monitoring

<<<<<<< HEAD
[Expose metrics and setup grafana dashboards](metrics/README.md)
=======
[Expose metrics and setup grafana dashboards](metrics/README.md)
>>>>>>> dd4eeb77
<|MERGE_RESOLUTION|>--- conflicted
+++ resolved
@@ -39,21 +39,12 @@
 - For PVC user please refer to [model archive file generation](./model-archiver/README.md) for auto generation of MAR files from
 the model and dependent files.
 
-<<<<<<< HEAD
 The requests are converted from KServe inference request format to torchserve request format and sent to the `inference_address` configured
-=======
-- The [config.properties](./v1/config.properties) file includes the flag `service_envelope=kfserving` to enable the KFServing inference protocol.
-The requests are converted from KFServing inference request format to torchserve request format and sent to the `inference_address` configured
->>>>>>> dd4eeb77
 via local socket.
 
 ## TorchServe with KFS envelope inference endpoints
 
-<<<<<<< HEAD
 The KServe/TorchServe integration supports both KServe v1 and v2 protocols.
-=======
-The KServe/TorchServe integration supports both KFServing v1 and v2 protocols.
->>>>>>> dd4eeb77
 
 V1 Protocol
 
@@ -69,11 +60,7 @@
 | Predict  | POST  | /v2/models/<model_name>/infer  | Request: {"id" : $string #optional,"parameters" : $parameters #optional,"inputs" : [ $request_input, ... ],"outputs" : [ $request_output, ... ] #optional}  Response:{"model_name" : $string,"model_version" : $string #optional,"id" : $string,"parameters" : $parameters #optional,"outputs" : [ $response_output, ... ]}
 | Explain  | POST  | /v2/models/<model_name>/explain  | Request: {"id" : $string #optional,"parameters" : $parameters #optional,"inputs" : [ $request_input, ... ],"outputs" : [ $request_output, ... ] #optional}  Response:{"model_name" : $string,"model_version" : $string #optional,"id" : $string,"parameters" : $parameters #optional,"outputs" : [ $response_output, ... ]} ||
 
-<<<<<<< HEAD
 [Sample requests for text and image classification](https://github.com/pytorch/serve/tree/master/kubernetes/kserve/kf_request_json)
-=======
-[Sample requests for text and image classification](https://github.com/pytorch/serve/tree/master/kubernetes/kfserving/kf_request_json)
->>>>>>> dd4eeb77
 
 ## Autoscaling
 
@@ -91,8 +78,4 @@
 
 ## Monitoring
 
-<<<<<<< HEAD
 [Expose metrics and setup grafana dashboards](metrics/README.md)
-=======
-[Expose metrics and setup grafana dashboards](metrics/README.md)
->>>>>>> dd4eeb77
