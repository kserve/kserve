--- conflicted
+++ resolved
@@ -39,10 +39,6 @@
 - For PVC user please refer to [model archive file generation](./model-archiver/README.md) for auto generation of MAR files from
 the model and dependent files.
 
-<<<<<<< HEAD
-=======
-- The [config.properties](./v1/config.properties) file includes the flag `service_envelope=kfserving` to enable the KServe inference protocol.
->>>>>>> 80b7445c
 The requests are converted from KServe inference request format to torchserve request format and sent to the `inference_address` configured
 via local socket.
 
