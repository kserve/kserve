--- conflicted
+++ resolved
@@ -210,14 +210,10 @@
 ### Smoke test after deployment
 
 Run the following command to smoke test the deployment,
-where `<version>` is your version of kfserving, such as `v1beta1`:
-
-```bash
-<<<<<<< HEAD
-kubectl apply -f docs/samples/<version>/tensorflow/tensorflow.yaml
-=======
+e.g. for the `v1beta1` version of kfserving:
+
+```bash
 kubectl apply -f docs/samples/v1beta1/tensorflow/tensorflow.yaml
->>>>>>> c10e6271
 ```
 
 You should see model serving deployment running under default or your specified namespace.
